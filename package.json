{
  "name": "projen",
  "description": "A new generation of project generators",
  "repository": {
    "type": "git",
    "url": "https://github.com/projen/projen.git"
  },
  "bin": {
    "projen": "bin/projen"
  },
  "scripts": {
    "projen": "/bin/bash ./projen.bash",
    "start": "/bin/bash ./projen.bash start",
    "compile": "/bin/bash ./projen.bash compile",
    "test": "/bin/bash ./projen.bash test",
    "build": "/bin/bash ./projen.bash build",
    "bump": "/bin/bash ./projen.bash bump",
    "release": "/bin/bash ./projen.bash release",
    "test:watch": "/bin/bash ./projen.bash test:watch",
    "test:update": "/bin/bash ./projen.bash test:update",
    "projen:upgrade": "/bin/bash ./projen.bash projen:upgrade",
    "watch": "/bin/bash ./projen.bash watch",
    "package": "/bin/bash ./projen.bash package",
    "eslint": "/bin/bash ./projen.bash eslint",
    "compat": "/bin/bash ./projen.bash compat",
    "docgen": "/bin/bash ./projen.bash docgen",
    "readme-macros": "/bin/bash ./projen.bash readme-macros"
  },
  "author": {
    "name": "Elad Ben-Israel",
    "email": "benisrae@amazon.com",
    "organization": false
  },
  "devDependencies": {
    "@types/fs-extra": "^8",
    "@types/glob": "^7.1.3",
    "@types/inquirer": "^7.3.1",
    "@types/jest": "^26.0.15",
    "@types/node": "^10.17.0",
    "@types/semver": "^7.3.4",
    "@types/yargs": "^15.0.10",
    "@typescript-eslint/eslint-plugin": "^4.3.0",
    "@typescript-eslint/parser": "^4.3.0",
    "eslint": "^7.14.0",
    "eslint-import-resolver-node": "^0.3.4",
    "eslint-import-resolver-typescript": "^2.3.0",
    "eslint-plugin-import": "^2.22.1",
    "jest": "^26.6.3",
    "jest-junit": "^12",
    "jsii": "^1.15.0",
    "jsii-diff": "^1.15.0",
    "jsii-docgen": "^1.5.2",
    "jsii-pacmak": "^1.15.0",
    "jsii-release": "^0.2.3",
    "json-schema": "^0.2.5",
    "markmac": "^0.1.23",
    "standard-version": "^9.0.0",
    "ts-jest": "^26.4.4",
    "typescript": "^3.9.5"
  },
  "peerDependencies": {},
  "dependencies": {
    "@iarna/toml": "^2.2.5",
    "chalk": "^4.1.0",
    "decamelize": "^4.0.0",
    "fs-extra": "^9.0.1",
    "glob": "^7",
    "inquirer": "^7.3.3",
    "semver": "^7.3.2",
    "yaml": "^1.10.0",
    "yargs": "^16.1.1"
  },
  "bundledDependencies": [
    "@iarna/toml",
    "chalk",
    "decamelize",
    "fs-extra",
    "glob",
    "inquirer",
    "semver",
    "yaml",
    "yargs"
  ],
  "keywords": [],
  "engines": {
    "node": ">= 10.17.0"
  },
  "main": "lib/index.js",
  "license": "Apache-2.0",
<<<<<<< HEAD
  "version": "0.6.14",
=======
  "version": "0.6.16",
>>>>>>> 875356a2
  "jest": {
    "clearMocks": true,
    "collectCoverage": true,
    "coverageDirectory": "coverage",
    "coveragePathIgnorePatterns": [
      "/node_modules/"
    ],
    "testPathIgnorePatterns": [
      "/node_modules/"
    ],
    "testMatch": [
      "**/__tests__/**/*.ts?(x)",
      "**/?(*.)+(spec|test).ts?(x)"
    ],
    "reporters": [
      "default",
      [
        "jest-junit",
        {
          "outputDirectory": "test-reports"
        }
      ]
    ],
    "preset": "ts-jest",
    "globals": {
      "ts-jest": {
        "tsconfig": "tsconfig.jest.json"
      }
    }
  },
  "types": "lib/index.d.ts",
  "stability": "experimental",
  "jsii": {
    "outdir": "dist",
    "targets": {},
    "tsc": {
      "outDir": "lib",
      "rootDir": "src"
    }
  },
  "//": "~~ Generated by projen. To modify, edit .projenrc.js and run \"npx projen\"."
}<|MERGE_RESOLUTION|>--- conflicted
+++ resolved
@@ -87,11 +87,7 @@
   },
   "main": "lib/index.js",
   "license": "Apache-2.0",
-<<<<<<< HEAD
-  "version": "0.6.14",
-=======
   "version": "0.6.16",
->>>>>>> 875356a2
   "jest": {
     "clearMocks": true,
     "collectCoverage": true,
