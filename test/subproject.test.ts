import * as path from 'path';
import * as fs from 'fs-extra';
<<<<<<< HEAD
import { Project, TextFile, LogLevel, ProjectOptions } from '../src';
import { mkdtemp, TestProject } from './util';
=======
import { Project, ProjectOptions, TextFile } from '../src';
import { PROJEN_MARKER } from '../src/common';
import { TestProject } from './util';
>>>>>>> 9bb814bc

test('composing projects declaratively', () => {
  const comp = new TestProject();
  new TestSubproject({ name: 'foo', parent: comp, outdir: path.join('packages', 'foo') });
  comp.synth();

  // THEN
  expect(fs.existsSync(path.join(comp.outdir, 'packages', 'foo', '.gitignore'))).toBeTruthy();
});

test('composing projects synthesizes to subdirs', () => {
  // GIVEN
  const comp = new TestProject();

  // WHEN
  new TestSubproject({ name: 'foo', parent: comp, outdir: path.join('packages', 'foo') });
  new TestSubproject({ name: 'bar', parent: comp, outdir: path.join('packages', 'bar') });

  comp.synth();

  // THEN
  expect(fs.pathExistsSync(path.join(comp.outdir, 'README.md')));
  expect(fs.pathExistsSync(path.join(comp.outdir, 'packages', 'foo', '.gitignore')));
  expect(fs.pathExistsSync(path.join(comp.outdir, 'packages', 'bar', '.gitignore')));
});

test('errors when paths overlap', () => {
  // GIVEN
  const comp = new TestProject();
  new TestSubproject({ name: 'foo', parent: comp, outdir: path.join('packages', 'foo') });

  // WHEN/THEN
  expect(() => new TestSubproject({ name: 'foo', parent: comp, outdir: path.join('packages', 'foo') })).toThrowError(/there is already a sub-project with/i);
});

test('multiple levels', () => {
  const root = new TestProject();
  const child1 = new TestSubproject({ name: 'child1', parent: root, outdir: 'child1' });
  const child2 = new TestSubproject({ name: 'child2', parent: child1, outdir: 'child2' });

  expect(child1.outdir).toEqual(path.join(root.outdir, 'child1'));
  expect(child2.outdir).toEqual(path.join(root.outdir, 'child1', 'child2'));
});

<<<<<<< HEAD
test('outdir="." can only be used if projenrc.js is present in the same directory (to protect against override)', () => {
  const workdir = mkdtemp();
  const restore = cwd();
  chdir(workdir);
  try {
    expect(() => new TestSubproject({ name: 'bam', outdir: '.' })).toThrow(/cannot use outdir="\." because projenrc\.js does not exist in the current directory/);
  } finally {
    chdir(restore);
  }
});

=======
>>>>>>> 9bb814bc
test('subprojects cannot introduce files that override each other', () => {
  const root = new TestProject();
  const child = new TestSubproject({ name: 'sub-project', parent: root, outdir: 'sub-project' });

  new TextFile(root, 'sub-project/file.txt');
  expect(() => new TextFile(child, 'file.txt')).toThrow(/there is already a file under sub-project\/file\.txt/);
});

test('"outdir" for subprojects must be relative', () => {
  const root = new TestProject();
<<<<<<< HEAD
  expect(() => new TestSubproject({ name: 'foobar', parent: root, outdir: '/foo/bar' })).toThrow(/"outdir" must be a relative path/);
});

class TestSubproject extends Project {
  constructor(options: ProjectOptions) {
    super({
      logging: {
        level: LogLevel.OFF,
      },
      ...options,
    });
=======
  expect(() => new Project({ name: 'foobar', parent: root, outdir: '/foo/bar' })).toThrow(/"outdir" must be a relative path/);
});

test('subproject generated files do not get cleaned up by parent project', () => {
  const root = new TestProject();
  const child = new PreSynthProject({ parent: root, outdir: 'sub-project' });

  // no files have been generated yet
  expect(fs.existsSync(child.file.absolutePath)).toEqual(false);

  // generate all project files at least once
  root.synth();
  expect(child.fileExistedDuringPresynth).toEqual(false);
  expect(fs.existsSync(child.file.absolutePath)).toEqual(true);

  // resynthesize projects with all generated files already existing
  root.synth();
  expect(child.fileExistedDuringPresynth).toEqual(true);
  expect(fs.existsSync(child.file.absolutePath)).toEqual(true);
});

// a project that depends on generated files during preSynthesize()
class PreSynthProject extends Project {
  public file: TextFile;
  public fileExistedDuringPresynth: boolean;
  constructor(options: Omit<ProjectOptions, 'name'> = {}) {
    super({ name: 'presynth-project', clobber: false, ...options });

    this.file = new TextFile(this, 'presynth.txt', { lines: [PROJEN_MARKER] });
    this.fileExistedDuringPresynth = false;
  }

  preSynthesize() {
    this.fileExistedDuringPresynth = fs.existsSync(this.file.absolutePath);
>>>>>>> 9bb814bc
  }
}<|MERGE_RESOLUTION|>--- conflicted
+++ resolved
@@ -1,13 +1,8 @@
 import * as path from 'path';
 import * as fs from 'fs-extra';
-<<<<<<< HEAD
 import { Project, TextFile, LogLevel, ProjectOptions } from '../src';
-import { mkdtemp, TestProject } from './util';
-=======
-import { Project, ProjectOptions, TextFile } from '../src';
 import { PROJEN_MARKER } from '../src/common';
 import { TestProject } from './util';
->>>>>>> 9bb814bc
 
 test('composing projects declaratively', () => {
   const comp = new TestProject();
@@ -52,20 +47,6 @@
   expect(child2.outdir).toEqual(path.join(root.outdir, 'child1', 'child2'));
 });
 
-<<<<<<< HEAD
-test('outdir="." can only be used if projenrc.js is present in the same directory (to protect against override)', () => {
-  const workdir = mkdtemp();
-  const restore = cwd();
-  chdir(workdir);
-  try {
-    expect(() => new TestSubproject({ name: 'bam', outdir: '.' })).toThrow(/cannot use outdir="\." because projenrc\.js does not exist in the current directory/);
-  } finally {
-    chdir(restore);
-  }
-});
-
-=======
->>>>>>> 9bb814bc
 test('subprojects cannot introduce files that override each other', () => {
   const root = new TestProject();
   const child = new TestSubproject({ name: 'sub-project', parent: root, outdir: 'sub-project' });
@@ -76,20 +57,7 @@
 
 test('"outdir" for subprojects must be relative', () => {
   const root = new TestProject();
-<<<<<<< HEAD
   expect(() => new TestSubproject({ name: 'foobar', parent: root, outdir: '/foo/bar' })).toThrow(/"outdir" must be a relative path/);
-});
-
-class TestSubproject extends Project {
-  constructor(options: ProjectOptions) {
-    super({
-      logging: {
-        level: LogLevel.OFF,
-      },
-      ...options,
-    });
-=======
-  expect(() => new Project({ name: 'foobar', parent: root, outdir: '/foo/bar' })).toThrow(/"outdir" must be a relative path/);
 });
 
 test('subproject generated files do not get cleaned up by parent project', () => {
@@ -123,6 +91,16 @@
 
   preSynthesize() {
     this.fileExistedDuringPresynth = fs.existsSync(this.file.absolutePath);
->>>>>>> 9bb814bc
+  }
+}
+
+class TestSubproject extends Project {
+  constructor(options: ProjectOptions) {
+    super({
+      logging: {
+        level: LogLevel.OFF,
+      },
+      ...options,
+    });
   }
 }