--- conflicted
+++ resolved
@@ -742,21 +742,13 @@
   name: 'my-project',
 
   /* ProjectOptions */
-<<<<<<< HEAD
-  // clobber: true,        /* Add a \`clobber\` task which resets the repo to origin. */
-  // devContainer: false,  /* Add a VSCode development environment (used for GitHub Codespaces). */
-  // gitpod: false,        /* Add a Gitpod development environment. */
-  // outdir: '.',          /* The root directory of the project. */
-  // parent: undefined,    /* The parent project, if this project is part of a bigger project. */
-  // readme: 'README.md',  /* The name of the README.md file. */
-=======
   // clobber: true,                     /* Add a \`clobber\` task which resets the repo to origin. */
-  // gitpod: false,                     /* Adds a gitpod configuration. */
+  // devContainer: false,               /* Add a VSCode development environment (used for GitHub Codespaces). */
+  // gitpod: false,                     /* Add a Gitpod development environment. */
   // outdir: '.',                       /* The root directory of the project. */
   // parent: undefined,                 /* The parent project, if this project is part of a bigger project. */
   // projectType: ProjectType.UNKNOWN,  /* Which type of project this is (library/app). */
   // readme: undefined,                 /* The README setup. */
->>>>>>> 344d3f0f
 });
 
 project.synth();
