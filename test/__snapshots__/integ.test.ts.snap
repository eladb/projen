--- conflicted
+++ resolved
@@ -114,8 +114,8 @@
         "error",
         Object {
           "devDependencies": Array [
+            "**/build-tools/**",
             "**/test/**",
-            "**/build-tools/**",
           ],
           "optionalDependencies": false,
           "peerDependencies": true,
@@ -523,26 +523,7 @@
 /test-reports/
 junit.xml
 /coverage
-<<<<<<< HEAD
-/lib
-/dist
-.jsii
-tsconfig.json
-.env
-.idea
-example/*.js
-example/*.d.ts
-!/.projen/tasks.json
-!/.projen/deps.json
-!/package.json
-!/LICENSE
-!/.npmignore
-!/.projenrc.js
-!version.json
-!/.versionrc.json
-=======
 !/test
->>>>>>> 4f2ee619
 !/.github/workflows/build.yml
 !/.github/workflows/release.yml
 !/.mergify.yml
@@ -550,11 +531,7 @@
 !/.github/workflows/projenupgrade.yml
 !/.github/pull_request_template.md
 !/.github/workflows/rebuild-bot.yml
-<<<<<<< HEAD
-!/test
-=======
 /lib
->>>>>>> 4f2ee619
 !/src
 /dist
 !/tsconfig.jest.json
@@ -608,12 +585,9 @@
 /test-reports/
 junit.xml
 /coverage
+/test
 /.mergify.yml
-<<<<<<< HEAD
-/test
-=======
 !/lib
->>>>>>> 4f2ee619
 /src
 !/lib/**/*.js
 !/lib/**/*.d.ts
@@ -988,7 +962,7 @@
         "name": "eslint",
         "steps": Array [
           Object {
-            "exec": "eslint --ext .ts,.tsx --fix --no-error-on-unmatched-pattern src test build-tools .projenrc.js",
+            "exec": "eslint --ext .ts,.tsx --fix --no-error-on-unmatched-pattern src test .projenrc.js",
           },
         ],
       },
@@ -1699,8 +1673,8 @@
         "error",
         Object {
           "devDependencies": Array [
+            "**/build-tools/**",
             "**/test/**",
-            "**/build-tools/**",
           ],
           "optionalDependencies": false,
           "peerDependencies": true,
@@ -2134,7 +2108,7 @@
         "name": "eslint",
         "steps": Array [
           Object {
-            "exec": "eslint --ext .ts,.tsx --fix --no-error-on-unmatched-pattern src test build-tools .projenrc.js",
+            "exec": "eslint --ext .ts,.tsx --fix --no-error-on-unmatched-pattern src test .projenrc.js",
           },
         ],
       },
@@ -2975,8 +2949,8 @@
         "error",
         Object {
           "devDependencies": Array [
+            "**/build-tools/**",
             "**/test/**",
-            "**/build-tools/**",
           ],
           "optionalDependencies": false,
           "peerDependencies": true,
@@ -3379,7 +3353,7 @@
         "name": "eslint",
         "steps": Array [
           Object {
-            "exec": "eslint --ext .ts,.tsx --fix --no-error-on-unmatched-pattern src test build-tools .projenrc.js",
+            "exec": "eslint --ext .ts,.tsx --fix --no-error-on-unmatched-pattern src test .projenrc.js",
           },
         ],
       },
