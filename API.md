# API Reference

**Classes**

Name|Description
----|-----------
[AwsCdkConstructLibrary](#projen-awscdkconstructlibrary)|AWS CDK construct library project.
[AwsCdkTypeScriptApp](#projen-awscdktypescriptapp)|AWS CDK app in TypeScript.
[Component](#projen-component)|Represents a project component.
[ConstructLibrary](#projen-constructlibrary)|A multi-language library for CDK constructs.
[ConstructLibraryAws](#projen-constructlibraryaws)|*No description*
[ConstructLibraryCdk8s](#projen-constructlibrarycdk8s)|CDK8s construct library project.
[DockerCompose](#projen-dockercompose)|Create a docker-compose YAML file.
[DockerComposeService](#projen-dockercomposeservice)|A docker-compose service.
[Eslint](#projen-eslint)|*No description*
[FileBase](#projen-filebase)|*No description*
[Gitpod](#projen-gitpod)|The Gitpod component which emits .gitpod.yml.
[IgnoreFile](#projen-ignorefile)|*No description*
[Jest](#projen-jest)|Installs the following npm scripts:.
[JsiiProject](#projen-jsiiproject)|Multi-language jsii library project.
[JsonFile](#projen-jsonfile)|Represents a JSON file.
[License](#projen-license)|*No description*
[Makefile](#projen-makefile)|Minimal Makefile.
[NodeProject](#projen-nodeproject)|Node.js project.
[Project](#projen-project)|Base project.
[SampleDir](#projen-sampledir)|Renders the given files into the directory if the directory does not exist.
[SampleFile](#projen-samplefile)|Produces a file with the given contents but only once, if the file doesn't already exist.
[Semver](#projen-semver)|*No description*
[TextFile](#projen-textfile)|A text file.
[TomlFile](#projen-tomlfile)|TOML file.
[TypeScriptAppProject](#projen-typescriptappproject)|TypeScript app.
[TypeScriptLibraryProject](#projen-typescriptlibraryproject)|*No description*
[TypeScriptProject](#projen-typescriptproject)|TypeScript project.
[TypescriptConfig](#projen-typescriptconfig)|*No description*
[Version](#projen-version)|*No description*
[YamlFile](#projen-yamlfile)|*No description*
[deps.Dependencies](#projen-deps-dependencies)|The `Dependencies` component is responsible to track the list of dependencies a project has, and then used by project types as the model for rendering project-specific dependency manifests such as the dependencies section `package.json` files.
[github.Dependabot](#projen-github-dependabot)|Defines dependabot configuration for node projects.
[github.GitHub](#projen-github-github)|*No description*
[github.GithubWorkflow](#projen-github-githubworkflow)|*No description*
[github.Mergify](#projen-github-mergify)|*No description*
[github.PullRequestTemplate](#projen-github-pullrequesttemplate)|Template for GitHub pull requests.
[tasks.Task](#projen-tasks-task)|A task that can be performed on the project.
[tasks.TaskRuntime](#projen-tasks-taskruntime)|The runtime component of the tasks engine.
[tasks.Tasks](#projen-tasks-tasks)|Defines project tasks.
[vscode.VsCode](#projen-vscode-vscode)|*No description*
[vscode.VsCodeLaunchConfig](#projen-vscode-vscodelaunchconfig)|VSCode launch configuration file (launch.json), useful for enabling in-editor debugger.
[web.NextComponent](#projen-web-nextcomponent)|*No description*
[web.NextJsProject](#projen-web-nextjsproject)|Next.js project without TypeScript.
[web.NextJsTypeDef](#projen-web-nextjstypedef)|*No description*
[web.NextJsTypeScriptProject](#projen-web-nextjstypescriptproject)|Next.js project with TypeScript.
[web.PostCss](#projen-web-postcss)|Declares a PostCSS dependency with a default config file.
[web.ReactComponent](#projen-web-reactcomponent)|*No description*
[web.ReactProject](#projen-web-reactproject)|React project without TypeScript.
[web.ReactTypeDef](#projen-web-reacttypedef)|*No description*
[web.ReactTypeScriptProject](#projen-web-reacttypescriptproject)|React project with TypeScript.
[web.TailwindConfig](#projen-web-tailwindconfig)|Declares a Tailwind CSS configuration file.


**Structs**

Name|Description
----|-----------
[AwsCdkConstructLibraryOptions](#projen-awscdkconstructlibraryoptions)|Options for the construct-lib-aws project.
[AwsCdkTypeScriptAppOptions](#projen-awscdktypescriptappoptions)|*No description*
[Catalog](#projen-catalog)|*No description*
[ConstructLibraryAwsOptions](#projen-constructlibraryawsoptions)|*No description*
[ConstructLibraryCdk8sOptions](#projen-constructlibrarycdk8soptions)|*No description*
[ConstructLibraryOptions](#projen-constructlibraryoptions)|*No description*
[CoverageThreshold](#projen-coveragethreshold)|*No description*
[DockerComposeBuild](#projen-dockercomposebuild)|Build arguments for creating a docker image.
[DockerComposePortMappingOptions](#projen-dockercomposeportmappingoptions)|Options for port mappings.
[DockerComposeProps](#projen-dockercomposeprops)|Props for DockerCompose.
[DockerComposeServiceDescription](#projen-dockercomposeservicedescription)|Description of a docker-compose.yml service.
[DockerComposeServicePort](#projen-dockercomposeserviceport)|A service port mapping.
[DockerComposeVolumeConfig](#projen-dockercomposevolumeconfig)|Volume configuration.
[DockerComposeVolumeMount](#projen-dockercomposevolumemount)|Service volume mounting information.
[EslintOptions](#projen-eslintoptions)|*No description*
[EslintOverride](#projen-eslintoverride)|eslint rules override.
[FileBaseOptions](#projen-filebaseoptions)|*No description*
[GitpodDocker](#projen-gitpoddocker)|If the standard Docker image provided by Gitpod does not include the tools you need for your project, you can provide a custom Docker image OR Dockerfile.
[GitpodOptions](#projen-gitpodoptions)|What can we configure for the GitPod component.
[GitpodTask](#projen-gitpodtask)|Configure options for a task to be run when opening a Gitpod workspace (e.g. running tests, or starting a dev server).
[HasteConfig](#projen-hasteconfig)|*No description*
[JestConfigOptions](#projen-jestconfigoptions)|*No description*
[JestOptions](#projen-jestoptions)|*No description*
[JsiiDotNetTarget](#projen-jsiidotnettarget)|*No description*
[JsiiJavaTarget](#projen-jsiijavatarget)|*No description*
[JsiiProjectOptions](#projen-jsiiprojectoptions)|*No description*
[JsiiPythonTarget](#projen-jsiipythontarget)|*No description*
[JsonFileOptions](#projen-jsonfileoptions)|Options for `JsonFile`.
[LicenseOptions](#projen-licenseoptions)|*No description*
[MakefileOptions](#projen-makefileoptions)|Options for Makefiles.
[NodeProjectCommonOptions](#projen-nodeprojectcommonoptions)|*No description*
[NodeProjectOptions](#projen-nodeprojectoptions)|*No description*
[NodeWorkflowSteps](#projen-nodeworkflowsteps)|*No description*
[PeerDependencyOptions](#projen-peerdependencyoptions)|*No description*
[ProjectOptions](#projen-projectoptions)|*No description*
[ResolveOptions](#projen-resolveoptions)|Resolve options.
[Rule](#projen-rule)|A Make rule.
[SampleDirOptions](#projen-samplediroptions)|SampleDir options.
[SampleFileOptions](#projen-samplefileoptions)|Options for the SampleFile object.
[TextFileOptions](#projen-textfileoptions)|Options for `TextFile`.
[TomlFileOptions](#projen-tomlfileoptions)|*No description*
[TypeScriptCompilerOptions](#projen-typescriptcompileroptions)|*No description*
[TypeScriptLibraryProjectOptions](#projen-typescriptlibraryprojectoptions)|*No description*
[TypeScriptProjectOptions](#projen-typescriptprojectoptions)|*No description*
[TypescriptConfigOptions](#projen-typescriptconfigoptions)|*No description*
[VersionOptions](#projen-versionoptions)|*No description*
[YamlFileOptions](#projen-yamlfileoptions)|*No description*
[deps.Dependency](#projen-deps-dependency)|*No description*
[deps.DepsManifest](#projen-deps-depsmanifest)|*No description*
[github.DependabotIgnore](#projen-github-dependabotignore)|You can use the `ignore` option to customize which dependencies are updated.
[github.DependabotOptions](#projen-github-dependabotoptions)|*No description*
[github.MergifyOptions](#projen-github-mergifyoptions)|*No description*
[github.MergifyRule](#projen-github-mergifyrule)|*No description*
[github.PullRequestTemplateOptions](#projen-github-pullrequesttemplateoptions)|Options for `PullRequestTemplate`.
[tasks.TaskCommonOptions](#projen-tasks-taskcommonoptions)|*No description*
[tasks.TaskOptions](#projen-tasks-taskoptions)|*No description*
[tasks.TaskSpec](#projen-tasks-taskspec)|Specification of a single task.
[tasks.TaskStep](#projen-tasks-taskstep)|A single step within a task.
[tasks.TaskStepOptions](#projen-tasks-taskstepoptions)|Options for task steps.
[tasks.TasksManifest](#projen-tasks-tasksmanifest)|Schema for `tasks.json`.
[vscode.Presentation](#projen-vscode-presentation)|VSCode launch configuration Presentation interface "using the order, group, and hidden attributes in the presentation object you can sort, group, and hide configurations and compounds in the Debug configuration dropdown and in the Debug quick pick." Source: https://code.visualstudio.com/docs/editor/debugging#_launchjson-attributes.
[vscode.ServerReadyAction](#projen-vscode-serverreadyaction)|VSCode launch configuration ServerReadyAction interface "if you want to open a URL in a web browser whenever the program under debugging outputs a specific message to the debug console or integrated terminal." Source: https://code.visualstudio.com/docs/editor/debugging#_launchjson-attributes.
[vscode.VsCodeLaunchConfigurationEntry](#projen-vscode-vscodelaunchconfigurationentry)|Options for a 'VsCodeLaunchConfigurationEntry' Source: https://code.visualstudio.com/docs/editor/debugging#_launchjson-attributes.
[web.NextComponentOptions](#projen-web-nextcomponentoptions)|*No description*
[web.NextJsCommonProjectOptions](#projen-web-nextjscommonprojectoptions)|*No description*
[web.NextJsProjectOptions](#projen-web-nextjsprojectoptions)|*No description*
[web.NextJsTypeDefOptions](#projen-web-nextjstypedefoptions)|*No description*
[web.NextJsTypeScriptProjectOptions](#projen-web-nextjstypescriptprojectoptions)|*No description*
[web.PostCssOptions](#projen-web-postcssoptions)|*No description*
[web.ReactComponentOptions](#projen-web-reactcomponentoptions)|*No description*
[web.ReactProjectOptions](#projen-web-reactprojectoptions)|*No description*
[web.ReactTypeDefOptions](#projen-web-reacttypedefoptions)|*No description*
[web.ReactTypeScriptProjectOptions](#projen-web-reacttypescriptprojectoptions)|*No description*
[web.TailwindConfigOptions](#projen-web-tailwindconfigoptions)|*No description*


**Interfaces**

Name|Description
----|-----------
[IDockerComposeServiceName](#projen-idockercomposeservicename)|An interface providing the name of a docker compose service.
[IDockerComposeVolumeBinding](#projen-idockercomposevolumebinding)|Volume binding information.
[IDockerComposeVolumeConfig](#projen-idockercomposevolumeconfig)|Storage for volume configuration.
[IResolver](#projen-iresolver)|API for resolving tokens when synthesizing file content.


**Enums**

Name|Description
----|-----------
[AutoRelease](#projen-autorelease)|Automatic bump modes.
[CdkApprovalLevel](#projen-cdkapprovallevel)|*No description*
[DockerComposeProtocol](#projen-dockercomposeprotocol)|Network protocol for port mapping.
[GitpodOpenIn](#projen-gitpodopenin)|Configure where in the IDE the terminal should be opened.
[GitpodOpenMode](#projen-gitpodopenmode)|Configure how the terminal should be opened relative to the previous task.
[NodePackageManager](#projen-nodepackagemanager)|The node package manager to use.
[NpmTaskExecution](#projen-npmtaskexecution)|*No description*
[ProjectType](#projen-projecttype)|Which type of project this is.
[Stability](#projen-stability)|*No description*
[TypeScriptJsxMode](#projen-typescriptjsxmode)|Determines how JSX should get transformed into valid JavaScript.
[TypeScriptModuleResolution](#projen-typescriptmoduleresolution)|Determines how modules get resolved.
[deps.DependencyType](#projen-deps-dependencytype)|*No description*
[github.DependabotScheduleInterval](#projen-github-dependabotscheduleinterval)|How often to check for new versions and raise pull requests for version updates.
[github.VersioningStrategy](#projen-github-versioningstrategy)|The strategy to use when edits manifest and lock files.
[tasks.TaskCategory](#projen-tasks-taskcategory)|*No description*
[vscode.InternalConsoleOptions](#projen-vscode-internalconsoleoptions)|Controls the visibility of the VSCode Debug Console panel during a debugging session Source: https://code.visualstudio.com/docs/editor/debugging#_launchjson-attributes.



## class AwsCdkConstructLibrary 🔹 <a id="projen-awscdkconstructlibrary"></a>

AWS CDK construct library project.

A multi-language (jsii) construct library which vends constructs designed to
use within the AWS CDK with a friendly workflow and automatic publishing to
the construct catalog.

```ts
const project = new ConstructLibraryAws({
   name: 'cdk-watchful',
   description: 'Watching your CDK apps since 2019',
   jsiiVersion: Semver.caret('1.7.0'),
   authorName: 'Elad Ben-Israel',
   authorEmail: 'elad.benisrael@gmail.com',
   repository: 'https://github.com/eladb/cdk-watchful.git',
   keywords: [
     "cloudwatch",
     "monitoring"
   ],

   catalog: {
     twitter: 'emeshbi'
   },

   // creates PRs for projen upgrades
   projenUpgradeSecret: 'PROJEN_GITHUB_TOKEN',

   cdkVersion: '1.54.0',
   cdkDependencies: [
     "@aws-cdk/aws-apigateway",
     "@aws-cdk/aws-cloudwatch",
     "@aws-cdk/aws-cloudwatch-actions",
     "@aws-cdk/aws-dynamodb",
     "@aws-cdk/aws-ecs",
     "@aws-cdk/aws-ecs-patterns",
     "@aws-cdk/aws-elasticloadbalancingv2",
     "@aws-cdk/aws-events",
     "@aws-cdk/aws-events-targets",
     "@aws-cdk/aws-lambda",
     "@aws-cdk/aws-rds",
     "@aws-cdk/aws-sns",
     "@aws-cdk/aws-sns-subscriptions",
     "@aws-cdk/aws-sqs",
     "@aws-cdk/core"
   ],
   devDependencies: {
     "aws-sdk": Semver.caret("2.708.0")
   },

   // jsii publishing

   java: {
     javaPackage: 'com.github.eladb.watchful',
     mavenGroupId: 'com.github.eladb',
     mavenArtifactId: 'cdk-watchful'
   },
   python: {
     distName: 'cdk-watchful',
     module: 'cdk_watchful'
   }
});

project.synth();
```

__Extends__: [ConstructLibrary](#projen-constructlibrary)

### Initializer




```ts
new AwsCdkConstructLibrary(options: AwsCdkConstructLibraryOptions)
```

* **options** (<code>[AwsCdkConstructLibraryOptions](#projen-awscdkconstructlibraryoptions)</code>)  *No description*
  * **clobber** (<code>boolean</code>)  Add a `clobber` task which resets the repo to origin. __*Default*__: true
  * **gitpod** (<code>boolean</code>)  Adds a gitpod configuration. __*Default*__: false
  * **outdir** (<code>string</code>)  The root directory of the project. __*Default*__: "."
  * **parent** (<code>[Project](#projen-project)</code>)  The parent project, if this project is part of a bigger project. __*Optional*__
<<<<<<< HEAD
  * **projectType** (<code>[ProjectType](#projen-projecttype)</code>)  Which type of project this is (library/app). __*Default*__: ProjectType.UNKNOWN
=======
  * **readme** (<code>string</code>)  The name of the README.md file. __*Default*__: "README.md"
>>>>>>> 703da333
  * **allowLibraryDependencies** (<code>boolean</code>)  Allow the project to include `peerDependencies` and `bundledDependencies`. __*Default*__: true
  * **antitamper** (<code>boolean</code>)  Checks that after build there are no modified files on git. __*Default*__: true
  * **autoDetectBin** (<code>boolean</code>)  Automatically add all executables under the `bin` directory to your `package.json` file under the `bin` section. __*Default*__: true
  * **bin** (<code>Map<string, string></code>)  Binary programs vended with your module. __*Optional*__
  * **buildWorkflow** (<code>boolean</code>)  Define a GitHub workflow for building PRs. __*Default*__: true if not a subproject
  * **bundledDeps** (<code>Array<string></code>)  List of dependencies to bundle into this module. __*Optional*__
  * **codeCov** (<code>boolean</code>)  Define a GitHub workflow step for sending code coverage metrics to https://codecov.io/ Uses codecov/codecov-action@v1 A secret is required for private repos. Configured with @codeCovTokenSecret. __*Default*__: false
  * **codeCovTokenSecret** (<code>string</code>)  Define the secret name for a specified https://codecov.io/ token A secret is required to send coverage for private repositories. __*Default*__: if this option is not specified, only public repositories are supported
  * **copyrightOwner** (<code>string</code>)  License copyright owner. __*Default*__: defaults to the value of authorName or "" if `authorName` is undefined.
  * **copyrightPeriod** (<code>string</code>)  The copyright years to put in the LICENSE file. __*Default*__: current year
  * **defaultReleaseBranch** (<code>string</code>)  The name of the main release branch. __*Default*__: "master"
  * **dependabot** (<code>boolean</code>)  Include dependabot configuration. __*Default*__: true
  * **dependabotOptions** (<code>[github.DependabotOptions](#projen-github-dependabotoptions)</code>)  Options for dependabot. __*Default*__: default options
  * **deps** (<code>Array<string></code>)  Runtime dependencies of this module. __*Default*__: []
  * **devDeps** (<code>Array<string></code>)  Build dependencies for this module. __*Default*__: []
  * **entrypoint** (<code>string</code>)  Module entrypoint (`main` in `package.json`). __*Default*__: "lib/index.js"
  * **keywords** (<code>Array<string></code>)  Keywords to include in `package.json`. __*Optional*__
  * **libdir** (<code>string</code>)  Compiler artifacts output directory. __*Default*__: "lib"
  * **maxNodeVersion** (<code>string</code>)  Minimum node.js version to require via `engines` (inclusive). __*Default*__: no max
  * **mergify** (<code>boolean</code>)  Adds mergify configuration. __*Default*__: true
  * **mergifyAutoMergeLabel** (<code>string</code>)  Automatically merge PRs that build successfully and have this label. __*Default*__: "auto-merge"
  * **mergifyOptions** (<code>[github.MergifyOptions](#projen-github-mergifyoptions)</code>)  Options for mergify. __*Default*__: default options
  * **minNodeVersion** (<code>string</code>)  Minimum Node.js version to require via package.json `engines` (inclusive). __*Default*__: no "engines" specified
  * **npmDistTag** (<code>string</code>)  The dist-tag to use when releasing to npm. __*Default*__: "latest"
  * **npmignore** (<code>Array<string></code>)  Additional entries to .npmignore. __*Optional*__
  * **npmignoreEnabled** (<code>boolean</code>)  Defines an .npmignore file. Normally this is only needed for libraries that are packaged as tarballs. __*Default*__: true
  * **npmRegistry** (<code>string</code>)  The registry url to use when releasing packages. __*Default*__: "registry.npmjs.org"
  * **npmTaskExecution** (<code>[NpmTaskExecution](#projen-npmtaskexecution)</code>)  Determines how tasks are executed when invoked as npm scripts (yarn/npm run xyz). __*Default*__: NpmTaskExecution.PROJEN
  * **packageManager** (<code>[NodePackageManager](#projen-nodepackagemanager)</code>)  The Node Package Manager used to execute scripts. __*Default*__: NodePackageManager.YARN
  * **peerDependencyOptions** (<code>[PeerDependencyOptions](#projen-peerdependencyoptions)</code>)  Options for `peerDeps`. __*Optional*__
  * **peerDeps** (<code>Array<string></code>)  Peer dependencies for this module. __*Default*__: []
  * **projenCommand** (<code>string</code>)  The shell command to use in order to run the projen CLI. __*Default*__: "npx projen"
  * **projenDevDependency** (<code>boolean</code>)  Indicates of "projen" should be installed as a devDependency. __*Default*__: true
  * **projenUpgradeAutoMerge** (<code>boolean</code>)  Automatically merge projen upgrade PRs when build passes. __*Default*__: "true" if mergify auto-merge is enabled (default)
  * **projenUpgradeSchedule** (<code>Array<string></code>)  Customize the projenUpgrade schedule in cron expression. __*Default*__: [ "0 6 * * *" ]
  * **projenUpgradeSecret** (<code>string</code>)  Periodically submits a pull request for projen upgrades (executes `yarn projen:upgrade`). __*Default*__: no automatic projen upgrade pull requests
  * **projenVersion** (<code>[Semver](#projen-semver)</code>)  Version of projen to install. __*Default*__: Semver.latest()
  * **pullRequestTemplate** (<code>boolean</code>)  Include a GitHub pull request template. __*Default*__: true
  * **pullRequestTemplateContents** (<code>string</code>)  The contents of the pull request template. __*Default*__: default content
  * **rebuildBot** (<code>boolean</code>)  Installs a GitHub workflow which is triggered when the comment "@projen rebuild" is added to a pull request. __*Default*__: true if not a subproject
  * **rebuildBotCommand** (<code>string</code>)  The pull request bot command to use in order to trigger a rebuild and commit of the contents of the branch. __*Default*__: "rebuild"
  * **releaseBranches** (<code>Array<string></code>)  Branches which trigger a release. __*Default*__: [ "master" ]
  * **releaseEveryCommit** (<code>boolean</code>)  Automatically release new versions every commit to one of branches in `releaseBranches`. __*Default*__: true
  * **releaseSchedule** (<code>string</code>)  CRON schedule to trigger new releases. __*Default*__: no scheduled releases
  * **releaseToNpm** (<code>boolean</code>)  Automatically release to npm when new versions are introduced. __*Default*__: false
  * **releaseWorkflow** (<code>boolean</code>)  Define a GitHub workflow for releasing from "master" when new versions are bumped. __*Default*__: true if not a subproject
  * **scripts** (<code>Map<string, string></code>)  npm scripts to include. __*Default*__: {}
  * **srcdir** (<code>string</code>)  Typescript sources directory. __*Default*__: "src"
  * **testdir** (<code>string</code>)  Tests directory. __*Default*__: "test"
  * **workflowBootstrapSteps** (<code>Array<any></code>)  Workflow steps to use in order to bootstrap this repo. __*Default*__: "yarn install --frozen-lockfile && yarn projen"
  * **workflowContainerImage** (<code>string</code>)  Container image to use for GitHub workflows. __*Default*__: default image
  * **workflowNodeVersion** (<code>string</code>)  The node version to use in GitHub workflows. __*Default*__: same as `minNodeVersion`
  * **authorAddress** (<code>string</code>)  Email or URL of the library author. 
  * **authorName** (<code>string</code>)  The name of the library author. 
  * **name** (<code>string</code>)  The name of the library. 
  * **repository** (<code>string</code>)  Git repository URL. 
  * **authorEmail** (<code>string</code>)  *No description* __*Optional*__
  * **authorOrganization** (<code>boolean</code>)  *No description* __*Optional*__
  * **authorUrl** (<code>string</code>)  *No description* __*Optional*__
  * **compat** (<code>boolean</code>)  Automatically run API compatibility test against the latest version published to npm after compilation. __*Default*__: false
  * **compatIgnore** (<code>string</code>)  Name of the ignore file for API compatibility tests. __*Default*__: ".compatignore"
  * **description** (<code>string</code>)  Library description. __*Optional*__
  * **docgen** (<code>boolean</code>)  Automatically generate API.md from jsii. __*Default*__: true
  * **dotnet** (<code>[JsiiDotNetTarget](#projen-jsiidotnettarget)</code>)  *No description* __*Optional*__
  * **eslint** (<code>boolean</code>)  Install eslint. __*Default*__: true
  * **java** (<code>[JsiiJavaTarget](#projen-jsiijavatarget)</code>)  *No description* __*Optional*__
  * **jest** (<code>boolean</code>)  Use jest for unit tests. __*Default*__: true
  * **jestOptions** (<code>[JestOptions](#projen-jestoptions)</code>)  Jest options. __*Default*__: defaults
  * **license** (<code>string</code>)  *No description* __*Optional*__
  * **python** (<code>[JsiiPythonTarget](#projen-jsiipythontarget)</code>)  *No description* __*Optional*__
  * **rootdir** (<code>string</code>)  *No description* __*Default*__: "."
  * **stability** (<code>string</code>)  *No description* __*Optional*__
  * **catalog** (<code>[Catalog](#projen-catalog)</code>)  Libraries will be picked up by the construct catalog when they are published to npm as jsii modules and will be published under:. __*Default*__: new version will be announced
  * **cdkVersion** (<code>string</code>)  Minimum target version this library is tested against. 
  * **cdkAssert** (<code>boolean</code>)  Install the @aws-cdk/assert library? __*Default*__: true
  * **cdkDependencies** (<code>Array<string></code>)  Which AWS CDK modules (those that start with "@aws-cdk/") does this library require when consumed? __*Optional*__
  * **cdkTestDependencies** (<code>Array<string></code>)  AWS CDK modules required for testing. __*Optional*__
  * **cdkVersionPinning** (<code>boolean</code>)  Use pinned version instead of caret version for CDK. __*Default*__: false



### Properties


Name | Type | Description 
-----|------|-------------
**version**🔹 | <code>string</code> | The target CDK version for this library.

### Methods


#### addCdkDependencies(...deps)🔹 <a id="projen-awscdkconstructlibrary-addcdkdependencies"></a>

Adds CDK modules as runtime dependencies.

Modules are currently added with a caret CDK version both as "dependencies"
and "peerDependencies". This is because currently npm would not
automatically install peer dependencies that are not declared as concerete
dependencies by the consumer, so this is a little npm "hack" so that
consumers will not need to depend on them directly if they don't interact
with them.

```ts
addCdkDependencies(...deps: string[]): void
```

* **deps** (<code>string</code>)  names of cdk modules (e.g. `@aws-cdk/aws-lambda`).




#### addCdkTestDependencies(...deps)🔹 <a id="projen-awscdkconstructlibrary-addcdktestdependencies"></a>

Adds CDK modules as test dependencies.

```ts
addCdkTestDependencies(...deps: string[]): void
```

* **deps** (<code>string</code>)  names of cdk modules (e.g. `@aws-cdk/aws-lambda`).






## class AwsCdkTypeScriptApp 🔹 <a id="projen-awscdktypescriptapp"></a>

AWS CDK app in TypeScript.

__Extends__: [TypeScriptAppProject](#projen-typescriptappproject)

### Initializer




```ts
new AwsCdkTypeScriptApp(options: AwsCdkTypeScriptAppOptions)
```

* **options** (<code>[AwsCdkTypeScriptAppOptions](#projen-awscdktypescriptappoptions)</code>)  *No description*
  * **clobber** (<code>boolean</code>)  Add a `clobber` task which resets the repo to origin. __*Default*__: true
  * **gitpod** (<code>boolean</code>)  Adds a gitpod configuration. __*Default*__: false
  * **outdir** (<code>string</code>)  The root directory of the project. __*Default*__: "."
  * **parent** (<code>[Project](#projen-project)</code>)  The parent project, if this project is part of a bigger project. __*Optional*__
<<<<<<< HEAD
  * **projectType** (<code>[ProjectType](#projen-projecttype)</code>)  Which type of project this is (library/app). __*Default*__: ProjectType.UNKNOWN
=======
  * **readme** (<code>string</code>)  The name of the README.md file. __*Default*__: "README.md"
>>>>>>> 703da333
  * **allowLibraryDependencies** (<code>boolean</code>)  Allow the project to include `peerDependencies` and `bundledDependencies`. __*Default*__: true
  * **antitamper** (<code>boolean</code>)  Checks that after build there are no modified files on git. __*Default*__: true
  * **autoDetectBin** (<code>boolean</code>)  Automatically add all executables under the `bin` directory to your `package.json` file under the `bin` section. __*Default*__: true
  * **bin** (<code>Map<string, string></code>)  Binary programs vended with your module. __*Optional*__
  * **buildWorkflow** (<code>boolean</code>)  Define a GitHub workflow for building PRs. __*Default*__: true if not a subproject
  * **bundledDeps** (<code>Array<string></code>)  List of dependencies to bundle into this module. __*Optional*__
  * **codeCov** (<code>boolean</code>)  Define a GitHub workflow step for sending code coverage metrics to https://codecov.io/ Uses codecov/codecov-action@v1 A secret is required for private repos. Configured with @codeCovTokenSecret. __*Default*__: false
  * **codeCovTokenSecret** (<code>string</code>)  Define the secret name for a specified https://codecov.io/ token A secret is required to send coverage for private repositories. __*Default*__: if this option is not specified, only public repositories are supported
  * **copyrightOwner** (<code>string</code>)  License copyright owner. __*Default*__: defaults to the value of authorName or "" if `authorName` is undefined.
  * **copyrightPeriod** (<code>string</code>)  The copyright years to put in the LICENSE file. __*Default*__: current year
  * **defaultReleaseBranch** (<code>string</code>)  The name of the main release branch. __*Default*__: "master"
  * **dependabot** (<code>boolean</code>)  Include dependabot configuration. __*Default*__: true
  * **dependabotOptions** (<code>[github.DependabotOptions](#projen-github-dependabotoptions)</code>)  Options for dependabot. __*Default*__: default options
  * **deps** (<code>Array<string></code>)  Runtime dependencies of this module. __*Default*__: []
  * **devDeps** (<code>Array<string></code>)  Build dependencies for this module. __*Default*__: []
  * **entrypoint** (<code>string</code>)  Module entrypoint (`main` in `package.json`). __*Default*__: "lib/index.js"
  * **keywords** (<code>Array<string></code>)  Keywords to include in `package.json`. __*Optional*__
  * **libdir** (<code>string</code>)  Compiler artifacts output directory. __*Default*__: "lib"
  * **maxNodeVersion** (<code>string</code>)  Minimum node.js version to require via `engines` (inclusive). __*Default*__: no max
  * **mergify** (<code>boolean</code>)  Adds mergify configuration. __*Default*__: true
  * **mergifyAutoMergeLabel** (<code>string</code>)  Automatically merge PRs that build successfully and have this label. __*Default*__: "auto-merge"
  * **mergifyOptions** (<code>[github.MergifyOptions](#projen-github-mergifyoptions)</code>)  Options for mergify. __*Default*__: default options
  * **minNodeVersion** (<code>string</code>)  Minimum Node.js version to require via package.json `engines` (inclusive). __*Default*__: no "engines" specified
  * **npmDistTag** (<code>string</code>)  The dist-tag to use when releasing to npm. __*Default*__: "latest"
  * **npmignore** (<code>Array<string></code>)  Additional entries to .npmignore. __*Optional*__
  * **npmignoreEnabled** (<code>boolean</code>)  Defines an .npmignore file. Normally this is only needed for libraries that are packaged as tarballs. __*Default*__: true
  * **npmRegistry** (<code>string</code>)  The registry url to use when releasing packages. __*Default*__: "registry.npmjs.org"
  * **npmTaskExecution** (<code>[NpmTaskExecution](#projen-npmtaskexecution)</code>)  Determines how tasks are executed when invoked as npm scripts (yarn/npm run xyz). __*Default*__: NpmTaskExecution.PROJEN
  * **packageManager** (<code>[NodePackageManager](#projen-nodepackagemanager)</code>)  The Node Package Manager used to execute scripts. __*Default*__: NodePackageManager.YARN
  * **peerDependencyOptions** (<code>[PeerDependencyOptions](#projen-peerdependencyoptions)</code>)  Options for `peerDeps`. __*Optional*__
  * **peerDeps** (<code>Array<string></code>)  Peer dependencies for this module. __*Default*__: []
  * **projenCommand** (<code>string</code>)  The shell command to use in order to run the projen CLI. __*Default*__: "npx projen"
  * **projenDevDependency** (<code>boolean</code>)  Indicates of "projen" should be installed as a devDependency. __*Default*__: true
  * **projenUpgradeAutoMerge** (<code>boolean</code>)  Automatically merge projen upgrade PRs when build passes. __*Default*__: "true" if mergify auto-merge is enabled (default)
  * **projenUpgradeSchedule** (<code>Array<string></code>)  Customize the projenUpgrade schedule in cron expression. __*Default*__: [ "0 6 * * *" ]
  * **projenUpgradeSecret** (<code>string</code>)  Periodically submits a pull request for projen upgrades (executes `yarn projen:upgrade`). __*Default*__: no automatic projen upgrade pull requests
  * **projenVersion** (<code>[Semver](#projen-semver)</code>)  Version of projen to install. __*Default*__: Semver.latest()
  * **pullRequestTemplate** (<code>boolean</code>)  Include a GitHub pull request template. __*Default*__: true
  * **pullRequestTemplateContents** (<code>string</code>)  The contents of the pull request template. __*Default*__: default content
  * **rebuildBot** (<code>boolean</code>)  Installs a GitHub workflow which is triggered when the comment "@projen rebuild" is added to a pull request. __*Default*__: true if not a subproject
  * **rebuildBotCommand** (<code>string</code>)  The pull request bot command to use in order to trigger a rebuild and commit of the contents of the branch. __*Default*__: "rebuild"
  * **releaseBranches** (<code>Array<string></code>)  Branches which trigger a release. __*Default*__: [ "master" ]
  * **releaseEveryCommit** (<code>boolean</code>)  Automatically release new versions every commit to one of branches in `releaseBranches`. __*Default*__: true
  * **releaseSchedule** (<code>string</code>)  CRON schedule to trigger new releases. __*Default*__: no scheduled releases
  * **releaseToNpm** (<code>boolean</code>)  Automatically release to npm when new versions are introduced. __*Default*__: false
  * **releaseWorkflow** (<code>boolean</code>)  Define a GitHub workflow for releasing from "master" when new versions are bumped. __*Default*__: true if not a subproject
  * **scripts** (<code>Map<string, string></code>)  npm scripts to include. __*Default*__: {}
  * **srcdir** (<code>string</code>)  Typescript sources directory. __*Default*__: "src"
  * **testdir** (<code>string</code>)  Tests directory. __*Default*__: "test"
  * **workflowBootstrapSteps** (<code>Array<any></code>)  Workflow steps to use in order to bootstrap this repo. __*Default*__: "yarn install --frozen-lockfile && yarn projen"
  * **workflowContainerImage** (<code>string</code>)  Container image to use for GitHub workflows. __*Default*__: default image
  * **workflowNodeVersion** (<code>string</code>)  The node version to use in GitHub workflows. __*Default*__: same as `minNodeVersion`
  * **name** (<code>string</code>)  This is the name of your package. 
  * **authorEmail** (<code>string</code>)  Author's e-mail. __*Optional*__
  * **authorName** (<code>string</code>)  Author's name. __*Optional*__
  * **authorOrganization** (<code>boolean</code>)  Author's Organization. __*Optional*__
  * **authorUrl** (<code>string</code>)  Author's URL / Website. __*Optional*__
  * **description** (<code>string</code>)  The description is just a string that helps people understand the purpose of the package. __*Optional*__
  * **gitignore** (<code>Array<string></code>)  Additional entries to .gitignore. __*Optional*__
  * **homepage** (<code>string</code>)  Package's Homepage / Website. __*Optional*__
  * **jest** (<code>boolean</code>)  Setup jest unit tests. __*Default*__: true
  * **jestOptions** (<code>[JestOptions](#projen-jestoptions)</code>)  Jest options. __*Default*__: default options
  * **license** (<code>string</code>)  License's SPDX identifier. __*Optional*__
  * **licensed** (<code>boolean</code>)  Indicates if a license should be added. __*Default*__: true
  * **repository** (<code>string</code>)  The repository is the location where the actual code for your package lives. __*Optional*__
  * **repositoryDirectory** (<code>string</code>)  If the package.json for your package is not in the root directory (for example if it is part of a monorepo), you can specify the directory in which it lives. __*Optional*__
  * **stability** (<code>string</code>)  Package's Stability. __*Optional*__
  * **compileBeforeTest** (<code>boolean</code>)  Compile the code before running tests. __*Default*__: the default behavior is to delete the lib/ directory and run jest typescript tests and only if all tests pass, run the compiler.
  * **disableTsconfig** (<code>boolean</code>)  Do not generate a `tsconfig.json` file (used by jsii projects since tsconfig.json is generated by the jsii compiler). __*Default*__: false
  * **docgen** (<code>boolean</code>)  Docgen by Typedoc. __*Default*__: false
  * **docsDirectory** (<code>string</code>)  Docs directory. __*Default*__: "docs"
  * **entrypointTypes** (<code>string</code>)  The .d.ts file that includes the type declarations for this module. __*Default*__: .d.ts file derived from the project's entrypoint (usually lib/index.d.ts)
  * **eslint** (<code>boolean</code>)  Setup eslint. __*Default*__: true
  * **eslintOptions** (<code>[EslintOptions](#projen-eslintoptions)</code>)  Eslint options. __*Default*__: opinionated default options
  * **package** (<code>boolean</code>)  Defines a `yarn package` command that will produce a tarball and place it under `dist/js`. __*Default*__: true
  * **sampleCode** (<code>boolean</code>)  Generate one-time sample in `src/` and `test/` if there are no files there. __*Default*__: true
  * **tsconfig** (<code>[TypescriptConfigOptions](#projen-typescriptconfigoptions)</code>)  Custom TSConfig. __*Optional*__
  * **typescriptVersion** (<code>string</code>)  TypeScript version to use. __*Default*__: "^3.9.5"
  * **cdkVersion** (<code>string</code>)  AWS CDK version to use. 
  * **appEntrypoint** (<code>string</code>)  The CDK app's entrypoint (relative to the source directory, which is "src" by default). __*Default*__: "main.ts"
  * **cdkDependencies** (<code>Array<string></code>)  Which AWS CDK modules (those that start with "@aws-cdk/") this app uses. __*Optional*__
  * **cdkVersionPinning** (<code>boolean</code>)  Use pinned version instead of caret version for CDK. __*Default*__: false
  * **context** (<code>Map<string, string></code>)  Additional context to include in `cdk.json`. __*Optional*__
  * **requireApproval** (<code>[CdkApprovalLevel](#projen-cdkapprovallevel)</code>)  To protect you against unintended changes that affect your security posture, the AWS CDK Toolkit prompts you to approve security-related changes before deploying them. __*Default*__: CdkApprovalLevel.BROADENING



### Properties


Name | Type | Description 
-----|------|-------------
**appEntrypoint**🔹 | <code>string</code> | The CDK app entrypoint.
**cdkConfig**🔹 | <code>any</code> | Contents of `cdk.json`.
**cdkVersion**🔹 | <code>string</code> | The CDK version this app is using.

### Methods


#### addCdkDependency(...modules)🔹 <a id="projen-awscdktypescriptapp-addcdkdependency"></a>

Adds an AWS CDK module dependencies.

```ts
addCdkDependency(...modules: string[]): void
```

* **modules** (<code>string</code>)  The list of modules to depend on.






## class Component 🔹 <a id="projen-component"></a>

Represents a project component.


### Initializer




```ts
new Component(project: Project)
```

* **project** (<code>[Project](#projen-project)</code>)  *No description*



### Properties


Name | Type | Description 
-----|------|-------------
**project**🔹 | <code>[Project](#projen-project)</code> | <span></span>

### Methods


#### postSynthesize()🔹 <a id="projen-component-postsynthesize"></a>

Called after synthesis.

Order is *not* guaranteed.

```ts
postSynthesize(): void
```





#### synthesize()🔹 <a id="projen-component-synthesize"></a>

Synthesizes files to the project output directory.

```ts
synthesize(): void
```







## class ConstructLibrary 🔹 <a id="projen-constructlibrary"></a>

A multi-language library for CDK constructs.

__Extends__: [JsiiProject](#projen-jsiiproject)
__Implemented by__: [AwsCdkConstructLibrary](#projen-awscdkconstructlibrary), [ConstructLibraryAws](#projen-constructlibraryaws), [ConstructLibraryCdk8s](#projen-constructlibrarycdk8s)

### Initializer




```ts
new ConstructLibrary(options: ConstructLibraryOptions)
```

* **options** (<code>[ConstructLibraryOptions](#projen-constructlibraryoptions)</code>)  *No description*
  * **clobber** (<code>boolean</code>)  Add a `clobber` task which resets the repo to origin. __*Default*__: true
  * **gitpod** (<code>boolean</code>)  Adds a gitpod configuration. __*Default*__: false
  * **outdir** (<code>string</code>)  The root directory of the project. __*Default*__: "."
  * **parent** (<code>[Project](#projen-project)</code>)  The parent project, if this project is part of a bigger project. __*Optional*__
<<<<<<< HEAD
  * **projectType** (<code>[ProjectType](#projen-projecttype)</code>)  Which type of project this is (library/app). __*Default*__: ProjectType.UNKNOWN
=======
  * **readme** (<code>string</code>)  The name of the README.md file. __*Default*__: "README.md"
>>>>>>> 703da333
  * **allowLibraryDependencies** (<code>boolean</code>)  Allow the project to include `peerDependencies` and `bundledDependencies`. __*Default*__: true
  * **antitamper** (<code>boolean</code>)  Checks that after build there are no modified files on git. __*Default*__: true
  * **autoDetectBin** (<code>boolean</code>)  Automatically add all executables under the `bin` directory to your `package.json` file under the `bin` section. __*Default*__: true
  * **bin** (<code>Map<string, string></code>)  Binary programs vended with your module. __*Optional*__
  * **buildWorkflow** (<code>boolean</code>)  Define a GitHub workflow for building PRs. __*Default*__: true if not a subproject
  * **bundledDeps** (<code>Array<string></code>)  List of dependencies to bundle into this module. __*Optional*__
  * **codeCov** (<code>boolean</code>)  Define a GitHub workflow step for sending code coverage metrics to https://codecov.io/ Uses codecov/codecov-action@v1 A secret is required for private repos. Configured with @codeCovTokenSecret. __*Default*__: false
  * **codeCovTokenSecret** (<code>string</code>)  Define the secret name for a specified https://codecov.io/ token A secret is required to send coverage for private repositories. __*Default*__: if this option is not specified, only public repositories are supported
  * **copyrightOwner** (<code>string</code>)  License copyright owner. __*Default*__: defaults to the value of authorName or "" if `authorName` is undefined.
  * **copyrightPeriod** (<code>string</code>)  The copyright years to put in the LICENSE file. __*Default*__: current year
  * **defaultReleaseBranch** (<code>string</code>)  The name of the main release branch. __*Default*__: "master"
  * **dependabot** (<code>boolean</code>)  Include dependabot configuration. __*Default*__: true
  * **dependabotOptions** (<code>[github.DependabotOptions](#projen-github-dependabotoptions)</code>)  Options for dependabot. __*Default*__: default options
  * **deps** (<code>Array<string></code>)  Runtime dependencies of this module. __*Default*__: []
  * **devDeps** (<code>Array<string></code>)  Build dependencies for this module. __*Default*__: []
  * **entrypoint** (<code>string</code>)  Module entrypoint (`main` in `package.json`). __*Default*__: "lib/index.js"
  * **keywords** (<code>Array<string></code>)  Keywords to include in `package.json`. __*Optional*__
  * **libdir** (<code>string</code>)  Compiler artifacts output directory. __*Default*__: "lib"
  * **maxNodeVersion** (<code>string</code>)  Minimum node.js version to require via `engines` (inclusive). __*Default*__: no max
  * **mergify** (<code>boolean</code>)  Adds mergify configuration. __*Default*__: true
  * **mergifyAutoMergeLabel** (<code>string</code>)  Automatically merge PRs that build successfully and have this label. __*Default*__: "auto-merge"
  * **mergifyOptions** (<code>[github.MergifyOptions](#projen-github-mergifyoptions)</code>)  Options for mergify. __*Default*__: default options
  * **minNodeVersion** (<code>string</code>)  Minimum Node.js version to require via package.json `engines` (inclusive). __*Default*__: no "engines" specified
  * **npmDistTag** (<code>string</code>)  The dist-tag to use when releasing to npm. __*Default*__: "latest"
  * **npmignore** (<code>Array<string></code>)  Additional entries to .npmignore. __*Optional*__
  * **npmignoreEnabled** (<code>boolean</code>)  Defines an .npmignore file. Normally this is only needed for libraries that are packaged as tarballs. __*Default*__: true
  * **npmRegistry** (<code>string</code>)  The registry url to use when releasing packages. __*Default*__: "registry.npmjs.org"
  * **npmTaskExecution** (<code>[NpmTaskExecution](#projen-npmtaskexecution)</code>)  Determines how tasks are executed when invoked as npm scripts (yarn/npm run xyz). __*Default*__: NpmTaskExecution.PROJEN
  * **packageManager** (<code>[NodePackageManager](#projen-nodepackagemanager)</code>)  The Node Package Manager used to execute scripts. __*Default*__: NodePackageManager.YARN
  * **peerDependencyOptions** (<code>[PeerDependencyOptions](#projen-peerdependencyoptions)</code>)  Options for `peerDeps`. __*Optional*__
  * **peerDeps** (<code>Array<string></code>)  Peer dependencies for this module. __*Default*__: []
  * **projenCommand** (<code>string</code>)  The shell command to use in order to run the projen CLI. __*Default*__: "npx projen"
  * **projenDevDependency** (<code>boolean</code>)  Indicates of "projen" should be installed as a devDependency. __*Default*__: true
  * **projenUpgradeAutoMerge** (<code>boolean</code>)  Automatically merge projen upgrade PRs when build passes. __*Default*__: "true" if mergify auto-merge is enabled (default)
  * **projenUpgradeSchedule** (<code>Array<string></code>)  Customize the projenUpgrade schedule in cron expression. __*Default*__: [ "0 6 * * *" ]
  * **projenUpgradeSecret** (<code>string</code>)  Periodically submits a pull request for projen upgrades (executes `yarn projen:upgrade`). __*Default*__: no automatic projen upgrade pull requests
  * **projenVersion** (<code>[Semver](#projen-semver)</code>)  Version of projen to install. __*Default*__: Semver.latest()
  * **pullRequestTemplate** (<code>boolean</code>)  Include a GitHub pull request template. __*Default*__: true
  * **pullRequestTemplateContents** (<code>string</code>)  The contents of the pull request template. __*Default*__: default content
  * **rebuildBot** (<code>boolean</code>)  Installs a GitHub workflow which is triggered when the comment "@projen rebuild" is added to a pull request. __*Default*__: true if not a subproject
  * **rebuildBotCommand** (<code>string</code>)  The pull request bot command to use in order to trigger a rebuild and commit of the contents of the branch. __*Default*__: "rebuild"
  * **releaseBranches** (<code>Array<string></code>)  Branches which trigger a release. __*Default*__: [ "master" ]
  * **releaseEveryCommit** (<code>boolean</code>)  Automatically release new versions every commit to one of branches in `releaseBranches`. __*Default*__: true
  * **releaseSchedule** (<code>string</code>)  CRON schedule to trigger new releases. __*Default*__: no scheduled releases
  * **releaseToNpm** (<code>boolean</code>)  Automatically release to npm when new versions are introduced. __*Default*__: false
  * **releaseWorkflow** (<code>boolean</code>)  Define a GitHub workflow for releasing from "master" when new versions are bumped. __*Default*__: true if not a subproject
  * **scripts** (<code>Map<string, string></code>)  npm scripts to include. __*Default*__: {}
  * **srcdir** (<code>string</code>)  Typescript sources directory. __*Default*__: "src"
  * **testdir** (<code>string</code>)  Tests directory. __*Default*__: "test"
  * **workflowBootstrapSteps** (<code>Array<any></code>)  Workflow steps to use in order to bootstrap this repo. __*Default*__: "yarn install --frozen-lockfile && yarn projen"
  * **workflowContainerImage** (<code>string</code>)  Container image to use for GitHub workflows. __*Default*__: default image
  * **workflowNodeVersion** (<code>string</code>)  The node version to use in GitHub workflows. __*Default*__: same as `minNodeVersion`
  * **authorAddress** (<code>string</code>)  Email or URL of the library author. 
  * **authorName** (<code>string</code>)  The name of the library author. 
  * **name** (<code>string</code>)  The name of the library. 
  * **repository** (<code>string</code>)  Git repository URL. 
  * **authorEmail** (<code>string</code>)  *No description* __*Optional*__
  * **authorOrganization** (<code>boolean</code>)  *No description* __*Optional*__
  * **authorUrl** (<code>string</code>)  *No description* __*Optional*__
  * **compat** (<code>boolean</code>)  Automatically run API compatibility test against the latest version published to npm after compilation. __*Default*__: false
  * **compatIgnore** (<code>string</code>)  Name of the ignore file for API compatibility tests. __*Default*__: ".compatignore"
  * **description** (<code>string</code>)  Library description. __*Optional*__
  * **docgen** (<code>boolean</code>)  Automatically generate API.md from jsii. __*Default*__: true
  * **dotnet** (<code>[JsiiDotNetTarget](#projen-jsiidotnettarget)</code>)  *No description* __*Optional*__
  * **eslint** (<code>boolean</code>)  Install eslint. __*Default*__: true
  * **java** (<code>[JsiiJavaTarget](#projen-jsiijavatarget)</code>)  *No description* __*Optional*__
  * **jest** (<code>boolean</code>)  Use jest for unit tests. __*Default*__: true
  * **jestOptions** (<code>[JestOptions](#projen-jestoptions)</code>)  Jest options. __*Default*__: defaults
  * **license** (<code>string</code>)  *No description* __*Optional*__
  * **python** (<code>[JsiiPythonTarget](#projen-jsiipythontarget)</code>)  *No description* __*Optional*__
  * **rootdir** (<code>string</code>)  *No description* __*Default*__: "."
  * **stability** (<code>string</code>)  *No description* __*Optional*__
  * **catalog** (<code>[Catalog](#projen-catalog)</code>)  Libraries will be picked up by the construct catalog when they are published to npm as jsii modules and will be published under:. __*Default*__: new version will be announced




## class ConstructLibraryAws ⚠️ <a id="projen-constructlibraryaws"></a>



__Extends__: [AwsCdkConstructLibrary](#projen-awscdkconstructlibrary)

### Initializer




```ts
new ConstructLibraryAws(options: AwsCdkConstructLibraryOptions)
```

* **options** (<code>[AwsCdkConstructLibraryOptions](#projen-awscdkconstructlibraryoptions)</code>)  *No description*
  * **clobber** (<code>boolean</code>)  Add a `clobber` task which resets the repo to origin. __*Default*__: true
  * **gitpod** (<code>boolean</code>)  Adds a gitpod configuration. __*Default*__: false
  * **outdir** (<code>string</code>)  The root directory of the project. __*Default*__: "."
  * **parent** (<code>[Project](#projen-project)</code>)  The parent project, if this project is part of a bigger project. __*Optional*__
<<<<<<< HEAD
  * **projectType** (<code>[ProjectType](#projen-projecttype)</code>)  Which type of project this is (library/app). __*Default*__: ProjectType.UNKNOWN
=======
  * **readme** (<code>string</code>)  The name of the README.md file. __*Default*__: "README.md"
>>>>>>> 703da333
  * **allowLibraryDependencies** (<code>boolean</code>)  Allow the project to include `peerDependencies` and `bundledDependencies`. __*Default*__: true
  * **antitamper** (<code>boolean</code>)  Checks that after build there are no modified files on git. __*Default*__: true
  * **autoDetectBin** (<code>boolean</code>)  Automatically add all executables under the `bin` directory to your `package.json` file under the `bin` section. __*Default*__: true
  * **bin** (<code>Map<string, string></code>)  Binary programs vended with your module. __*Optional*__
  * **buildWorkflow** (<code>boolean</code>)  Define a GitHub workflow for building PRs. __*Default*__: true if not a subproject
  * **bundledDeps** (<code>Array<string></code>)  List of dependencies to bundle into this module. __*Optional*__
  * **codeCov** (<code>boolean</code>)  Define a GitHub workflow step for sending code coverage metrics to https://codecov.io/ Uses codecov/codecov-action@v1 A secret is required for private repos. Configured with @codeCovTokenSecret. __*Default*__: false
  * **codeCovTokenSecret** (<code>string</code>)  Define the secret name for a specified https://codecov.io/ token A secret is required to send coverage for private repositories. __*Default*__: if this option is not specified, only public repositories are supported
  * **copyrightOwner** (<code>string</code>)  License copyright owner. __*Default*__: defaults to the value of authorName or "" if `authorName` is undefined.
  * **copyrightPeriod** (<code>string</code>)  The copyright years to put in the LICENSE file. __*Default*__: current year
  * **defaultReleaseBranch** (<code>string</code>)  The name of the main release branch. __*Default*__: "master"
  * **dependabot** (<code>boolean</code>)  Include dependabot configuration. __*Default*__: true
  * **dependabotOptions** (<code>[github.DependabotOptions](#projen-github-dependabotoptions)</code>)  Options for dependabot. __*Default*__: default options
  * **deps** (<code>Array<string></code>)  Runtime dependencies of this module. __*Default*__: []
  * **devDeps** (<code>Array<string></code>)  Build dependencies for this module. __*Default*__: []
  * **entrypoint** (<code>string</code>)  Module entrypoint (`main` in `package.json`). __*Default*__: "lib/index.js"
  * **keywords** (<code>Array<string></code>)  Keywords to include in `package.json`. __*Optional*__
  * **libdir** (<code>string</code>)  Compiler artifacts output directory. __*Default*__: "lib"
  * **maxNodeVersion** (<code>string</code>)  Minimum node.js version to require via `engines` (inclusive). __*Default*__: no max
  * **mergify** (<code>boolean</code>)  Adds mergify configuration. __*Default*__: true
  * **mergifyAutoMergeLabel** (<code>string</code>)  Automatically merge PRs that build successfully and have this label. __*Default*__: "auto-merge"
  * **mergifyOptions** (<code>[github.MergifyOptions](#projen-github-mergifyoptions)</code>)  Options for mergify. __*Default*__: default options
  * **minNodeVersion** (<code>string</code>)  Minimum Node.js version to require via package.json `engines` (inclusive). __*Default*__: no "engines" specified
  * **npmDistTag** (<code>string</code>)  The dist-tag to use when releasing to npm. __*Default*__: "latest"
  * **npmignore** (<code>Array<string></code>)  Additional entries to .npmignore. __*Optional*__
  * **npmignoreEnabled** (<code>boolean</code>)  Defines an .npmignore file. Normally this is only needed for libraries that are packaged as tarballs. __*Default*__: true
  * **npmRegistry** (<code>string</code>)  The registry url to use when releasing packages. __*Default*__: "registry.npmjs.org"
  * **npmTaskExecution** (<code>[NpmTaskExecution](#projen-npmtaskexecution)</code>)  Determines how tasks are executed when invoked as npm scripts (yarn/npm run xyz). __*Default*__: NpmTaskExecution.PROJEN
  * **packageManager** (<code>[NodePackageManager](#projen-nodepackagemanager)</code>)  The Node Package Manager used to execute scripts. __*Default*__: NodePackageManager.YARN
  * **peerDependencyOptions** (<code>[PeerDependencyOptions](#projen-peerdependencyoptions)</code>)  Options for `peerDeps`. __*Optional*__
  * **peerDeps** (<code>Array<string></code>)  Peer dependencies for this module. __*Default*__: []
  * **projenCommand** (<code>string</code>)  The shell command to use in order to run the projen CLI. __*Default*__: "npx projen"
  * **projenDevDependency** (<code>boolean</code>)  Indicates of "projen" should be installed as a devDependency. __*Default*__: true
  * **projenUpgradeAutoMerge** (<code>boolean</code>)  Automatically merge projen upgrade PRs when build passes. __*Default*__: "true" if mergify auto-merge is enabled (default)
  * **projenUpgradeSchedule** (<code>Array<string></code>)  Customize the projenUpgrade schedule in cron expression. __*Default*__: [ "0 6 * * *" ]
  * **projenUpgradeSecret** (<code>string</code>)  Periodically submits a pull request for projen upgrades (executes `yarn projen:upgrade`). __*Default*__: no automatic projen upgrade pull requests
  * **projenVersion** (<code>[Semver](#projen-semver)</code>)  Version of projen to install. __*Default*__: Semver.latest()
  * **pullRequestTemplate** (<code>boolean</code>)  Include a GitHub pull request template. __*Default*__: true
  * **pullRequestTemplateContents** (<code>string</code>)  The contents of the pull request template. __*Default*__: default content
  * **rebuildBot** (<code>boolean</code>)  Installs a GitHub workflow which is triggered when the comment "@projen rebuild" is added to a pull request. __*Default*__: true if not a subproject
  * **rebuildBotCommand** (<code>string</code>)  The pull request bot command to use in order to trigger a rebuild and commit of the contents of the branch. __*Default*__: "rebuild"
  * **releaseBranches** (<code>Array<string></code>)  Branches which trigger a release. __*Default*__: [ "master" ]
  * **releaseEveryCommit** (<code>boolean</code>)  Automatically release new versions every commit to one of branches in `releaseBranches`. __*Default*__: true
  * **releaseSchedule** (<code>string</code>)  CRON schedule to trigger new releases. __*Default*__: no scheduled releases
  * **releaseToNpm** (<code>boolean</code>)  Automatically release to npm when new versions are introduced. __*Default*__: false
  * **releaseWorkflow** (<code>boolean</code>)  Define a GitHub workflow for releasing from "master" when new versions are bumped. __*Default*__: true if not a subproject
  * **scripts** (<code>Map<string, string></code>)  npm scripts to include. __*Default*__: {}
  * **srcdir** (<code>string</code>)  Typescript sources directory. __*Default*__: "src"
  * **testdir** (<code>string</code>)  Tests directory. __*Default*__: "test"
  * **workflowBootstrapSteps** (<code>Array<any></code>)  Workflow steps to use in order to bootstrap this repo. __*Default*__: "yarn install --frozen-lockfile && yarn projen"
  * **workflowContainerImage** (<code>string</code>)  Container image to use for GitHub workflows. __*Default*__: default image
  * **workflowNodeVersion** (<code>string</code>)  The node version to use in GitHub workflows. __*Default*__: same as `minNodeVersion`
  * **authorAddress** (<code>string</code>)  Email or URL of the library author. 
  * **authorName** (<code>string</code>)  The name of the library author. 
  * **name** (<code>string</code>)  The name of the library. 
  * **repository** (<code>string</code>)  Git repository URL. 
  * **authorEmail** (<code>string</code>)  *No description* __*Optional*__
  * **authorOrganization** (<code>boolean</code>)  *No description* __*Optional*__
  * **authorUrl** (<code>string</code>)  *No description* __*Optional*__
  * **compat** (<code>boolean</code>)  Automatically run API compatibility test against the latest version published to npm after compilation. __*Default*__: false
  * **compatIgnore** (<code>string</code>)  Name of the ignore file for API compatibility tests. __*Default*__: ".compatignore"
  * **description** (<code>string</code>)  Library description. __*Optional*__
  * **docgen** (<code>boolean</code>)  Automatically generate API.md from jsii. __*Default*__: true
  * **dotnet** (<code>[JsiiDotNetTarget](#projen-jsiidotnettarget)</code>)  *No description* __*Optional*__
  * **eslint** (<code>boolean</code>)  Install eslint. __*Default*__: true
  * **java** (<code>[JsiiJavaTarget](#projen-jsiijavatarget)</code>)  *No description* __*Optional*__
  * **jest** (<code>boolean</code>)  Use jest for unit tests. __*Default*__: true
  * **jestOptions** (<code>[JestOptions](#projen-jestoptions)</code>)  Jest options. __*Default*__: defaults
  * **license** (<code>string</code>)  *No description* __*Optional*__
  * **python** (<code>[JsiiPythonTarget](#projen-jsiipythontarget)</code>)  *No description* __*Optional*__
  * **rootdir** (<code>string</code>)  *No description* __*Default*__: "."
  * **stability** (<code>string</code>)  *No description* __*Optional*__
  * **catalog** (<code>[Catalog](#projen-catalog)</code>)  Libraries will be picked up by the construct catalog when they are published to npm as jsii modules and will be published under:. __*Default*__: new version will be announced
  * **cdkVersion** (<code>string</code>)  Minimum target version this library is tested against. 
  * **cdkAssert** (<code>boolean</code>)  Install the @aws-cdk/assert library? __*Default*__: true
  * **cdkDependencies** (<code>Array<string></code>)  Which AWS CDK modules (those that start with "@aws-cdk/") does this library require when consumed? __*Optional*__
  * **cdkTestDependencies** (<code>Array<string></code>)  AWS CDK modules required for testing. __*Optional*__
  * **cdkVersionPinning** (<code>boolean</code>)  Use pinned version instead of caret version for CDK. __*Default*__: false




## class ConstructLibraryCdk8s 🔹 <a id="projen-constructlibrarycdk8s"></a>

CDK8s construct library project.

A multi-language (jsii) construct library which vends constructs designed to
use within the CDK for Kubernetes (CDK8s), with a friendly workflow and
automatic publishing to the construct catalog.

__Extends__: [ConstructLibrary](#projen-constructlibrary)

### Initializer




```ts
new ConstructLibraryCdk8s(options: ConstructLibraryCdk8sOptions)
```

* **options** (<code>[ConstructLibraryCdk8sOptions](#projen-constructlibrarycdk8soptions)</code>)  *No description*
  * **clobber** (<code>boolean</code>)  Add a `clobber` task which resets the repo to origin. __*Default*__: true
  * **gitpod** (<code>boolean</code>)  Adds a gitpod configuration. __*Default*__: false
  * **outdir** (<code>string</code>)  The root directory of the project. __*Default*__: "."
  * **parent** (<code>[Project](#projen-project)</code>)  The parent project, if this project is part of a bigger project. __*Optional*__
<<<<<<< HEAD
  * **projectType** (<code>[ProjectType](#projen-projecttype)</code>)  Which type of project this is (library/app). __*Default*__: ProjectType.UNKNOWN
=======
  * **readme** (<code>string</code>)  The name of the README.md file. __*Default*__: "README.md"
>>>>>>> 703da333
  * **allowLibraryDependencies** (<code>boolean</code>)  Allow the project to include `peerDependencies` and `bundledDependencies`. __*Default*__: true
  * **antitamper** (<code>boolean</code>)  Checks that after build there are no modified files on git. __*Default*__: true
  * **autoDetectBin** (<code>boolean</code>)  Automatically add all executables under the `bin` directory to your `package.json` file under the `bin` section. __*Default*__: true
  * **bin** (<code>Map<string, string></code>)  Binary programs vended with your module. __*Optional*__
  * **buildWorkflow** (<code>boolean</code>)  Define a GitHub workflow for building PRs. __*Default*__: true if not a subproject
  * **bundledDeps** (<code>Array<string></code>)  List of dependencies to bundle into this module. __*Optional*__
  * **codeCov** (<code>boolean</code>)  Define a GitHub workflow step for sending code coverage metrics to https://codecov.io/ Uses codecov/codecov-action@v1 A secret is required for private repos. Configured with @codeCovTokenSecret. __*Default*__: false
  * **codeCovTokenSecret** (<code>string</code>)  Define the secret name for a specified https://codecov.io/ token A secret is required to send coverage for private repositories. __*Default*__: if this option is not specified, only public repositories are supported
  * **copyrightOwner** (<code>string</code>)  License copyright owner. __*Default*__: defaults to the value of authorName or "" if `authorName` is undefined.
  * **copyrightPeriod** (<code>string</code>)  The copyright years to put in the LICENSE file. __*Default*__: current year
  * **defaultReleaseBranch** (<code>string</code>)  The name of the main release branch. __*Default*__: "master"
  * **dependabot** (<code>boolean</code>)  Include dependabot configuration. __*Default*__: true
  * **dependabotOptions** (<code>[github.DependabotOptions](#projen-github-dependabotoptions)</code>)  Options for dependabot. __*Default*__: default options
  * **deps** (<code>Array<string></code>)  Runtime dependencies of this module. __*Default*__: []
  * **devDeps** (<code>Array<string></code>)  Build dependencies for this module. __*Default*__: []
  * **entrypoint** (<code>string</code>)  Module entrypoint (`main` in `package.json`). __*Default*__: "lib/index.js"
  * **keywords** (<code>Array<string></code>)  Keywords to include in `package.json`. __*Optional*__
  * **libdir** (<code>string</code>)  Compiler artifacts output directory. __*Default*__: "lib"
  * **maxNodeVersion** (<code>string</code>)  Minimum node.js version to require via `engines` (inclusive). __*Default*__: no max
  * **mergify** (<code>boolean</code>)  Adds mergify configuration. __*Default*__: true
  * **mergifyAutoMergeLabel** (<code>string</code>)  Automatically merge PRs that build successfully and have this label. __*Default*__: "auto-merge"
  * **mergifyOptions** (<code>[github.MergifyOptions](#projen-github-mergifyoptions)</code>)  Options for mergify. __*Default*__: default options
  * **minNodeVersion** (<code>string</code>)  Minimum Node.js version to require via package.json `engines` (inclusive). __*Default*__: no "engines" specified
  * **npmDistTag** (<code>string</code>)  The dist-tag to use when releasing to npm. __*Default*__: "latest"
  * **npmignore** (<code>Array<string></code>)  Additional entries to .npmignore. __*Optional*__
  * **npmignoreEnabled** (<code>boolean</code>)  Defines an .npmignore file. Normally this is only needed for libraries that are packaged as tarballs. __*Default*__: true
  * **npmRegistry** (<code>string</code>)  The registry url to use when releasing packages. __*Default*__: "registry.npmjs.org"
  * **npmTaskExecution** (<code>[NpmTaskExecution](#projen-npmtaskexecution)</code>)  Determines how tasks are executed when invoked as npm scripts (yarn/npm run xyz). __*Default*__: NpmTaskExecution.PROJEN
  * **packageManager** (<code>[NodePackageManager](#projen-nodepackagemanager)</code>)  The Node Package Manager used to execute scripts. __*Default*__: NodePackageManager.YARN
  * **peerDependencyOptions** (<code>[PeerDependencyOptions](#projen-peerdependencyoptions)</code>)  Options for `peerDeps`. __*Optional*__
  * **peerDeps** (<code>Array<string></code>)  Peer dependencies for this module. __*Default*__: []
  * **projenCommand** (<code>string</code>)  The shell command to use in order to run the projen CLI. __*Default*__: "npx projen"
  * **projenDevDependency** (<code>boolean</code>)  Indicates of "projen" should be installed as a devDependency. __*Default*__: true
  * **projenUpgradeAutoMerge** (<code>boolean</code>)  Automatically merge projen upgrade PRs when build passes. __*Default*__: "true" if mergify auto-merge is enabled (default)
  * **projenUpgradeSchedule** (<code>Array<string></code>)  Customize the projenUpgrade schedule in cron expression. __*Default*__: [ "0 6 * * *" ]
  * **projenUpgradeSecret** (<code>string</code>)  Periodically submits a pull request for projen upgrades (executes `yarn projen:upgrade`). __*Default*__: no automatic projen upgrade pull requests
  * **projenVersion** (<code>[Semver](#projen-semver)</code>)  Version of projen to install. __*Default*__: Semver.latest()
  * **pullRequestTemplate** (<code>boolean</code>)  Include a GitHub pull request template. __*Default*__: true
  * **pullRequestTemplateContents** (<code>string</code>)  The contents of the pull request template. __*Default*__: default content
  * **rebuildBot** (<code>boolean</code>)  Installs a GitHub workflow which is triggered when the comment "@projen rebuild" is added to a pull request. __*Default*__: true if not a subproject
  * **rebuildBotCommand** (<code>string</code>)  The pull request bot command to use in order to trigger a rebuild and commit of the contents of the branch. __*Default*__: "rebuild"
  * **releaseBranches** (<code>Array<string></code>)  Branches which trigger a release. __*Default*__: [ "master" ]
  * **releaseEveryCommit** (<code>boolean</code>)  Automatically release new versions every commit to one of branches in `releaseBranches`. __*Default*__: true
  * **releaseSchedule** (<code>string</code>)  CRON schedule to trigger new releases. __*Default*__: no scheduled releases
  * **releaseToNpm** (<code>boolean</code>)  Automatically release to npm when new versions are introduced. __*Default*__: false
  * **releaseWorkflow** (<code>boolean</code>)  Define a GitHub workflow for releasing from "master" when new versions are bumped. __*Default*__: true if not a subproject
  * **scripts** (<code>Map<string, string></code>)  npm scripts to include. __*Default*__: {}
  * **srcdir** (<code>string</code>)  Typescript sources directory. __*Default*__: "src"
  * **testdir** (<code>string</code>)  Tests directory. __*Default*__: "test"
  * **workflowBootstrapSteps** (<code>Array<any></code>)  Workflow steps to use in order to bootstrap this repo. __*Default*__: "yarn install --frozen-lockfile && yarn projen"
  * **workflowContainerImage** (<code>string</code>)  Container image to use for GitHub workflows. __*Default*__: default image
  * **workflowNodeVersion** (<code>string</code>)  The node version to use in GitHub workflows. __*Default*__: same as `minNodeVersion`
  * **authorAddress** (<code>string</code>)  Email or URL of the library author. 
  * **authorName** (<code>string</code>)  The name of the library author. 
  * **name** (<code>string</code>)  The name of the library. 
  * **repository** (<code>string</code>)  Git repository URL. 
  * **authorEmail** (<code>string</code>)  *No description* __*Optional*__
  * **authorOrganization** (<code>boolean</code>)  *No description* __*Optional*__
  * **authorUrl** (<code>string</code>)  *No description* __*Optional*__
  * **compat** (<code>boolean</code>)  Automatically run API compatibility test against the latest version published to npm after compilation. __*Default*__: false
  * **compatIgnore** (<code>string</code>)  Name of the ignore file for API compatibility tests. __*Default*__: ".compatignore"
  * **description** (<code>string</code>)  Library description. __*Optional*__
  * **docgen** (<code>boolean</code>)  Automatically generate API.md from jsii. __*Default*__: true
  * **dotnet** (<code>[JsiiDotNetTarget](#projen-jsiidotnettarget)</code>)  *No description* __*Optional*__
  * **eslint** (<code>boolean</code>)  Install eslint. __*Default*__: true
  * **java** (<code>[JsiiJavaTarget](#projen-jsiijavatarget)</code>)  *No description* __*Optional*__
  * **jest** (<code>boolean</code>)  Use jest for unit tests. __*Default*__: true
  * **jestOptions** (<code>[JestOptions](#projen-jestoptions)</code>)  Jest options. __*Default*__: defaults
  * **license** (<code>string</code>)  *No description* __*Optional*__
  * **python** (<code>[JsiiPythonTarget](#projen-jsiipythontarget)</code>)  *No description* __*Optional*__
  * **rootdir** (<code>string</code>)  *No description* __*Default*__: "."
  * **stability** (<code>string</code>)  *No description* __*Optional*__
  * **catalog** (<code>[Catalog](#projen-catalog)</code>)  Libraries will be picked up by the construct catalog when they are published to npm as jsii modules and will be published under:. __*Default*__: new version will be announced
  * **cdk8sVersion** (<code>string</code>)  Minimum target version this library is tested against. 




## class DockerCompose 🔹 <a id="projen-dockercompose"></a>

Create a docker-compose YAML file.

__Extends__: [Component](#projen-component)

### Initializer




```ts
new DockerCompose(project: Project, props?: DockerComposeProps)
```

* **project** (<code>[Project](#projen-project)</code>)  *No description*
* **props** (<code>[DockerComposeProps](#projen-dockercomposeprops)</code>)  *No description*
  * **nameSuffix** (<code>string</code>)  A name to add to the docker-compose.yml filename. __*Default*__: no name is added
  * **services** (<code>Map<string, [DockerComposeServiceDescription](#projen-dockercomposeservicedescription)></code>)  Service descriptions. __*Optional*__


### Methods


#### addService(serviceName, description)🔹 <a id="projen-dockercompose-addservice"></a>

Add a service to the docker-compose file.

```ts
addService(serviceName: string, description: DockerComposeServiceDescription): DockerComposeService
```

* **serviceName** (<code>string</code>)  name of the service.
* **description** (<code>[DockerComposeServiceDescription](#projen-dockercomposeservicedescription)</code>)  a service description.
  * **command** (<code>Array<string></code>)  Provide a command to the docker container. __*Default*__: use the container's default command
  * **dependsOn** (<code>Array<[IDockerComposeServiceName](#projen-idockercomposeservicename)></code>)  Names of other services this service depends on. __*Default*__: no dependencies
  * **environment** (<code>Map<string, string></code>)  Add environment variables. __*Default*__: no environment variables are provided
  * **image** (<code>string</code>)  Use a docker image. __*Optional*__
  * **imageBuild** (<code>[DockerComposeBuild](#projen-dockercomposebuild)</code>)  Build a docker image. __*Optional*__
  * **ports** (<code>Array<[DockerComposeServicePort](#projen-dockercomposeserviceport)></code>)  Map some ports. __*Default*__: no ports are mapped
  * **volumes** (<code>Array<[IDockerComposeVolumeBinding](#projen-idockercomposevolumebinding)></code>)  Mount some volumes into the service. __*Optional*__

__Returns__:
* <code>[DockerComposeService](#projen-dockercomposeservice)</code>

#### *static* bindVolume(sourcePath, targetPath)🔹 <a id="projen-dockercompose-bindvolume"></a>

Create a bind volume that binds a host path to the target path in the container.

```ts
static bindVolume(sourcePath: string, targetPath: string): IDockerComposeVolumeBinding
```

* **sourcePath** (<code>string</code>)  Host path name.
* **targetPath** (<code>string</code>)  Target path name.

__Returns__:
* <code>[IDockerComposeVolumeBinding](#projen-idockercomposevolumebinding)</code>

#### *static* namedVolume(volumeName, targetPath, options?)🔹 <a id="projen-dockercompose-namedvolume"></a>

Create a named volume and mount it to the target path.

If you use this
named volume in several services, the volume will be shared. In this
case, the volume configuration of the first-provided options are used.

```ts
static namedVolume(volumeName: string, targetPath: string, options?: DockerComposeVolumeConfig): IDockerComposeVolumeBinding
```

* **volumeName** (<code>string</code>)  Name of the volume.
* **targetPath** (<code>string</code>)  Target path.
* **options** (<code>[DockerComposeVolumeConfig](#projen-dockercomposevolumeconfig)</code>)  volume configuration (default: docker compose defaults).
  * **driver** (<code>string</code>)  Driver to use for the volume. __*Default*__: value is not provided
  * **driverOpts** (<code>Map<string, string></code>)  Options to provide to the driver. __*Optional*__
  * **external** (<code>boolean</code>)  Set to true to indicate that the volume is externally created. __*Default*__: unset, indicating that docker-compose creates the volume
  * **name** (<code>string</code>)  Name of the volume for when the volume name isn't going to work in YAML. __*Default*__: unset, indicating that docker-compose creates volumes as usual

__Returns__:
* <code>[IDockerComposeVolumeBinding](#projen-idockercomposevolumebinding)</code>

#### *static* portMapping(publishedPort, targetPort, options?)🔹 <a id="projen-dockercompose-portmapping"></a>

Create a port mapping.

```ts
static portMapping(publishedPort: number, targetPort: number, options?: DockerComposePortMappingOptions): DockerComposeServicePort
```

* **publishedPort** (<code>number</code>)  Published port number.
* **targetPort** (<code>number</code>)  Container's port number.
* **options** (<code>[DockerComposePortMappingOptions](#projen-dockercomposeportmappingoptions)</code>)  Port mapping options.
  * **protocol** (<code>[DockerComposeProtocol](#projen-dockercomposeprotocol)</code>)  Port mapping protocol. __*Default*__: DockerComposeProtocol.TCP

__Returns__:
* <code>[DockerComposeServicePort](#projen-dockercomposeserviceport)</code>

#### *static* serviceName(serviceName)🔹 <a id="projen-dockercompose-servicename"></a>

Depends on a service name.

```ts
static serviceName(serviceName: string): IDockerComposeServiceName
```

* **serviceName** (<code>string</code>)  *No description*

__Returns__:
* <code>[IDockerComposeServiceName](#projen-idockercomposeservicename)</code>



## class DockerComposeService 🔹 <a id="projen-dockercomposeservice"></a>

A docker-compose service.

__Implements__: [IDockerComposeServiceName](#projen-idockercomposeservicename)

### Initializer




```ts
new DockerComposeService(serviceName: string, serviceDescription: DockerComposeServiceDescription)
```

* **serviceName** (<code>string</code>)  *No description*
* **serviceDescription** (<code>[DockerComposeServiceDescription](#projen-dockercomposeservicedescription)</code>)  *No description*
  * **command** (<code>Array<string></code>)  Provide a command to the docker container. __*Default*__: use the container's default command
  * **dependsOn** (<code>Array<[IDockerComposeServiceName](#projen-idockercomposeservicename)></code>)  Names of other services this service depends on. __*Default*__: no dependencies
  * **environment** (<code>Map<string, string></code>)  Add environment variables. __*Default*__: no environment variables are provided
  * **image** (<code>string</code>)  Use a docker image. __*Optional*__
  * **imageBuild** (<code>[DockerComposeBuild](#projen-dockercomposebuild)</code>)  Build a docker image. __*Optional*__
  * **ports** (<code>Array<[DockerComposeServicePort](#projen-dockercomposeserviceport)></code>)  Map some ports. __*Default*__: no ports are mapped
  * **volumes** (<code>Array<[IDockerComposeVolumeBinding](#projen-idockercomposevolumebinding)></code>)  Mount some volumes into the service. __*Optional*__



### Properties


Name | Type | Description 
-----|------|-------------
**dependsOn**🔹 | <code>Array<[IDockerComposeServiceName](#projen-idockercomposeservicename)></code> | Other services that this service depends on.
**environment**🔹 | <code>Map<string, string></code> | Environment variables.
**ports**🔹 | <code>Array<[DockerComposeServicePort](#projen-dockercomposeserviceport)></code> | Published ports.
**serviceName**🔹 | <code>string</code> | Name of the service.
**volumes**🔹 | <code>Array<[IDockerComposeVolumeBinding](#projen-idockercomposevolumebinding)></code> | Volumes mounted in the container.
**command**?🔹 | <code>Array<string></code> | Command to run in the container.<br/>__*Optional*__
**image**?🔹 | <code>string</code> | Docker image.<br/>__*Optional*__
**imageBuild**?🔹 | <code>[DockerComposeBuild](#projen-dockercomposebuild)</code> | Docker image build instructions.<br/>__*Optional*__

### Methods


#### addDependsOn(serviceName)🔹 <a id="projen-dockercomposeservice-adddependson"></a>

Make the service depend on another service.

```ts
addDependsOn(serviceName: IDockerComposeServiceName): void
```

* **serviceName** (<code>[IDockerComposeServiceName](#projen-idockercomposeservicename)</code>)  *No description*




#### addEnvironment(name, value)🔹 <a id="projen-dockercomposeservice-addenvironment"></a>

Add an environment variable.

```ts
addEnvironment(name: string, value: string): void
```

* **name** (<code>string</code>)  environment variable name.
* **value** (<code>string</code>)  value of the environment variable.




#### addPort(publishedPort, targetPort, options?)🔹 <a id="projen-dockercomposeservice-addport"></a>

Add a port mapping.

```ts
addPort(publishedPort: number, targetPort: number, options?: DockerComposePortMappingOptions): void
```

* **publishedPort** (<code>number</code>)  Published port number.
* **targetPort** (<code>number</code>)  Container's port number.
* **options** (<code>[DockerComposePortMappingOptions](#projen-dockercomposeportmappingoptions)</code>)  Port mapping options.
  * **protocol** (<code>[DockerComposeProtocol](#projen-dockercomposeprotocol)</code>)  Port mapping protocol. __*Default*__: DockerComposeProtocol.TCP




#### addVolume(volume)🔹 <a id="projen-dockercomposeservice-addvolume"></a>

Add a volume to the service.

```ts
addVolume(volume: IDockerComposeVolumeBinding): void
```

* **volume** (<code>[IDockerComposeVolumeBinding](#projen-idockercomposevolumebinding)</code>)  *No description*






## class Eslint 🔹 <a id="projen-eslint"></a>



__Extends__: [Component](#projen-component)

### Initializer




```ts
new Eslint(project: NodeProject, options: EslintOptions)
```

* **project** (<code>[NodeProject](#projen-nodeproject)</code>)  *No description*
* **options** (<code>[EslintOptions](#projen-eslintoptions)</code>)  *No description*
  * **dirs** (<code>Array<string></code>)  Directories with source files to lint (e.g. [ "src", "test" ]). 
  * **fileExtensions** (<code>Array<string></code>)  File types that should be linted (e.g. [ ".js", ".ts" ]). 
  * **tsconfigPath** (<code>string</code>)  *No description* 
  * **ignorePatterns** (<code>Array<string></code>)  List of file patterns that should not be linted, using the same syntax as .gitignore patterns. __*Default*__: [ '*.js', '*.d.ts', 'node_modules/', '*.generated.ts', 'coverage' ]



### Properties


Name | Type | Description 
-----|------|-------------
**config**🔹 | <code>any</code> | Direct access to the eslint configuration (escape hatch).
**ignorePatterns**🔹 | <code>Array<string></code> | File patterns that should not be linted.
**overrides**🔹 | <code>Array<[EslintOverride](#projen-eslintoverride)></code> | eslint overrides.
**rules**🔹 | <code>Map<string, Array<any>></code> | eslint rules.

### Methods


#### addIgnorePattern(pattern)🔹 <a id="projen-eslint-addignorepattern"></a>

Do not lint these files.

```ts
addIgnorePattern(pattern: string): void
```

* **pattern** (<code>string</code>)  *No description*




#### addOverride(override)🔹 <a id="projen-eslint-addoverride"></a>

Add an eslint override.

```ts
addOverride(override: EslintOverride): void
```

* **override** (<code>[EslintOverride](#projen-eslintoverride)</code>)  *No description*
  * **files** (<code>Array<string></code>)  Files or file patterns on which to apply the override. 
  * **rules** (<code>Map<string, any></code>)  The overriden rules. 




#### addRules(rules)🔹 <a id="projen-eslint-addrules"></a>

Add an eslint rule.

```ts
addRules(rules: Map<string, any>): void
```

* **rules** (<code>Map<string, any></code>)  *No description*






## class FileBase 🔹 <a id="projen-filebase"></a>



__Extends__: [Component](#projen-component)
__Implemented by__: [github.GithubWorkflow](#projen-github-githubworkflow), [github.PullRequestTemplate](#projen-github-pullrequesttemplate), [web.NextJsTypeDef](#projen-web-nextjstypedef), [web.ReactTypeDef](#projen-web-reacttypedef), [IgnoreFile](#projen-ignorefile), [JsonFile](#projen-jsonfile), [License](#projen-license), [Makefile](#projen-makefile), [TextFile](#projen-textfile), [TomlFile](#projen-tomlfile), [YamlFile](#projen-yamlfile)
__Obtainable from__: [Project](#projen-project).[tryFindFile](#projen-project#projen-project-tryfindfile)()

### Initializer




```ts
new FileBase(project: Project, filePath: string, options?: FileBaseOptions)
```

* **project** (<code>[Project](#projen-project)</code>)  *No description*
* **filePath** (<code>string</code>)  *No description*
* **options** (<code>[FileBaseOptions](#projen-filebaseoptions)</code>)  *No description*
  * **committed** (<code>boolean</code>)  Indicates whether this file should be committed to git or ignored. __*Default*__: true
  * **editGitignore** (<code>boolean</code>)  Update the project's .gitignore file. __*Default*__: true
  * **readonly** (<code>boolean</code>)  Whether the generated file should be readonly. __*Default*__: true



### Properties


Name | Type | Description 
-----|------|-------------
**absolutePath**🔹 | <code>string</code> | The absolute path of this file.
**path**🔹 | <code>string</code> | The file path, relative to the project root.
**readonly**🔹 | <code>boolean</code> | Indicates if the file should be read-only or read-write.
*static* **PROJEN_MARKER**🔹 | <code>string</code> | The marker to embed in files in order to identify them as projen files.

### Methods


#### synthesize()🔹 <a id="projen-filebase-synthesize"></a>

Writes the file to the project's output directory.

```ts
synthesize(): void
```





#### protected synthesizeContent(resolver)🔹 <a id="projen-filebase-synthesizecontent"></a>

Implemented by derived classes and returns the contents of the file to emit.

```ts
protected synthesizeContent(resolver: IResolver): string
```

* **resolver** (<code>[IResolver](#projen-iresolver)</code>)  Call `resolver.resolve(obj)` on any objects in order to resolve token functions.

__Returns__:
* <code>string</code>



## class Gitpod 🔹 <a id="projen-gitpod"></a>

The Gitpod component which emits .gitpod.yml.

__Extends__: [Component](#projen-component)

### Initializer




```ts
new Gitpod(project: Project, options?: GitpodOptions)
```

* **project** (<code>[Project](#projen-project)</code>)  *No description*
* **options** (<code>[GitpodOptions](#projen-gitpodoptions)</code>)  *No description*
  * **docker** (<code>[GitpodDocker](#projen-gitpoddocker)</code>)  Optional Docker Configuration Gitpod defaults to https://github.com/gitpod-io/workspace-images/blob/master/full/Dockerfile if this is unset, so undefined here means `gitpod/workspace-full`. __*Default*__: undefined
  * **tasks** (<code>Array<[GitpodTask](#projen-gitpodtask)></code>)  This must be defaulted per project. __*Default*__: []


### Methods


#### addCustomDocker(docker)🔹 <a id="projen-gitpod-addcustomdocker"></a>

Specify a customer docker setup.

```ts
addCustomDocker(docker: GitpodDocker): void
```

* **docker** (<code>[GitpodDocker](#projen-gitpoddocker)</code>)  *No description*
  * **file** (<code>string</code>)  a Dockerfile to install deps. __*Optional*__
  * **image** (<code>string</code>)  A publicly available image to use. __*Default*__: uses the standard gitpod image (see [LINK] above)




#### addTasks(...tasks)🔹 <a id="projen-gitpod-addtasks"></a>

Adds another task to the Gitpod configuration.

```ts
addTasks(...tasks: GitpodTask[]): void
```

* **tasks** (<code>[GitpodTask](#projen-gitpodtask)</code>)  The additional tasks.
  * **command** (<code>string</code>)  Required. 
  * **before** (<code>string</code>)  In case you need to run something even before init, that is a requirement for both init and command, you can use the before property. __*Optional*__
  * **init** (<code>string</code>)  The init property can be used to specify shell commands that should only be executed after a workspace was freshly cloned and needs to be initialized somehow. __*Optional*__
  * **name** (<code>string</code>)  A name for this. __*Default*__: task names are omitted when blank like GH actions
  * **openIn** (<code>[GitpodOpenIn](#projen-gitpodopenin)</code>)  You can configure where in the IDE the terminal should be opened. __*Default*__: GitpodOpenIn.BOTTOM
  * **openMode** (<code>[GitpodOpenMode](#projen-gitpodopenmode)</code>)  You can configure how the terminal should be opened relative to the previous task. __*Default*__: GitpodOpenMode.TAB_AFTER
  * **prebuild** (<code>string</code>)  The optional prebuild command will be executed during prebuilds. __*Optional*__






## class IgnoreFile 🔹 <a id="projen-ignorefile"></a>



__Extends__: [FileBase](#projen-filebase)

### Initializer




```ts
new IgnoreFile(project: Project, filePath: string)
```

* **project** (<code>[Project](#projen-project)</code>)  *No description*
* **filePath** (<code>string</code>)  *No description*


### Methods


#### exclude(...patterns)🔹 <a id="projen-ignorefile-exclude"></a>



```ts
exclude(...patterns: string[]): void
```

* **patterns** (<code>string</code>)  *No description*




#### include(...patterns)🔹 <a id="projen-ignorefile-include"></a>



```ts
include(...patterns: string[]): void
```

* **patterns** (<code>string</code>)  *No description*




#### protected synthesizeContent(resolver)🔹 <a id="projen-ignorefile-synthesizecontent"></a>

Implemented by derived classes and returns the contents of the file to emit.

```ts
protected synthesizeContent(resolver: IResolver): string
```

* **resolver** (<code>[IResolver](#projen-iresolver)</code>)  *No description*

__Returns__:
* <code>string</code>



## class Jest 🔹 <a id="projen-jest"></a>

Installs the following npm scripts:.

- `test` will run `jest --passWithNoTests`
- `test:watch` will run `jest --watch`
- `test:update` will run `jest -u`


### Initializer




```ts
new Jest(project: NodeProject, options?: JestOptions)
```

* **project** (<code>[NodeProject](#projen-nodeproject)</code>)  *No description*
* **options** (<code>[JestOptions](#projen-jestoptions)</code>)  *No description*
  * **coverage** (<code>boolean</code>)  Collect coverage. __*Default*__: true
  * **ignorePatterns** (<code>Array<string></code>)  Defines `testPathIgnorePatterns` and `coveragePathIgnorePatterns`. __*Default*__: ["/node_modules/"]
  * **jestConfig** (<code>[JestConfigOptions](#projen-jestconfigoptions)</code>)  *No description* __*Optional*__
  * **jestVersion** (<code>string</code>)  The version of jest to use. __*Default*__: installs the latest jest version
  * **junitReporting** (<code>boolean</code>)  Result processing with jest-junit. __*Default*__: true
  * **preserveDefaultReporters** (<code>boolean</code>)  Preserve the default Jest reporter when additional reporters are added. __*Default*__: true
  * **typescriptConfig** (<code>[TypescriptConfigOptions](#projen-typescriptconfigoptions)</code>)  *No description* __*Optional*__



### Properties


Name | Type | Description 
-----|------|-------------
**config**🔹 | <code>any</code> | Escape hatch.

### Methods


#### addIgnorePattern(pattern)🔹 <a id="projen-jest-addignorepattern"></a>



```ts
addIgnorePattern(pattern: string): void
```

* **pattern** (<code>string</code>)  *No description*




#### addReporter(reporter)🔹 <a id="projen-jest-addreporter"></a>



```ts
addReporter(reporter: string &#124; json): void
```

* **reporter** (<code>string &#124; json</code>)  *No description*




#### generateTypescriptConfig(options)🔹 <a id="projen-jest-generatetypescriptconfig"></a>

Merges passed in typescript config options with jest configured typescript options from .projenrc Add Jest config settings for typescript options.

```ts
generateTypescriptConfig(options: TypescriptConfigOptions): TypescriptConfig
```

* **options** (<code>[TypescriptConfigOptions](#projen-typescriptconfigoptions)</code>)  TypescriptConfigOptions.
  * **compilerOptions** (<code>[TypeScriptCompilerOptions](#projen-typescriptcompileroptions)</code>)  Compiler options to use. 
  * **exclude** (<code>Array<string></code>)  Filters results from the "include" option. __*Default*__: node_modules is excluded by default
  * **fileName** (<code>string</code>)  *No description* __*Default*__: "tsconfig.json"
  * **include** (<code>Array<string></code>)  Specifies a list of glob patterns that match TypeScript files to be included in compilation. __*Default*__: all .ts files recursively

__Returns__:
* <code>[TypescriptConfig](#projen-typescriptconfig)</code>



## class JsiiProject 🔹 <a id="projen-jsiiproject"></a>

Multi-language jsii library project.

__Extends__: [TypeScriptProject](#projen-typescriptproject)

### Initializer




```ts
new JsiiProject(options: JsiiProjectOptions)
```

* **options** (<code>[JsiiProjectOptions](#projen-jsiiprojectoptions)</code>)  *No description*
  * **clobber** (<code>boolean</code>)  Add a `clobber` task which resets the repo to origin. __*Default*__: true
  * **gitpod** (<code>boolean</code>)  Adds a gitpod configuration. __*Default*__: false
  * **outdir** (<code>string</code>)  The root directory of the project. __*Default*__: "."
  * **parent** (<code>[Project](#projen-project)</code>)  The parent project, if this project is part of a bigger project. __*Optional*__
<<<<<<< HEAD
  * **projectType** (<code>[ProjectType](#projen-projecttype)</code>)  Which type of project this is (library/app). __*Default*__: ProjectType.UNKNOWN
=======
  * **readme** (<code>string</code>)  The name of the README.md file. __*Default*__: "README.md"
>>>>>>> 703da333
  * **allowLibraryDependencies** (<code>boolean</code>)  Allow the project to include `peerDependencies` and `bundledDependencies`. __*Default*__: true
  * **antitamper** (<code>boolean</code>)  Checks that after build there are no modified files on git. __*Default*__: true
  * **autoDetectBin** (<code>boolean</code>)  Automatically add all executables under the `bin` directory to your `package.json` file under the `bin` section. __*Default*__: true
  * **bin** (<code>Map<string, string></code>)  Binary programs vended with your module. __*Optional*__
  * **buildWorkflow** (<code>boolean</code>)  Define a GitHub workflow for building PRs. __*Default*__: true if not a subproject
  * **bundledDeps** (<code>Array<string></code>)  List of dependencies to bundle into this module. __*Optional*__
  * **codeCov** (<code>boolean</code>)  Define a GitHub workflow step for sending code coverage metrics to https://codecov.io/ Uses codecov/codecov-action@v1 A secret is required for private repos. Configured with @codeCovTokenSecret. __*Default*__: false
  * **codeCovTokenSecret** (<code>string</code>)  Define the secret name for a specified https://codecov.io/ token A secret is required to send coverage for private repositories. __*Default*__: if this option is not specified, only public repositories are supported
  * **copyrightOwner** (<code>string</code>)  License copyright owner. __*Default*__: defaults to the value of authorName or "" if `authorName` is undefined.
  * **copyrightPeriod** (<code>string</code>)  The copyright years to put in the LICENSE file. __*Default*__: current year
  * **defaultReleaseBranch** (<code>string</code>)  The name of the main release branch. __*Default*__: "master"
  * **dependabot** (<code>boolean</code>)  Include dependabot configuration. __*Default*__: true
  * **dependabotOptions** (<code>[github.DependabotOptions](#projen-github-dependabotoptions)</code>)  Options for dependabot. __*Default*__: default options
  * **deps** (<code>Array<string></code>)  Runtime dependencies of this module. __*Default*__: []
  * **devDeps** (<code>Array<string></code>)  Build dependencies for this module. __*Default*__: []
  * **entrypoint** (<code>string</code>)  Module entrypoint (`main` in `package.json`). __*Default*__: "lib/index.js"
  * **keywords** (<code>Array<string></code>)  Keywords to include in `package.json`. __*Optional*__
  * **libdir** (<code>string</code>)  Compiler artifacts output directory. __*Default*__: "lib"
  * **maxNodeVersion** (<code>string</code>)  Minimum node.js version to require via `engines` (inclusive). __*Default*__: no max
  * **mergify** (<code>boolean</code>)  Adds mergify configuration. __*Default*__: true
  * **mergifyAutoMergeLabel** (<code>string</code>)  Automatically merge PRs that build successfully and have this label. __*Default*__: "auto-merge"
  * **mergifyOptions** (<code>[github.MergifyOptions](#projen-github-mergifyoptions)</code>)  Options for mergify. __*Default*__: default options
  * **minNodeVersion** (<code>string</code>)  Minimum Node.js version to require via package.json `engines` (inclusive). __*Default*__: no "engines" specified
  * **npmDistTag** (<code>string</code>)  The dist-tag to use when releasing to npm. __*Default*__: "latest"
  * **npmignore** (<code>Array<string></code>)  Additional entries to .npmignore. __*Optional*__
  * **npmignoreEnabled** (<code>boolean</code>)  Defines an .npmignore file. Normally this is only needed for libraries that are packaged as tarballs. __*Default*__: true
  * **npmRegistry** (<code>string</code>)  The registry url to use when releasing packages. __*Default*__: "registry.npmjs.org"
  * **npmTaskExecution** (<code>[NpmTaskExecution](#projen-npmtaskexecution)</code>)  Determines how tasks are executed when invoked as npm scripts (yarn/npm run xyz). __*Default*__: NpmTaskExecution.PROJEN
  * **packageManager** (<code>[NodePackageManager](#projen-nodepackagemanager)</code>)  The Node Package Manager used to execute scripts. __*Default*__: NodePackageManager.YARN
  * **peerDependencyOptions** (<code>[PeerDependencyOptions](#projen-peerdependencyoptions)</code>)  Options for `peerDeps`. __*Optional*__
  * **peerDeps** (<code>Array<string></code>)  Peer dependencies for this module. __*Default*__: []
  * **projenCommand** (<code>string</code>)  The shell command to use in order to run the projen CLI. __*Default*__: "npx projen"
  * **projenDevDependency** (<code>boolean</code>)  Indicates of "projen" should be installed as a devDependency. __*Default*__: true
  * **projenUpgradeAutoMerge** (<code>boolean</code>)  Automatically merge projen upgrade PRs when build passes. __*Default*__: "true" if mergify auto-merge is enabled (default)
  * **projenUpgradeSchedule** (<code>Array<string></code>)  Customize the projenUpgrade schedule in cron expression. __*Default*__: [ "0 6 * * *" ]
  * **projenUpgradeSecret** (<code>string</code>)  Periodically submits a pull request for projen upgrades (executes `yarn projen:upgrade`). __*Default*__: no automatic projen upgrade pull requests
  * **projenVersion** (<code>[Semver](#projen-semver)</code>)  Version of projen to install. __*Default*__: Semver.latest()
  * **pullRequestTemplate** (<code>boolean</code>)  Include a GitHub pull request template. __*Default*__: true
  * **pullRequestTemplateContents** (<code>string</code>)  The contents of the pull request template. __*Default*__: default content
  * **rebuildBot** (<code>boolean</code>)  Installs a GitHub workflow which is triggered when the comment "@projen rebuild" is added to a pull request. __*Default*__: true if not a subproject
  * **rebuildBotCommand** (<code>string</code>)  The pull request bot command to use in order to trigger a rebuild and commit of the contents of the branch. __*Default*__: "rebuild"
  * **releaseBranches** (<code>Array<string></code>)  Branches which trigger a release. __*Default*__: [ "master" ]
  * **releaseEveryCommit** (<code>boolean</code>)  Automatically release new versions every commit to one of branches in `releaseBranches`. __*Default*__: true
  * **releaseSchedule** (<code>string</code>)  CRON schedule to trigger new releases. __*Default*__: no scheduled releases
  * **releaseToNpm** (<code>boolean</code>)  Automatically release to npm when new versions are introduced. __*Default*__: false
  * **releaseWorkflow** (<code>boolean</code>)  Define a GitHub workflow for releasing from "master" when new versions are bumped. __*Default*__: true if not a subproject
  * **scripts** (<code>Map<string, string></code>)  npm scripts to include. __*Default*__: {}
  * **srcdir** (<code>string</code>)  Typescript sources directory. __*Default*__: "src"
  * **testdir** (<code>string</code>)  Tests directory. __*Default*__: "test"
  * **workflowBootstrapSteps** (<code>Array<any></code>)  Workflow steps to use in order to bootstrap this repo. __*Default*__: "yarn install --frozen-lockfile && yarn projen"
  * **workflowContainerImage** (<code>string</code>)  Container image to use for GitHub workflows. __*Default*__: default image
  * **workflowNodeVersion** (<code>string</code>)  The node version to use in GitHub workflows. __*Default*__: same as `minNodeVersion`
  * **authorAddress** (<code>string</code>)  Email or URL of the library author. 
  * **authorName** (<code>string</code>)  The name of the library author. 
  * **name** (<code>string</code>)  The name of the library. 
  * **repository** (<code>string</code>)  Git repository URL. 
  * **authorEmail** (<code>string</code>)  *No description* __*Optional*__
  * **authorOrganization** (<code>boolean</code>)  *No description* __*Optional*__
  * **authorUrl** (<code>string</code>)  *No description* __*Optional*__
  * **compat** (<code>boolean</code>)  Automatically run API compatibility test against the latest version published to npm after compilation. __*Default*__: false
  * **compatIgnore** (<code>string</code>)  Name of the ignore file for API compatibility tests. __*Default*__: ".compatignore"
  * **description** (<code>string</code>)  Library description. __*Optional*__
  * **docgen** (<code>boolean</code>)  Automatically generate API.md from jsii. __*Default*__: true
  * **dotnet** (<code>[JsiiDotNetTarget](#projen-jsiidotnettarget)</code>)  *No description* __*Optional*__
  * **eslint** (<code>boolean</code>)  Install eslint. __*Default*__: true
  * **java** (<code>[JsiiJavaTarget](#projen-jsiijavatarget)</code>)  *No description* __*Optional*__
  * **jest** (<code>boolean</code>)  Use jest for unit tests. __*Default*__: true
  * **jestOptions** (<code>[JestOptions](#projen-jestoptions)</code>)  Jest options. __*Default*__: defaults
  * **license** (<code>string</code>)  *No description* __*Optional*__
  * **python** (<code>[JsiiPythonTarget](#projen-jsiipythontarget)</code>)  *No description* __*Optional*__
  * **rootdir** (<code>string</code>)  *No description* __*Default*__: "."
  * **stability** (<code>string</code>)  *No description* __*Optional*__



### Properties


Name | Type | Description 
-----|------|-------------
**eslint**?🔹 | <code>[Eslint](#projen-eslint)</code> | __*Optional*__
**twineRegistryUrl**?🔹 | <code>string</code> | __*Optional*__



## class JsonFile 🔹 <a id="projen-jsonfile"></a>

Represents a JSON file.

__Extends__: [FileBase](#projen-filebase)

### Initializer




```ts
new JsonFile(project: Project, filePath: string, options: JsonFileOptions)
```

* **project** (<code>[Project](#projen-project)</code>)  *No description*
* **filePath** (<code>string</code>)  *No description*
* **options** (<code>[JsonFileOptions](#projen-jsonfileoptions)</code>)  *No description*
  * **committed** (<code>boolean</code>)  Indicates whether this file should be committed to git or ignored. __*Default*__: true
  * **editGitignore** (<code>boolean</code>)  Update the project's .gitignore file. __*Default*__: true
  * **readonly** (<code>boolean</code>)  Whether the generated file should be readonly. __*Default*__: true
  * **marker** (<code>boolean</code>)  Adds the projen marker as a "JSON-comment" to the root object. __*Default*__: false
  * **obj** (<code>any</code>)  The object that will be serialized. __*Default*__: {} an empty object (use `file.obj` to mutate).
  * **omitEmpty** (<code>boolean</code>)  Omits empty objects and arrays. __*Default*__: false



### Properties


Name | Type | Description 
-----|------|-------------
**marker**🔹 | <code>boolean</code> | Indicates if the projen marker JSON-comment will be added to the output object.
**obj**🔹 | <code>json</code> | The output object.
**omitEmpty**🔹 | <code>boolean</code> | Indicates if empty objects and arrays are omitted from the output object.

### Methods


#### protected synthesizeContent(resolver)🔹 <a id="projen-jsonfile-synthesizecontent"></a>

Implemented by derived classes and returns the contents of the file to emit.

```ts
protected synthesizeContent(resolver: IResolver): string
```

* **resolver** (<code>[IResolver](#projen-iresolver)</code>)  *No description*

__Returns__:
* <code>string</code>



## class License 🔹 <a id="projen-license"></a>



__Extends__: [FileBase](#projen-filebase)

### Initializer




```ts
new License(project: Project, spdx: string, options: LicenseOptions)
```

* **project** (<code>[Project](#projen-project)</code>)  *No description*
* **spdx** (<code>string</code>)  *No description*
* **options** (<code>[LicenseOptions](#projen-licenseoptions)</code>)  *No description*
  * **copyrightOwner** (<code>string</code>)  Copyright owner. __*Default*__: ""
  * **copyrightPeriod** (<code>string</code>)  Period of license (e.g. "1998-2023"). __*Default*__: current year (e.g. "2020")


### Methods


#### protected synthesizeContent(_)🔹 <a id="projen-license-synthesizecontent"></a>

Implemented by derived classes and returns the contents of the file to emit.

```ts
protected synthesizeContent(_: IResolver): string
```

* **_** (<code>[IResolver](#projen-iresolver)</code>)  *No description*

__Returns__:
* <code>string</code>



## class Makefile 🔹 <a id="projen-makefile"></a>

Minimal Makefile.

__Extends__: [FileBase](#projen-filebase)

### Initializer




```ts
new Makefile(project: Project, filePath: string, options?: MakefileOptions)
```

* **project** (<code>[Project](#projen-project)</code>)  *No description*
* **filePath** (<code>string</code>)  *No description*
* **options** (<code>[MakefileOptions](#projen-makefileoptions)</code>)  *No description*
  * **committed** (<code>boolean</code>)  Indicates whether this file should be committed to git or ignored. __*Default*__: true
  * **editGitignore** (<code>boolean</code>)  Update the project's .gitignore file. __*Default*__: true
  * **readonly** (<code>boolean</code>)  Whether the generated file should be readonly. __*Default*__: true
  * **all** (<code>Array<string></code>)  List of targets to build when Make is invoked without specifying any targets. __*Default*__: []
  * **rules** (<code>Array<[Rule](#projen-rule)></code>)  Rules to include in the Makefile. __*Default*__: []



### Properties


Name | Type | Description 
-----|------|-------------
**rules**🔹 | <code>Array<[Rule](#projen-rule)></code> | List of rule definitions.

### Methods


#### addAll(target)🔹 <a id="projen-makefile-addall"></a>

Add a target to all.

```ts
addAll(target: string): Makefile
```

* **target** (<code>string</code>)  *No description*

__Returns__:
* <code>[Makefile](#projen-makefile)</code>

#### addAlls(...targets)🔹 <a id="projen-makefile-addalls"></a>

Add multiple targets to all.

```ts
addAlls(...targets: string[]): Makefile
```

* **targets** (<code>string</code>)  *No description*

__Returns__:
* <code>[Makefile](#projen-makefile)</code>

#### addRule(rule)🔹 <a id="projen-makefile-addrule"></a>

Add a rule to the Makefile.

```ts
addRule(rule: Rule): Makefile
```

* **rule** (<code>[Rule](#projen-rule)</code>)  *No description*
  * **targets** (<code>Array<string></code>)  Files to be created or updated by this rule. 
  * **phony** (<code>boolean</code>)  Marks whether the target is phony. __*Default*__: false
  * **prerequisites** (<code>Array<string></code>)  Files that are used as inputs to create a target. __*Default*__: []
  * **recipe** (<code>Array<string></code>)  Commands that are run (using prerequisites as inputs) to create a target. __*Default*__: []

__Returns__:
* <code>[Makefile](#projen-makefile)</code>

#### addRules(...rules)🔹 <a id="projen-makefile-addrules"></a>

Add multiple rules to the Makefile.

```ts
addRules(...rules: Rule[]): Makefile
```

* **rules** (<code>[Rule](#projen-rule)</code>)  *No description*
  * **targets** (<code>Array<string></code>)  Files to be created or updated by this rule. 
  * **phony** (<code>boolean</code>)  Marks whether the target is phony. __*Default*__: false
  * **prerequisites** (<code>Array<string></code>)  Files that are used as inputs to create a target. __*Default*__: []
  * **recipe** (<code>Array<string></code>)  Commands that are run (using prerequisites as inputs) to create a target. __*Default*__: []

__Returns__:
* <code>[Makefile](#projen-makefile)</code>

#### protected synthesizeContent(resolver)🔹 <a id="projen-makefile-synthesizecontent"></a>

Implemented by derived classes and returns the contents of the file to emit.

```ts
protected synthesizeContent(resolver: IResolver): string
```

* **resolver** (<code>[IResolver](#projen-iresolver)</code>)  *No description*

__Returns__:
* <code>string</code>



## class NodeProject 🔹 <a id="projen-nodeproject"></a>

Node.js project.

__Extends__: [Project](#projen-project)

### Initializer




```ts
new NodeProject(options: NodeProjectOptions)
```

* **options** (<code>[NodeProjectOptions](#projen-nodeprojectoptions)</code>)  *No description*
  * **clobber** (<code>boolean</code>)  Add a `clobber` task which resets the repo to origin. __*Default*__: true
  * **gitpod** (<code>boolean</code>)  Adds a gitpod configuration. __*Default*__: false
  * **outdir** (<code>string</code>)  The root directory of the project. __*Default*__: "."
  * **parent** (<code>[Project](#projen-project)</code>)  The parent project, if this project is part of a bigger project. __*Optional*__
<<<<<<< HEAD
  * **projectType** (<code>[ProjectType](#projen-projecttype)</code>)  Which type of project this is (library/app). __*Default*__: ProjectType.UNKNOWN
=======
  * **readme** (<code>string</code>)  The name of the README.md file. __*Default*__: "README.md"
>>>>>>> 703da333
  * **allowLibraryDependencies** (<code>boolean</code>)  Allow the project to include `peerDependencies` and `bundledDependencies`. __*Default*__: true
  * **antitamper** (<code>boolean</code>)  Checks that after build there are no modified files on git. __*Default*__: true
  * **autoDetectBin** (<code>boolean</code>)  Automatically add all executables under the `bin` directory to your `package.json` file under the `bin` section. __*Default*__: true
  * **bin** (<code>Map<string, string></code>)  Binary programs vended with your module. __*Optional*__
  * **buildWorkflow** (<code>boolean</code>)  Define a GitHub workflow for building PRs. __*Default*__: true if not a subproject
  * **bundledDeps** (<code>Array<string></code>)  List of dependencies to bundle into this module. __*Optional*__
  * **codeCov** (<code>boolean</code>)  Define a GitHub workflow step for sending code coverage metrics to https://codecov.io/ Uses codecov/codecov-action@v1 A secret is required for private repos. Configured with @codeCovTokenSecret. __*Default*__: false
  * **codeCovTokenSecret** (<code>string</code>)  Define the secret name for a specified https://codecov.io/ token A secret is required to send coverage for private repositories. __*Default*__: if this option is not specified, only public repositories are supported
  * **copyrightOwner** (<code>string</code>)  License copyright owner. __*Default*__: defaults to the value of authorName or "" if `authorName` is undefined.
  * **copyrightPeriod** (<code>string</code>)  The copyright years to put in the LICENSE file. __*Default*__: current year
  * **defaultReleaseBranch** (<code>string</code>)  The name of the main release branch. __*Default*__: "master"
  * **dependabot** (<code>boolean</code>)  Include dependabot configuration. __*Default*__: true
  * **dependabotOptions** (<code>[github.DependabotOptions](#projen-github-dependabotoptions)</code>)  Options for dependabot. __*Default*__: default options
  * **deps** (<code>Array<string></code>)  Runtime dependencies of this module. __*Default*__: []
  * **devDeps** (<code>Array<string></code>)  Build dependencies for this module. __*Default*__: []
  * **entrypoint** (<code>string</code>)  Module entrypoint (`main` in `package.json`). __*Default*__: "lib/index.js"
  * **keywords** (<code>Array<string></code>)  Keywords to include in `package.json`. __*Optional*__
  * **libdir** (<code>string</code>)  Compiler artifacts output directory. __*Default*__: "lib"
  * **maxNodeVersion** (<code>string</code>)  Minimum node.js version to require via `engines` (inclusive). __*Default*__: no max
  * **mergify** (<code>boolean</code>)  Adds mergify configuration. __*Default*__: true
  * **mergifyAutoMergeLabel** (<code>string</code>)  Automatically merge PRs that build successfully and have this label. __*Default*__: "auto-merge"
  * **mergifyOptions** (<code>[github.MergifyOptions](#projen-github-mergifyoptions)</code>)  Options for mergify. __*Default*__: default options
  * **minNodeVersion** (<code>string</code>)  Minimum Node.js version to require via package.json `engines` (inclusive). __*Default*__: no "engines" specified
  * **npmDistTag** (<code>string</code>)  The dist-tag to use when releasing to npm. __*Default*__: "latest"
  * **npmignore** (<code>Array<string></code>)  Additional entries to .npmignore. __*Optional*__
  * **npmignoreEnabled** (<code>boolean</code>)  Defines an .npmignore file. Normally this is only needed for libraries that are packaged as tarballs. __*Default*__: true
  * **npmRegistry** (<code>string</code>)  The registry url to use when releasing packages. __*Default*__: "registry.npmjs.org"
  * **npmTaskExecution** (<code>[NpmTaskExecution](#projen-npmtaskexecution)</code>)  Determines how tasks are executed when invoked as npm scripts (yarn/npm run xyz). __*Default*__: NpmTaskExecution.PROJEN
  * **packageManager** (<code>[NodePackageManager](#projen-nodepackagemanager)</code>)  The Node Package Manager used to execute scripts. __*Default*__: NodePackageManager.YARN
  * **peerDependencyOptions** (<code>[PeerDependencyOptions](#projen-peerdependencyoptions)</code>)  Options for `peerDeps`. __*Optional*__
  * **peerDeps** (<code>Array<string></code>)  Peer dependencies for this module. __*Default*__: []
  * **projenCommand** (<code>string</code>)  The shell command to use in order to run the projen CLI. __*Default*__: "npx projen"
  * **projenDevDependency** (<code>boolean</code>)  Indicates of "projen" should be installed as a devDependency. __*Default*__: true
  * **projenUpgradeAutoMerge** (<code>boolean</code>)  Automatically merge projen upgrade PRs when build passes. __*Default*__: "true" if mergify auto-merge is enabled (default)
  * **projenUpgradeSchedule** (<code>Array<string></code>)  Customize the projenUpgrade schedule in cron expression. __*Default*__: [ "0 6 * * *" ]
  * **projenUpgradeSecret** (<code>string</code>)  Periodically submits a pull request for projen upgrades (executes `yarn projen:upgrade`). __*Default*__: no automatic projen upgrade pull requests
  * **projenVersion** (<code>[Semver](#projen-semver)</code>)  Version of projen to install. __*Default*__: Semver.latest()
  * **pullRequestTemplate** (<code>boolean</code>)  Include a GitHub pull request template. __*Default*__: true
  * **pullRequestTemplateContents** (<code>string</code>)  The contents of the pull request template. __*Default*__: default content
  * **rebuildBot** (<code>boolean</code>)  Installs a GitHub workflow which is triggered when the comment "@projen rebuild" is added to a pull request. __*Default*__: true if not a subproject
  * **rebuildBotCommand** (<code>string</code>)  The pull request bot command to use in order to trigger a rebuild and commit of the contents of the branch. __*Default*__: "rebuild"
  * **releaseBranches** (<code>Array<string></code>)  Branches which trigger a release. __*Default*__: [ "master" ]
  * **releaseEveryCommit** (<code>boolean</code>)  Automatically release new versions every commit to one of branches in `releaseBranches`. __*Default*__: true
  * **releaseSchedule** (<code>string</code>)  CRON schedule to trigger new releases. __*Default*__: no scheduled releases
  * **releaseToNpm** (<code>boolean</code>)  Automatically release to npm when new versions are introduced. __*Default*__: false
  * **releaseWorkflow** (<code>boolean</code>)  Define a GitHub workflow for releasing from "master" when new versions are bumped. __*Default*__: true if not a subproject
  * **scripts** (<code>Map<string, string></code>)  npm scripts to include. __*Default*__: {}
  * **srcdir** (<code>string</code>)  Typescript sources directory. __*Default*__: "src"
  * **testdir** (<code>string</code>)  Tests directory. __*Default*__: "test"
  * **workflowBootstrapSteps** (<code>Array<any></code>)  Workflow steps to use in order to bootstrap this repo. __*Default*__: "yarn install --frozen-lockfile && yarn projen"
  * **workflowContainerImage** (<code>string</code>)  Container image to use for GitHub workflows. __*Default*__: default image
  * **workflowNodeVersion** (<code>string</code>)  The node version to use in GitHub workflows. __*Default*__: same as `minNodeVersion`
  * **name** (<code>string</code>)  This is the name of your package. 
  * **authorEmail** (<code>string</code>)  Author's e-mail. __*Optional*__
  * **authorName** (<code>string</code>)  Author's name. __*Optional*__
  * **authorOrganization** (<code>boolean</code>)  Author's Organization. __*Optional*__
  * **authorUrl** (<code>string</code>)  Author's URL / Website. __*Optional*__
  * **description** (<code>string</code>)  The description is just a string that helps people understand the purpose of the package. __*Optional*__
  * **gitignore** (<code>Array<string></code>)  Additional entries to .gitignore. __*Optional*__
  * **homepage** (<code>string</code>)  Package's Homepage / Website. __*Optional*__
  * **jest** (<code>boolean</code>)  Setup jest unit tests. __*Default*__: true
  * **jestOptions** (<code>[JestOptions](#projen-jestoptions)</code>)  Jest options. __*Default*__: default options
  * **license** (<code>string</code>)  License's SPDX identifier. __*Optional*__
  * **licensed** (<code>boolean</code>)  Indicates if a license should be added. __*Default*__: true
  * **repository** (<code>string</code>)  The repository is the location where the actual code for your package lives. __*Optional*__
  * **repositoryDirectory** (<code>string</code>)  If the package.json for your package is not in the root directory (for example if it is part of a monorepo), you can specify the directory in which it lives. __*Optional*__
  * **stability** (<code>string</code>)  Package's Stability. __*Optional*__



### Properties


Name | Type | Description 
-----|------|-------------
**allowLibraryDependencies**🔹 | <code>boolean</code> | <span></span>
**antitamper**🔹 | <code>boolean</code> | Indicates if workflows have anti-tamper checks.
**buildTask**🔹 | <code>[tasks.Task](#projen-tasks-task)</code> | The task responsible for a full release build.
**compileTask**🔹 | <code>[tasks.Task](#projen-tasks-task)</code> | Compiles the code.
**entrypoint**🔹 | <code>string</code> | <span></span>
**installWorkflowSteps**🔹 | <code>Array<any></code> | <span></span>
**manifest**🔹 | <code>any</code> | <span></span>
**npmDistTag**🔹 | <code>string</code> | <span></span>
**npmRegistry**🔹 | <code>string</code> | <span></span>
**npmTaskExecution**🔹 | <code>[NpmTaskExecution](#projen-npmtaskexecution)</code> | Determines how tasks are executed when invoked as npm scripts (yarn/npm run xyz).
**packageManager**🔹 | <code>[NodePackageManager](#projen-nodepackagemanager)</code> | The package manager to use.
**projenCommand**🔹 | <code>string</code> | The command to use in order to run the projen CLI.
**runScriptCommand**🔹 | <code>string</code> | The command to use to run scripts (e.g. `yarn run` or `npm run` depends on the package manager).
**testTask**🔹 | <code>[tasks.Task](#projen-tasks-task)</code> | Tests the code.
**testdir**🔹 | <code>string</code> | The directory in which tests reside.
**buildWorkflow**?🔹 | <code>[github.GithubWorkflow](#projen-github-githubworkflow)</code> | The PR build GitHub workflow.<br/>__*Optional*__
**buildWorkflowJobId**?🔹 | <code>string</code> | __*Optional*__
**jest**?🔹 | <code>[Jest](#projen-jest)</code> | The Jest configuration (if enabled).<br/>__*Optional*__
**maxNodeVersion**?🔹 | <code>string</code> | __*Optional*__
**mergify**?🔹 | <code>[github.Mergify](#projen-github-mergify)</code> | __*Optional*__
**minNodeVersion**?🔹 | <code>string</code> | __*Optional*__
**npmignore**?🔹 | <code>[IgnoreFile](#projen-ignorefile)</code> | __*Optional*__
**releaseWorkflow**?🔹 | <code>[github.GithubWorkflow](#projen-github-githubworkflow)</code> | The release GitHub workflow.<br/>__*Optional*__
**releaseWorkflowJobId**?🔹 | <code>string</code> | __*Optional*__

### Methods


#### addBins(bins)🔹 <a id="projen-nodeproject-addbins"></a>



```ts
addBins(bins: Map<string, string>): void
```

* **bins** (<code>Map<string, string></code>)  *No description*




#### addBuildCommand(...commands)⚠️ <a id="projen-nodeproject-addbuildcommand"></a>

DEPRECATED.

```ts
addBuildCommand(...commands: string[]): void
```

* **commands** (<code>string</code>)  *No description*




#### addBundledDeps(...deps)🔹 <a id="projen-nodeproject-addbundleddeps"></a>

Defines bundled dependencies.

Bundled dependencies will be added as normal dependencies as well as to the
`bundledDependencies` section of your `package.json`.

```ts
addBundledDeps(...deps: string[]): void
```

* **deps** (<code>string</code>)  Names modules to install.




#### addCompileCommand(...commands)⚠️ <a id="projen-nodeproject-addcompilecommand"></a>

DEPRECATED.

```ts
addCompileCommand(...commands: string[]): void
```

* **commands** (<code>string</code>)  *No description*




#### addDeps(...deps)🔹 <a id="projen-nodeproject-adddeps"></a>

Defines normal dependencies.

```ts
addDeps(...deps: string[]): void
```

* **deps** (<code>string</code>)  Names modules to install.




#### addDevDeps(...deps)🔹 <a id="projen-nodeproject-adddevdeps"></a>

Defines development/test dependencies.

```ts
addDevDeps(...deps: string[]): void
```

* **deps** (<code>string</code>)  Names modules to install.




#### addFields(fields)🔹 <a id="projen-nodeproject-addfields"></a>

Directly set fields in `package.json`.

```ts
addFields(fields: Map<string, any>): void
```

* **fields** (<code>Map<string, any></code>)  The fields to set.




#### addKeywords(...keywords)🔹 <a id="projen-nodeproject-addkeywords"></a>

Adds keywords to package.json (deduplicated).

```ts
addKeywords(...keywords: string[]): void
```

* **keywords** (<code>string</code>)  The keywords to add.




#### addPeerDeps(...deps)🔹 <a id="projen-nodeproject-addpeerdeps"></a>

Defines peer dependencies.

When adding peer dependencies, a devDependency will also be added on the
pinned version of the declared peer. This will ensure that you are testing
your code against the minimum version required from your consumers.

```ts
addPeerDeps(...deps: string[]): void
```

* **deps** (<code>string</code>)  Names modules to install.




#### addTestCommand(...commands)⚠️ <a id="projen-nodeproject-addtestcommand"></a>

DEPRECATED.

```ts
addTestCommand(...commands: string[]): void
```

* **commands** (<code>string</code>)  *No description*




#### hasScript(name)🔹 <a id="projen-nodeproject-hasscript"></a>

Indicates if a script by the name name is defined.

```ts
hasScript(name: string): boolean
```

* **name** (<code>string</code>)  The name of the script.

__Returns__:
* <code>boolean</code>

#### postSynthesize()🔹 <a id="projen-nodeproject-postsynthesize"></a>

Called after all components are synthesized.

Order is *not* guaranteed.

```ts
postSynthesize(): void
```





#### preSynthesize()🔹 <a id="projen-nodeproject-presynthesize"></a>

Called before all components are synthesized.

```ts
preSynthesize(): void
```





#### removeScript(name)🔹 <a id="projen-nodeproject-removescript"></a>

Removes the npm script (always successful).

```ts
removeScript(name: string): void
```

* **name** (<code>string</code>)  The name of the script.




#### runTaskCommand(task)🔹 <a id="projen-nodeproject-runtaskcommand"></a>

Returns the shell command to execute in order to run a task.

If
npmTaskExecution is set to PROJEN, the command will be `npx projen TASK`.
If it is set to SHELL, the command will be `yarn run TASK` (or `npm run
TASK`).

```ts
runTaskCommand(task: Task): string
```

* **task** (<code>[tasks.Task](#projen-tasks-task)</code>)  The task for which the command is required.

__Returns__:
* <code>string</code>

#### setScript(name, command)🔹 <a id="projen-nodeproject-setscript"></a>

Replaces the contents of an npm package.json script.

```ts
setScript(name: string, command: string): void
```

* **name** (<code>string</code>)  The script name.
* **command** (<code>string</code>)  The command to execute.






## class Project 🔹 <a id="projen-project"></a>

Base project.


### Initializer




```ts
new Project(options?: ProjectOptions)
```

* **options** (<code>[ProjectOptions](#projen-projectoptions)</code>)  *No description*
  * **clobber** (<code>boolean</code>)  Add a `clobber` task which resets the repo to origin. __*Default*__: true
  * **gitpod** (<code>boolean</code>)  Adds a gitpod configuration. __*Default*__: false
  * **outdir** (<code>string</code>)  The root directory of the project. __*Default*__: "."
  * **parent** (<code>[Project](#projen-project)</code>)  The parent project, if this project is part of a bigger project. __*Optional*__
<<<<<<< HEAD
  * **projectType** (<code>[ProjectType](#projen-projecttype)</code>)  Which type of project this is (library/app). __*Default*__: ProjectType.UNKNOWN
=======
  * **readme** (<code>string</code>)  The name of the README.md file. __*Default*__: "README.md"
>>>>>>> 703da333



### Properties


Name | Type | Description 
-----|------|-------------
**components**🔹 | <code>Array<[Component](#projen-component)></code> | Returns all the components within this project.
**deps**🔹 | <code>[deps.Dependencies](#projen-deps-dependencies)</code> | Project dependencies.
**files**🔹 | <code>Array<[FileBase](#projen-filebase)></code> | All files in this project.
**gitignore**🔹 | <code>[IgnoreFile](#projen-ignorefile)</code> | .gitignore.
**outdir**🔹 | <code>string</code> | Absolute output directory of this project.
**projectType**🔹 | <code>[ProjectType](#projen-projecttype)</code> | Which project type this is.
**root**🔹 | <code>[Project](#projen-project)</code> | The root project.
**tasks**🔹 | <code>[tasks.Tasks](#projen-tasks-tasks)</code> | <span></span>
**github**?🔹 | <code>[github.GitHub](#projen-github-github)</code> | Access all github components.<br/>__*Optional*__
**gitpod**?🔹 | <code>[Gitpod](#projen-gitpod)</code> | Access for Gitpod.<br/>__*Optional*__
**parent**?🔹 | <code>[Project](#projen-project)</code> | A parent project.<br/>__*Optional*__
**vscode**?🔹 | <code>[vscode.VsCode](#projen-vscode-vscode)</code> | Access all VSCode components.<br/>__*Optional*__

### Methods


#### addExcludeFromCleanup(...globs)🔹 <a id="projen-project-addexcludefromcleanup"></a>

Exclude the matching files from pre-synth cleanup.

Can be used when, for example, some
source files include the projen marker and we don't want them to be erased during synth.

```ts
addExcludeFromCleanup(...globs: string[]): void
```

* **globs** (<code>string</code>)  The glob patterns to match.




#### addTask(name, props?)🔹 <a id="projen-project-addtask"></a>

Adds a new task to this project.

This will fail if the project already has
a task with this name.

```ts
addTask(name: string, props?: TaskOptions): Task
```

* **name** (<code>string</code>)  The task name to add.
* **props** (<code>[tasks.TaskOptions](#projen-tasks-taskoptions)</code>)  Task properties.
  * **category** (<code>[tasks.TaskCategory](#projen-tasks-taskcategory)</code>)  Category for start menu. __*Default*__: TaskCategory.MISC
  * **condition** (<code>string</code>)  A shell command which determines if the this task should be executed. __*Optional*__
  * **cwd** (<code>string</code>)  The working directory for all steps in this task (unless overridden by the step). __*Default*__: process.cwd()
  * **description** (<code>string</code>)  The description of this build command. __*Default*__: the task name
  * **env** (<code>Map<string, string></code>)  Defines environment variables for the execution of this task. __*Default*__: {}
  * **exec** (<code>string</code>)  Shell command to execute as the first command of the task. __*Default*__: add steps using `task.exec(command)` or `task.spawn(subtask)`

__Returns__:
* <code>[tasks.Task](#projen-tasks-task)</code>

#### addTip(message)🔹 <a id="projen-project-addtip"></a>

Prints a "tip" message during synthesis.

```ts
addTip(message: string): void
```

* **message** (<code>string</code>)  The message.




#### postSynthesize()🔹 <a id="projen-project-postsynthesize"></a>

Called after all components are synthesized.

Order is *not* guaranteed.

```ts
postSynthesize(): void
```





#### preSynthesize()🔹 <a id="projen-project-presynthesize"></a>

Called before all components are synthesized.

```ts
preSynthesize(): void
```





#### synth()🔹 <a id="projen-project-synth"></a>

Synthesize all project files into `outdir`.

1. Call "this.preSynthesize()"
2. Delete all generated files
3. Synthesize all sub-projects
4. Synthesize all components of this project
5. Call "postSynthesize()" for all components of this project
6. Call "this.postSynthesize()"

```ts
synth(): void
```





#### tryFindFile(filePath)🔹 <a id="projen-project-tryfindfile"></a>

Finds a file at the specified relative path within this project and all its subprojects.

```ts
tryFindFile(filePath: string): FileBase
```

* **filePath** (<code>string</code>)  The file path.

__Returns__:
* <code>[FileBase](#projen-filebase)</code>

#### tryFindJsonFile(filePath)🔹 <a id="projen-project-tryfindjsonfile"></a>

Finds a json file by name.

```ts
tryFindJsonFile(filePath: string): JsonFile
```

* **filePath** (<code>string</code>)  The file path.

__Returns__:
* <code>[JsonFile](#projen-jsonfile)</code>



## class SampleDir 🔹 <a id="projen-sampledir"></a>

Renders the given files into the directory if the directory does not exist.

Use this to create sample code files

__Extends__: [Component](#projen-component)

### Initializer


Create sample files in the given directory if the given directory does not exist.

```ts
new SampleDir(project: Project, dir: string, options: SampleDirOptions)
```

* **project** (<code>[Project](#projen-project)</code>)  Parent project to add files to.
* **dir** (<code>string</code>)  directory to add files to.
* **options** (<code>[SampleDirOptions](#projen-samplediroptions)</code>)  options for which files to create.
  * **files** (<code>Map<string, string></code>)  The files to render into the directory. 


### Methods


#### synthesize()🔹 <a id="projen-sampledir-synthesize"></a>

Synthesizes files to the project output directory.

```ts
synthesize(): void
```







## class SampleFile 🔹 <a id="projen-samplefile"></a>

Produces a file with the given contents but only once, if the file doesn't already exist.

Use this for creating example code files or other resources.

__Extends__: [Component](#projen-component)

### Initializer


Creates a new SampleFile object.

```ts
new SampleFile(project: Project, filePath: string, options: SampleFileOptions)
```

* **project** (<code>[Project](#projen-project)</code>)  - the project to tie this file to.
* **filePath** (<code>string</code>)  - the relative path in the project o put the file.
* **options** (<code>[SampleFileOptions](#projen-samplefileoptions)</code>)  - the options for the file.
  * **contents** (<code>string</code>)  The contents of the file to write. 


### Methods


#### synthesize()🔹 <a id="projen-samplefile-synthesize"></a>

Synthesizes files to the project output directory.

```ts
synthesize(): void
```







## class Semver ⚠️ <a id="projen-semver"></a>





### Properties


Name | Type | Description 
-----|------|-------------
**spec**⚠️ | <code>string</code> | <span></span>
**mode**?⚠️ | <code>string</code> | __*Optional*__
**version**?⚠️ | <code>string</code> | __*Optional*__

### Methods


#### *static* caret(version)⚠️ <a id="projen-semver-caret"></a>

Accept any minor version.

>= version
< next major version

```ts
static caret(version: string): Semver
```

* **version** (<code>string</code>)  *No description*

__Returns__:
* <code>[Semver](#projen-semver)</code>

#### *static* latest()⚠️ <a id="projen-semver-latest"></a>

Latest version.

```ts
static latest(): Semver
```


__Returns__:
* <code>[Semver](#projen-semver)</code>

#### *static* of(spec)⚠️ <a id="projen-semver-of"></a>



```ts
static of(spec: string): Semver
```

* **spec** (<code>string</code>)  *No description*

__Returns__:
* <code>[Semver](#projen-semver)</code>

#### *static* pinned(version)⚠️ <a id="projen-semver-pinned"></a>

Accept only an exact version.

```ts
static pinned(version: string): Semver
```

* **version** (<code>string</code>)  *No description*

__Returns__:
* <code>[Semver](#projen-semver)</code>

#### *static* tilde(version)⚠️ <a id="projen-semver-tilde"></a>

Accept patches.

>= version
< next minor version

```ts
static tilde(version: string): Semver
```

* **version** (<code>string</code>)  *No description*

__Returns__:
* <code>[Semver](#projen-semver)</code>



## class TextFile 🔹 <a id="projen-textfile"></a>

A text file.

__Extends__: [FileBase](#projen-filebase)

### Initializer


Defines a text file.

```ts
new TextFile(project: Project, filePath: string, options?: TextFileOptions)
```

* **project** (<code>[Project](#projen-project)</code>)  The project.
* **filePath** (<code>string</code>)  File path.
* **options** (<code>[TextFileOptions](#projen-textfileoptions)</code>)  Options.
  * **committed** (<code>boolean</code>)  Indicates whether this file should be committed to git or ignored. __*Default*__: true
  * **editGitignore** (<code>boolean</code>)  Update the project's .gitignore file. __*Default*__: true
  * **readonly** (<code>boolean</code>)  Whether the generated file should be readonly. __*Default*__: true
  * **lines** (<code>Array<string></code>)  The contents of the text file. __*Default*__: [] empty file


### Methods


#### addLine(line)🔹 <a id="projen-textfile-addline"></a>

Adds a line to the text file.

```ts
addLine(line: string): void
```

* **line** (<code>string</code>)  the line to add (can use tokens).




#### protected synthesizeContent(_)🔹 <a id="projen-textfile-synthesizecontent"></a>

Implemented by derived classes and returns the contents of the file to emit.

```ts
protected synthesizeContent(_: IResolver): string
```

* **_** (<code>[IResolver](#projen-iresolver)</code>)  *No description*

__Returns__:
* <code>string</code>



## class TomlFile 🔹 <a id="projen-tomlfile"></a>

TOML file.

__Extends__: [FileBase](#projen-filebase)

### Initializer




```ts
new TomlFile(project: Project, filePath: string, options: TomlFileOptions)
```

* **project** (<code>[Project](#projen-project)</code>)  *No description*
* **filePath** (<code>string</code>)  *No description*
* **options** (<code>[TomlFileOptions](#projen-tomlfileoptions)</code>)  *No description*
  * **committed** (<code>boolean</code>)  Indicates whether this file should be committed to git or ignored. __*Default*__: true
  * **editGitignore** (<code>boolean</code>)  Update the project's .gitignore file. __*Default*__: true
  * **readonly** (<code>boolean</code>)  Whether the generated file should be readonly. __*Default*__: true
  * **obj** (<code>any</code>)  Object to render in the TOML file. 



### Properties


Name | Type | Description 
-----|------|-------------
**obj**🔹 | <code>json</code> | <span></span>

### Methods


#### protected synthesizeContent(resolver)🔹 <a id="projen-tomlfile-synthesizecontent"></a>

Implemented by derived classes and returns the contents of the file to emit.

```ts
protected synthesizeContent(resolver: IResolver): string
```

* **resolver** (<code>[IResolver](#projen-iresolver)</code>)  *No description*

__Returns__:
* <code>string</code>



## class TypeScriptAppProject 🔹 <a id="projen-typescriptappproject"></a>

TypeScript app.

__Extends__: [TypeScriptProject](#projen-typescriptproject)

### Initializer




```ts
new TypeScriptAppProject(options: TypeScriptProjectOptions)
```

* **options** (<code>[TypeScriptProjectOptions](#projen-typescriptprojectoptions)</code>)  *No description*
  * **clobber** (<code>boolean</code>)  Add a `clobber` task which resets the repo to origin. __*Default*__: true
  * **gitpod** (<code>boolean</code>)  Adds a gitpod configuration. __*Default*__: false
  * **outdir** (<code>string</code>)  The root directory of the project. __*Default*__: "."
  * **parent** (<code>[Project](#projen-project)</code>)  The parent project, if this project is part of a bigger project. __*Optional*__
<<<<<<< HEAD
  * **projectType** (<code>[ProjectType](#projen-projecttype)</code>)  Which type of project this is (library/app). __*Default*__: ProjectType.UNKNOWN
=======
  * **readme** (<code>string</code>)  The name of the README.md file. __*Default*__: "README.md"
>>>>>>> 703da333
  * **allowLibraryDependencies** (<code>boolean</code>)  Allow the project to include `peerDependencies` and `bundledDependencies`. __*Default*__: true
  * **antitamper** (<code>boolean</code>)  Checks that after build there are no modified files on git. __*Default*__: true
  * **autoDetectBin** (<code>boolean</code>)  Automatically add all executables under the `bin` directory to your `package.json` file under the `bin` section. __*Default*__: true
  * **bin** (<code>Map<string, string></code>)  Binary programs vended with your module. __*Optional*__
  * **buildWorkflow** (<code>boolean</code>)  Define a GitHub workflow for building PRs. __*Default*__: true if not a subproject
  * **bundledDeps** (<code>Array<string></code>)  List of dependencies to bundle into this module. __*Optional*__
  * **codeCov** (<code>boolean</code>)  Define a GitHub workflow step for sending code coverage metrics to https://codecov.io/ Uses codecov/codecov-action@v1 A secret is required for private repos. Configured with @codeCovTokenSecret. __*Default*__: false
  * **codeCovTokenSecret** (<code>string</code>)  Define the secret name for a specified https://codecov.io/ token A secret is required to send coverage for private repositories. __*Default*__: if this option is not specified, only public repositories are supported
  * **copyrightOwner** (<code>string</code>)  License copyright owner. __*Default*__: defaults to the value of authorName or "" if `authorName` is undefined.
  * **copyrightPeriod** (<code>string</code>)  The copyright years to put in the LICENSE file. __*Default*__: current year
  * **defaultReleaseBranch** (<code>string</code>)  The name of the main release branch. __*Default*__: "master"
  * **dependabot** (<code>boolean</code>)  Include dependabot configuration. __*Default*__: true
  * **dependabotOptions** (<code>[github.DependabotOptions](#projen-github-dependabotoptions)</code>)  Options for dependabot. __*Default*__: default options
  * **deps** (<code>Array<string></code>)  Runtime dependencies of this module. __*Default*__: []
  * **devDeps** (<code>Array<string></code>)  Build dependencies for this module. __*Default*__: []
  * **entrypoint** (<code>string</code>)  Module entrypoint (`main` in `package.json`). __*Default*__: "lib/index.js"
  * **keywords** (<code>Array<string></code>)  Keywords to include in `package.json`. __*Optional*__
  * **libdir** (<code>string</code>)  Compiler artifacts output directory. __*Default*__: "lib"
  * **maxNodeVersion** (<code>string</code>)  Minimum node.js version to require via `engines` (inclusive). __*Default*__: no max
  * **mergify** (<code>boolean</code>)  Adds mergify configuration. __*Default*__: true
  * **mergifyAutoMergeLabel** (<code>string</code>)  Automatically merge PRs that build successfully and have this label. __*Default*__: "auto-merge"
  * **mergifyOptions** (<code>[github.MergifyOptions](#projen-github-mergifyoptions)</code>)  Options for mergify. __*Default*__: default options
  * **minNodeVersion** (<code>string</code>)  Minimum Node.js version to require via package.json `engines` (inclusive). __*Default*__: no "engines" specified
  * **npmDistTag** (<code>string</code>)  The dist-tag to use when releasing to npm. __*Default*__: "latest"
  * **npmignore** (<code>Array<string></code>)  Additional entries to .npmignore. __*Optional*__
  * **npmignoreEnabled** (<code>boolean</code>)  Defines an .npmignore file. Normally this is only needed for libraries that are packaged as tarballs. __*Default*__: true
  * **npmRegistry** (<code>string</code>)  The registry url to use when releasing packages. __*Default*__: "registry.npmjs.org"
  * **npmTaskExecution** (<code>[NpmTaskExecution](#projen-npmtaskexecution)</code>)  Determines how tasks are executed when invoked as npm scripts (yarn/npm run xyz). __*Default*__: NpmTaskExecution.PROJEN
  * **packageManager** (<code>[NodePackageManager](#projen-nodepackagemanager)</code>)  The Node Package Manager used to execute scripts. __*Default*__: NodePackageManager.YARN
  * **peerDependencyOptions** (<code>[PeerDependencyOptions](#projen-peerdependencyoptions)</code>)  Options for `peerDeps`. __*Optional*__
  * **peerDeps** (<code>Array<string></code>)  Peer dependencies for this module. __*Default*__: []
  * **projenCommand** (<code>string</code>)  The shell command to use in order to run the projen CLI. __*Default*__: "npx projen"
  * **projenDevDependency** (<code>boolean</code>)  Indicates of "projen" should be installed as a devDependency. __*Default*__: true
  * **projenUpgradeAutoMerge** (<code>boolean</code>)  Automatically merge projen upgrade PRs when build passes. __*Default*__: "true" if mergify auto-merge is enabled (default)
  * **projenUpgradeSchedule** (<code>Array<string></code>)  Customize the projenUpgrade schedule in cron expression. __*Default*__: [ "0 6 * * *" ]
  * **projenUpgradeSecret** (<code>string</code>)  Periodically submits a pull request for projen upgrades (executes `yarn projen:upgrade`). __*Default*__: no automatic projen upgrade pull requests
  * **projenVersion** (<code>[Semver](#projen-semver)</code>)  Version of projen to install. __*Default*__: Semver.latest()
  * **pullRequestTemplate** (<code>boolean</code>)  Include a GitHub pull request template. __*Default*__: true
  * **pullRequestTemplateContents** (<code>string</code>)  The contents of the pull request template. __*Default*__: default content
  * **rebuildBot** (<code>boolean</code>)  Installs a GitHub workflow which is triggered when the comment "@projen rebuild" is added to a pull request. __*Default*__: true if not a subproject
  * **rebuildBotCommand** (<code>string</code>)  The pull request bot command to use in order to trigger a rebuild and commit of the contents of the branch. __*Default*__: "rebuild"
  * **releaseBranches** (<code>Array<string></code>)  Branches which trigger a release. __*Default*__: [ "master" ]
  * **releaseEveryCommit** (<code>boolean</code>)  Automatically release new versions every commit to one of branches in `releaseBranches`. __*Default*__: true
  * **releaseSchedule** (<code>string</code>)  CRON schedule to trigger new releases. __*Default*__: no scheduled releases
  * **releaseToNpm** (<code>boolean</code>)  Automatically release to npm when new versions are introduced. __*Default*__: false
  * **releaseWorkflow** (<code>boolean</code>)  Define a GitHub workflow for releasing from "master" when new versions are bumped. __*Default*__: true if not a subproject
  * **scripts** (<code>Map<string, string></code>)  npm scripts to include. __*Default*__: {}
  * **srcdir** (<code>string</code>)  Typescript sources directory. __*Default*__: "src"
  * **testdir** (<code>string</code>)  Tests directory. __*Default*__: "test"
  * **workflowBootstrapSteps** (<code>Array<any></code>)  Workflow steps to use in order to bootstrap this repo. __*Default*__: "yarn install --frozen-lockfile && yarn projen"
  * **workflowContainerImage** (<code>string</code>)  Container image to use for GitHub workflows. __*Default*__: default image
  * **workflowNodeVersion** (<code>string</code>)  The node version to use in GitHub workflows. __*Default*__: same as `minNodeVersion`
  * **name** (<code>string</code>)  This is the name of your package. 
  * **authorEmail** (<code>string</code>)  Author's e-mail. __*Optional*__
  * **authorName** (<code>string</code>)  Author's name. __*Optional*__
  * **authorOrganization** (<code>boolean</code>)  Author's Organization. __*Optional*__
  * **authorUrl** (<code>string</code>)  Author's URL / Website. __*Optional*__
  * **description** (<code>string</code>)  The description is just a string that helps people understand the purpose of the package. __*Optional*__
  * **gitignore** (<code>Array<string></code>)  Additional entries to .gitignore. __*Optional*__
  * **homepage** (<code>string</code>)  Package's Homepage / Website. __*Optional*__
  * **jest** (<code>boolean</code>)  Setup jest unit tests. __*Default*__: true
  * **jestOptions** (<code>[JestOptions](#projen-jestoptions)</code>)  Jest options. __*Default*__: default options
  * **license** (<code>string</code>)  License's SPDX identifier. __*Optional*__
  * **licensed** (<code>boolean</code>)  Indicates if a license should be added. __*Default*__: true
  * **repository** (<code>string</code>)  The repository is the location where the actual code for your package lives. __*Optional*__
  * **repositoryDirectory** (<code>string</code>)  If the package.json for your package is not in the root directory (for example if it is part of a monorepo), you can specify the directory in which it lives. __*Optional*__
  * **stability** (<code>string</code>)  Package's Stability. __*Optional*__
  * **compileBeforeTest** (<code>boolean</code>)  Compile the code before running tests. __*Default*__: the default behavior is to delete the lib/ directory and run jest typescript tests and only if all tests pass, run the compiler.
  * **disableTsconfig** (<code>boolean</code>)  Do not generate a `tsconfig.json` file (used by jsii projects since tsconfig.json is generated by the jsii compiler). __*Default*__: false
  * **docgen** (<code>boolean</code>)  Docgen by Typedoc. __*Default*__: false
  * **docsDirectory** (<code>string</code>)  Docs directory. __*Default*__: "docs"
  * **entrypointTypes** (<code>string</code>)  The .d.ts file that includes the type declarations for this module. __*Default*__: .d.ts file derived from the project's entrypoint (usually lib/index.d.ts)
  * **eslint** (<code>boolean</code>)  Setup eslint. __*Default*__: true
  * **eslintOptions** (<code>[EslintOptions](#projen-eslintoptions)</code>)  Eslint options. __*Default*__: opinionated default options
  * **package** (<code>boolean</code>)  Defines a `yarn package` command that will produce a tarball and place it under `dist/js`. __*Default*__: true
  * **sampleCode** (<code>boolean</code>)  Generate one-time sample in `src/` and `test/` if there are no files there. __*Default*__: true
  * **tsconfig** (<code>[TypescriptConfigOptions](#projen-typescriptconfigoptions)</code>)  Custom TSConfig. __*Optional*__
  * **typescriptVersion** (<code>string</code>)  TypeScript version to use. __*Default*__: "^3.9.5"




## class TypeScriptLibraryProject ⚠️ <a id="projen-typescriptlibraryproject"></a>



__Extends__: [TypeScriptProject](#projen-typescriptproject)

### Initializer




```ts
new TypeScriptLibraryProject(options: TypeScriptProjectOptions)
```

* **options** (<code>[TypeScriptProjectOptions](#projen-typescriptprojectoptions)</code>)  *No description*
  * **clobber** (<code>boolean</code>)  Add a `clobber` task which resets the repo to origin. __*Default*__: true
  * **gitpod** (<code>boolean</code>)  Adds a gitpod configuration. __*Default*__: false
  * **outdir** (<code>string</code>)  The root directory of the project. __*Default*__: "."
  * **parent** (<code>[Project](#projen-project)</code>)  The parent project, if this project is part of a bigger project. __*Optional*__
<<<<<<< HEAD
  * **projectType** (<code>[ProjectType](#projen-projecttype)</code>)  Which type of project this is (library/app). __*Default*__: ProjectType.UNKNOWN
=======
  * **readme** (<code>string</code>)  The name of the README.md file. __*Default*__: "README.md"
>>>>>>> 703da333
  * **allowLibraryDependencies** (<code>boolean</code>)  Allow the project to include `peerDependencies` and `bundledDependencies`. __*Default*__: true
  * **antitamper** (<code>boolean</code>)  Checks that after build there are no modified files on git. __*Default*__: true
  * **autoDetectBin** (<code>boolean</code>)  Automatically add all executables under the `bin` directory to your `package.json` file under the `bin` section. __*Default*__: true
  * **bin** (<code>Map<string, string></code>)  Binary programs vended with your module. __*Optional*__
  * **buildWorkflow** (<code>boolean</code>)  Define a GitHub workflow for building PRs. __*Default*__: true if not a subproject
  * **bundledDeps** (<code>Array<string></code>)  List of dependencies to bundle into this module. __*Optional*__
  * **codeCov** (<code>boolean</code>)  Define a GitHub workflow step for sending code coverage metrics to https://codecov.io/ Uses codecov/codecov-action@v1 A secret is required for private repos. Configured with @codeCovTokenSecret. __*Default*__: false
  * **codeCovTokenSecret** (<code>string</code>)  Define the secret name for a specified https://codecov.io/ token A secret is required to send coverage for private repositories. __*Default*__: if this option is not specified, only public repositories are supported
  * **copyrightOwner** (<code>string</code>)  License copyright owner. __*Default*__: defaults to the value of authorName or "" if `authorName` is undefined.
  * **copyrightPeriod** (<code>string</code>)  The copyright years to put in the LICENSE file. __*Default*__: current year
  * **defaultReleaseBranch** (<code>string</code>)  The name of the main release branch. __*Default*__: "master"
  * **dependabot** (<code>boolean</code>)  Include dependabot configuration. __*Default*__: true
  * **dependabotOptions** (<code>[github.DependabotOptions](#projen-github-dependabotoptions)</code>)  Options for dependabot. __*Default*__: default options
  * **deps** (<code>Array<string></code>)  Runtime dependencies of this module. __*Default*__: []
  * **devDeps** (<code>Array<string></code>)  Build dependencies for this module. __*Default*__: []
  * **entrypoint** (<code>string</code>)  Module entrypoint (`main` in `package.json`). __*Default*__: "lib/index.js"
  * **keywords** (<code>Array<string></code>)  Keywords to include in `package.json`. __*Optional*__
  * **libdir** (<code>string</code>)  Compiler artifacts output directory. __*Default*__: "lib"
  * **maxNodeVersion** (<code>string</code>)  Minimum node.js version to require via `engines` (inclusive). __*Default*__: no max
  * **mergify** (<code>boolean</code>)  Adds mergify configuration. __*Default*__: true
  * **mergifyAutoMergeLabel** (<code>string</code>)  Automatically merge PRs that build successfully and have this label. __*Default*__: "auto-merge"
  * **mergifyOptions** (<code>[github.MergifyOptions](#projen-github-mergifyoptions)</code>)  Options for mergify. __*Default*__: default options
  * **minNodeVersion** (<code>string</code>)  Minimum Node.js version to require via package.json `engines` (inclusive). __*Default*__: no "engines" specified
  * **npmDistTag** (<code>string</code>)  The dist-tag to use when releasing to npm. __*Default*__: "latest"
  * **npmignore** (<code>Array<string></code>)  Additional entries to .npmignore. __*Optional*__
  * **npmignoreEnabled** (<code>boolean</code>)  Defines an .npmignore file. Normally this is only needed for libraries that are packaged as tarballs. __*Default*__: true
  * **npmRegistry** (<code>string</code>)  The registry url to use when releasing packages. __*Default*__: "registry.npmjs.org"
  * **npmTaskExecution** (<code>[NpmTaskExecution](#projen-npmtaskexecution)</code>)  Determines how tasks are executed when invoked as npm scripts (yarn/npm run xyz). __*Default*__: NpmTaskExecution.PROJEN
  * **packageManager** (<code>[NodePackageManager](#projen-nodepackagemanager)</code>)  The Node Package Manager used to execute scripts. __*Default*__: NodePackageManager.YARN
  * **peerDependencyOptions** (<code>[PeerDependencyOptions](#projen-peerdependencyoptions)</code>)  Options for `peerDeps`. __*Optional*__
  * **peerDeps** (<code>Array<string></code>)  Peer dependencies for this module. __*Default*__: []
  * **projenCommand** (<code>string</code>)  The shell command to use in order to run the projen CLI. __*Default*__: "npx projen"
  * **projenDevDependency** (<code>boolean</code>)  Indicates of "projen" should be installed as a devDependency. __*Default*__: true
  * **projenUpgradeAutoMerge** (<code>boolean</code>)  Automatically merge projen upgrade PRs when build passes. __*Default*__: "true" if mergify auto-merge is enabled (default)
  * **projenUpgradeSchedule** (<code>Array<string></code>)  Customize the projenUpgrade schedule in cron expression. __*Default*__: [ "0 6 * * *" ]
  * **projenUpgradeSecret** (<code>string</code>)  Periodically submits a pull request for projen upgrades (executes `yarn projen:upgrade`). __*Default*__: no automatic projen upgrade pull requests
  * **projenVersion** (<code>[Semver](#projen-semver)</code>)  Version of projen to install. __*Default*__: Semver.latest()
  * **pullRequestTemplate** (<code>boolean</code>)  Include a GitHub pull request template. __*Default*__: true
  * **pullRequestTemplateContents** (<code>string</code>)  The contents of the pull request template. __*Default*__: default content
  * **rebuildBot** (<code>boolean</code>)  Installs a GitHub workflow which is triggered when the comment "@projen rebuild" is added to a pull request. __*Default*__: true if not a subproject
  * **rebuildBotCommand** (<code>string</code>)  The pull request bot command to use in order to trigger a rebuild and commit of the contents of the branch. __*Default*__: "rebuild"
  * **releaseBranches** (<code>Array<string></code>)  Branches which trigger a release. __*Default*__: [ "master" ]
  * **releaseEveryCommit** (<code>boolean</code>)  Automatically release new versions every commit to one of branches in `releaseBranches`. __*Default*__: true
  * **releaseSchedule** (<code>string</code>)  CRON schedule to trigger new releases. __*Default*__: no scheduled releases
  * **releaseToNpm** (<code>boolean</code>)  Automatically release to npm when new versions are introduced. __*Default*__: false
  * **releaseWorkflow** (<code>boolean</code>)  Define a GitHub workflow for releasing from "master" when new versions are bumped. __*Default*__: true if not a subproject
  * **scripts** (<code>Map<string, string></code>)  npm scripts to include. __*Default*__: {}
  * **srcdir** (<code>string</code>)  Typescript sources directory. __*Default*__: "src"
  * **testdir** (<code>string</code>)  Tests directory. __*Default*__: "test"
  * **workflowBootstrapSteps** (<code>Array<any></code>)  Workflow steps to use in order to bootstrap this repo. __*Default*__: "yarn install --frozen-lockfile && yarn projen"
  * **workflowContainerImage** (<code>string</code>)  Container image to use for GitHub workflows. __*Default*__: default image
  * **workflowNodeVersion** (<code>string</code>)  The node version to use in GitHub workflows. __*Default*__: same as `minNodeVersion`
  * **name** (<code>string</code>)  This is the name of your package. 
  * **authorEmail** (<code>string</code>)  Author's e-mail. __*Optional*__
  * **authorName** (<code>string</code>)  Author's name. __*Optional*__
  * **authorOrganization** (<code>boolean</code>)  Author's Organization. __*Optional*__
  * **authorUrl** (<code>string</code>)  Author's URL / Website. __*Optional*__
  * **description** (<code>string</code>)  The description is just a string that helps people understand the purpose of the package. __*Optional*__
  * **gitignore** (<code>Array<string></code>)  Additional entries to .gitignore. __*Optional*__
  * **homepage** (<code>string</code>)  Package's Homepage / Website. __*Optional*__
  * **jest** (<code>boolean</code>)  Setup jest unit tests. __*Default*__: true
  * **jestOptions** (<code>[JestOptions](#projen-jestoptions)</code>)  Jest options. __*Default*__: default options
  * **license** (<code>string</code>)  License's SPDX identifier. __*Optional*__
  * **licensed** (<code>boolean</code>)  Indicates if a license should be added. __*Default*__: true
  * **repository** (<code>string</code>)  The repository is the location where the actual code for your package lives. __*Optional*__
  * **repositoryDirectory** (<code>string</code>)  If the package.json for your package is not in the root directory (for example if it is part of a monorepo), you can specify the directory in which it lives. __*Optional*__
  * **stability** (<code>string</code>)  Package's Stability. __*Optional*__
  * **compileBeforeTest** (<code>boolean</code>)  Compile the code before running tests. __*Default*__: the default behavior is to delete the lib/ directory and run jest typescript tests and only if all tests pass, run the compiler.
  * **disableTsconfig** (<code>boolean</code>)  Do not generate a `tsconfig.json` file (used by jsii projects since tsconfig.json is generated by the jsii compiler). __*Default*__: false
  * **docgen** (<code>boolean</code>)  Docgen by Typedoc. __*Default*__: false
  * **docsDirectory** (<code>string</code>)  Docs directory. __*Default*__: "docs"
  * **entrypointTypes** (<code>string</code>)  The .d.ts file that includes the type declarations for this module. __*Default*__: .d.ts file derived from the project's entrypoint (usually lib/index.d.ts)
  * **eslint** (<code>boolean</code>)  Setup eslint. __*Default*__: true
  * **eslintOptions** (<code>[EslintOptions](#projen-eslintoptions)</code>)  Eslint options. __*Default*__: opinionated default options
  * **package** (<code>boolean</code>)  Defines a `yarn package` command that will produce a tarball and place it under `dist/js`. __*Default*__: true
  * **sampleCode** (<code>boolean</code>)  Generate one-time sample in `src/` and `test/` if there are no files there. __*Default*__: true
  * **tsconfig** (<code>[TypescriptConfigOptions](#projen-typescriptconfigoptions)</code>)  Custom TSConfig. __*Optional*__
  * **typescriptVersion** (<code>string</code>)  TypeScript version to use. __*Default*__: "^3.9.5"




## class TypeScriptProject 🔹 <a id="projen-typescriptproject"></a>

TypeScript project.

__Extends__: [NodeProject](#projen-nodeproject)

### Initializer




```ts
new TypeScriptProject(options: TypeScriptProjectOptions)
```

* **options** (<code>[TypeScriptProjectOptions](#projen-typescriptprojectoptions)</code>)  *No description*
  * **clobber** (<code>boolean</code>)  Add a `clobber` task which resets the repo to origin. __*Default*__: true
  * **gitpod** (<code>boolean</code>)  Adds a gitpod configuration. __*Default*__: false
  * **outdir** (<code>string</code>)  The root directory of the project. __*Default*__: "."
  * **parent** (<code>[Project](#projen-project)</code>)  The parent project, if this project is part of a bigger project. __*Optional*__
<<<<<<< HEAD
  * **projectType** (<code>[ProjectType](#projen-projecttype)</code>)  Which type of project this is (library/app). __*Default*__: ProjectType.UNKNOWN
=======
  * **readme** (<code>string</code>)  The name of the README.md file. __*Default*__: "README.md"
>>>>>>> 703da333
  * **allowLibraryDependencies** (<code>boolean</code>)  Allow the project to include `peerDependencies` and `bundledDependencies`. __*Default*__: true
  * **antitamper** (<code>boolean</code>)  Checks that after build there are no modified files on git. __*Default*__: true
  * **autoDetectBin** (<code>boolean</code>)  Automatically add all executables under the `bin` directory to your `package.json` file under the `bin` section. __*Default*__: true
  * **bin** (<code>Map<string, string></code>)  Binary programs vended with your module. __*Optional*__
  * **buildWorkflow** (<code>boolean</code>)  Define a GitHub workflow for building PRs. __*Default*__: true if not a subproject
  * **bundledDeps** (<code>Array<string></code>)  List of dependencies to bundle into this module. __*Optional*__
  * **codeCov** (<code>boolean</code>)  Define a GitHub workflow step for sending code coverage metrics to https://codecov.io/ Uses codecov/codecov-action@v1 A secret is required for private repos. Configured with @codeCovTokenSecret. __*Default*__: false
  * **codeCovTokenSecret** (<code>string</code>)  Define the secret name for a specified https://codecov.io/ token A secret is required to send coverage for private repositories. __*Default*__: if this option is not specified, only public repositories are supported
  * **copyrightOwner** (<code>string</code>)  License copyright owner. __*Default*__: defaults to the value of authorName or "" if `authorName` is undefined.
  * **copyrightPeriod** (<code>string</code>)  The copyright years to put in the LICENSE file. __*Default*__: current year
  * **defaultReleaseBranch** (<code>string</code>)  The name of the main release branch. __*Default*__: "master"
  * **dependabot** (<code>boolean</code>)  Include dependabot configuration. __*Default*__: true
  * **dependabotOptions** (<code>[github.DependabotOptions](#projen-github-dependabotoptions)</code>)  Options for dependabot. __*Default*__: default options
  * **deps** (<code>Array<string></code>)  Runtime dependencies of this module. __*Default*__: []
  * **devDeps** (<code>Array<string></code>)  Build dependencies for this module. __*Default*__: []
  * **entrypoint** (<code>string</code>)  Module entrypoint (`main` in `package.json`). __*Default*__: "lib/index.js"
  * **keywords** (<code>Array<string></code>)  Keywords to include in `package.json`. __*Optional*__
  * **libdir** (<code>string</code>)  Compiler artifacts output directory. __*Default*__: "lib"
  * **maxNodeVersion** (<code>string</code>)  Minimum node.js version to require via `engines` (inclusive). __*Default*__: no max
  * **mergify** (<code>boolean</code>)  Adds mergify configuration. __*Default*__: true
  * **mergifyAutoMergeLabel** (<code>string</code>)  Automatically merge PRs that build successfully and have this label. __*Default*__: "auto-merge"
  * **mergifyOptions** (<code>[github.MergifyOptions](#projen-github-mergifyoptions)</code>)  Options for mergify. __*Default*__: default options
  * **minNodeVersion** (<code>string</code>)  Minimum Node.js version to require via package.json `engines` (inclusive). __*Default*__: no "engines" specified
  * **npmDistTag** (<code>string</code>)  The dist-tag to use when releasing to npm. __*Default*__: "latest"
  * **npmignore** (<code>Array<string></code>)  Additional entries to .npmignore. __*Optional*__
  * **npmignoreEnabled** (<code>boolean</code>)  Defines an .npmignore file. Normally this is only needed for libraries that are packaged as tarballs. __*Default*__: true
  * **npmRegistry** (<code>string</code>)  The registry url to use when releasing packages. __*Default*__: "registry.npmjs.org"
  * **npmTaskExecution** (<code>[NpmTaskExecution](#projen-npmtaskexecution)</code>)  Determines how tasks are executed when invoked as npm scripts (yarn/npm run xyz). __*Default*__: NpmTaskExecution.PROJEN
  * **packageManager** (<code>[NodePackageManager](#projen-nodepackagemanager)</code>)  The Node Package Manager used to execute scripts. __*Default*__: NodePackageManager.YARN
  * **peerDependencyOptions** (<code>[PeerDependencyOptions](#projen-peerdependencyoptions)</code>)  Options for `peerDeps`. __*Optional*__
  * **peerDeps** (<code>Array<string></code>)  Peer dependencies for this module. __*Default*__: []
  * **projenCommand** (<code>string</code>)  The shell command to use in order to run the projen CLI. __*Default*__: "npx projen"
  * **projenDevDependency** (<code>boolean</code>)  Indicates of "projen" should be installed as a devDependency. __*Default*__: true
  * **projenUpgradeAutoMerge** (<code>boolean</code>)  Automatically merge projen upgrade PRs when build passes. __*Default*__: "true" if mergify auto-merge is enabled (default)
  * **projenUpgradeSchedule** (<code>Array<string></code>)  Customize the projenUpgrade schedule in cron expression. __*Default*__: [ "0 6 * * *" ]
  * **projenUpgradeSecret** (<code>string</code>)  Periodically submits a pull request for projen upgrades (executes `yarn projen:upgrade`). __*Default*__: no automatic projen upgrade pull requests
  * **projenVersion** (<code>[Semver](#projen-semver)</code>)  Version of projen to install. __*Default*__: Semver.latest()
  * **pullRequestTemplate** (<code>boolean</code>)  Include a GitHub pull request template. __*Default*__: true
  * **pullRequestTemplateContents** (<code>string</code>)  The contents of the pull request template. __*Default*__: default content
  * **rebuildBot** (<code>boolean</code>)  Installs a GitHub workflow which is triggered when the comment "@projen rebuild" is added to a pull request. __*Default*__: true if not a subproject
  * **rebuildBotCommand** (<code>string</code>)  The pull request bot command to use in order to trigger a rebuild and commit of the contents of the branch. __*Default*__: "rebuild"
  * **releaseBranches** (<code>Array<string></code>)  Branches which trigger a release. __*Default*__: [ "master" ]
  * **releaseEveryCommit** (<code>boolean</code>)  Automatically release new versions every commit to one of branches in `releaseBranches`. __*Default*__: true
  * **releaseSchedule** (<code>string</code>)  CRON schedule to trigger new releases. __*Default*__: no scheduled releases
  * **releaseToNpm** (<code>boolean</code>)  Automatically release to npm when new versions are introduced. __*Default*__: false
  * **releaseWorkflow** (<code>boolean</code>)  Define a GitHub workflow for releasing from "master" when new versions are bumped. __*Default*__: true if not a subproject
  * **scripts** (<code>Map<string, string></code>)  npm scripts to include. __*Default*__: {}
  * **srcdir** (<code>string</code>)  Typescript sources directory. __*Default*__: "src"
  * **testdir** (<code>string</code>)  Tests directory. __*Default*__: "test"
  * **workflowBootstrapSteps** (<code>Array<any></code>)  Workflow steps to use in order to bootstrap this repo. __*Default*__: "yarn install --frozen-lockfile && yarn projen"
  * **workflowContainerImage** (<code>string</code>)  Container image to use for GitHub workflows. __*Default*__: default image
  * **workflowNodeVersion** (<code>string</code>)  The node version to use in GitHub workflows. __*Default*__: same as `minNodeVersion`
  * **name** (<code>string</code>)  This is the name of your package. 
  * **authorEmail** (<code>string</code>)  Author's e-mail. __*Optional*__
  * **authorName** (<code>string</code>)  Author's name. __*Optional*__
  * **authorOrganization** (<code>boolean</code>)  Author's Organization. __*Optional*__
  * **authorUrl** (<code>string</code>)  Author's URL / Website. __*Optional*__
  * **description** (<code>string</code>)  The description is just a string that helps people understand the purpose of the package. __*Optional*__
  * **gitignore** (<code>Array<string></code>)  Additional entries to .gitignore. __*Optional*__
  * **homepage** (<code>string</code>)  Package's Homepage / Website. __*Optional*__
  * **jest** (<code>boolean</code>)  Setup jest unit tests. __*Default*__: true
  * **jestOptions** (<code>[JestOptions](#projen-jestoptions)</code>)  Jest options. __*Default*__: default options
  * **license** (<code>string</code>)  License's SPDX identifier. __*Optional*__
  * **licensed** (<code>boolean</code>)  Indicates if a license should be added. __*Default*__: true
  * **repository** (<code>string</code>)  The repository is the location where the actual code for your package lives. __*Optional*__
  * **repositoryDirectory** (<code>string</code>)  If the package.json for your package is not in the root directory (for example if it is part of a monorepo), you can specify the directory in which it lives. __*Optional*__
  * **stability** (<code>string</code>)  Package's Stability. __*Optional*__
  * **compileBeforeTest** (<code>boolean</code>)  Compile the code before running tests. __*Default*__: the default behavior is to delete the lib/ directory and run jest typescript tests and only if all tests pass, run the compiler.
  * **disableTsconfig** (<code>boolean</code>)  Do not generate a `tsconfig.json` file (used by jsii projects since tsconfig.json is generated by the jsii compiler). __*Default*__: false
  * **docgen** (<code>boolean</code>)  Docgen by Typedoc. __*Default*__: false
  * **docsDirectory** (<code>string</code>)  Docs directory. __*Default*__: "docs"
  * **entrypointTypes** (<code>string</code>)  The .d.ts file that includes the type declarations for this module. __*Default*__: .d.ts file derived from the project's entrypoint (usually lib/index.d.ts)
  * **eslint** (<code>boolean</code>)  Setup eslint. __*Default*__: true
  * **eslintOptions** (<code>[EslintOptions](#projen-eslintoptions)</code>)  Eslint options. __*Default*__: opinionated default options
  * **package** (<code>boolean</code>)  Defines a `yarn package` command that will produce a tarball and place it under `dist/js`. __*Default*__: true
  * **sampleCode** (<code>boolean</code>)  Generate one-time sample in `src/` and `test/` if there are no files there. __*Default*__: true
  * **tsconfig** (<code>[TypescriptConfigOptions](#projen-typescriptconfigoptions)</code>)  Custom TSConfig. __*Optional*__
  * **typescriptVersion** (<code>string</code>)  TypeScript version to use. __*Default*__: "^3.9.5"



### Properties


Name | Type | Description 
-----|------|-------------
**docsDirectory**🔹 | <code>string</code> | <span></span>
**libdir**🔹 | <code>string</code> | The directory in which compiled .js files reside.
**srcdir**🔹 | <code>string</code> | The directory in which the .ts sources reside.
**watchTask**🔹 | <code>[tasks.Task](#projen-tasks-task)</code> | The "watch" task.
**docgen**?🔹 | <code>boolean</code> | __*Optional*__
**eslint**?🔹 | <code>[Eslint](#projen-eslint)</code> | __*Optional*__
**packageTask**?🔹 | <code>[tasks.Task](#projen-tasks-task)</code> | The "package" task (or undefined if `package` is set to `false`).<br/>__*Optional*__
**tsconfig**?🔹 | <code>[TypescriptConfig](#projen-typescriptconfig)</code> | __*Optional*__



## class TypescriptConfig 🔹 <a id="projen-typescriptconfig"></a>




### Initializer




```ts
new TypescriptConfig(project: NodeProject, options: TypescriptConfigOptions)
```

* **project** (<code>[NodeProject](#projen-nodeproject)</code>)  *No description*
* **options** (<code>[TypescriptConfigOptions](#projen-typescriptconfigoptions)</code>)  *No description*
  * **compilerOptions** (<code>[TypeScriptCompilerOptions](#projen-typescriptcompileroptions)</code>)  Compiler options to use. 
  * **exclude** (<code>Array<string></code>)  Filters results from the "include" option. __*Default*__: node_modules is excluded by default
  * **fileName** (<code>string</code>)  *No description* __*Default*__: "tsconfig.json"
  * **include** (<code>Array<string></code>)  Specifies a list of glob patterns that match TypeScript files to be included in compilation. __*Default*__: all .ts files recursively



### Properties


Name | Type | Description 
-----|------|-------------
**compilerOptions**🔹 | <code>[TypeScriptCompilerOptions](#projen-typescriptcompileroptions)</code> | <span></span>
**exclude**🔹 | <code>Array<string></code> | <span></span>
**file**🔹 | <code>[JsonFile](#projen-jsonfile)</code> | <span></span>
**fileName**🔹 | <code>string</code> | <span></span>
**include**🔹 | <code>Array<string></code> | <span></span>



## class Version 🔹 <a id="projen-version"></a>



__Extends__: [Component](#projen-component)

### Initializer




```ts
new Version(project: NodeProject, options: VersionOptions)
```

* **project** (<code>[NodeProject](#projen-nodeproject)</code>)  *No description*
* **options** (<code>[VersionOptions](#projen-versionoptions)</code>)  *No description*
  * **releaseBranch** (<code>string</code>)  The name of the release branch where the code and tags are pushed to. 



### Properties


Name | Type | Description 
-----|------|-------------
**bumpTask**🔹 | <code>[tasks.Task](#projen-tasks-task)</code> | <span></span>

### Methods


#### resolveVersion(outdir)🔹 <a id="projen-version-resolveversion"></a>

Returns the current version of the project.

```ts
resolveVersion(outdir: string): any
```

* **outdir** (<code>string</code>)  *No description*

__Returns__:
* <code>any</code>



## class YamlFile 🔹 <a id="projen-yamlfile"></a>



__Extends__: [JsonFile](#projen-jsonfile)

### Initializer




```ts
new YamlFile(project: Project, filePath: string, options: YamlFileOptions)
```

* **project** (<code>[Project](#projen-project)</code>)  *No description*
* **filePath** (<code>string</code>)  *No description*
* **options** (<code>[YamlFileOptions](#projen-yamlfileoptions)</code>)  *No description*
  * **committed** (<code>boolean</code>)  Indicates whether this file should be committed to git or ignored. __*Default*__: true
  * **editGitignore** (<code>boolean</code>)  Update the project's .gitignore file. __*Default*__: true
  * **readonly** (<code>boolean</code>)  Whether the generated file should be readonly. __*Default*__: true
  * **marker** (<code>boolean</code>)  Adds the projen marker as a "JSON-comment" to the root object. __*Default*__: false
  * **obj** (<code>any</code>)  The object that will be serialized. __*Default*__: {} an empty object (use `file.obj` to mutate).
  * **omitEmpty** (<code>boolean</code>)  Omits empty objects and arrays. __*Default*__: false


### Methods


#### protected synthesizeContent(resolver)🔹 <a id="projen-yamlfile-synthesizecontent"></a>

Implemented by derived classes and returns the contents of the file to emit.

```ts
protected synthesizeContent(resolver: IResolver): string
```

* **resolver** (<code>[IResolver](#projen-iresolver)</code>)  *No description*

__Returns__:
* <code>string</code>



## class Dependencies 🔹 <a id="projen-deps-dependencies"></a>

The `Dependencies` component is responsible to track the list of dependencies a project has, and then used by project types as the model for rendering project-specific dependency manifests such as the dependencies section `package.json` files.

To add a dependency you can use a project-type specific API such as
`nodeProject.addDeps()` or use the generic API of `project.deps`:

__Submodule__: deps

__Extends__: [Component](#projen-component)

### Initializer


Adds a dependencies component to the project.

```ts
new deps.Dependencies(project: Project)
```

* **project** (<code>[Project](#projen-project)</code>)  The parent project.



### Properties


Name | Type | Description 
-----|------|-------------
**all**🔹 | <code>Array<[deps.Dependency](#projen-deps-dependency)></code> | A copy of all dependencies recorded for this project.
*static* **MANIFEST_FILE**🔹 | <code>string</code> | The project-relative path of the deps manifest file.

### Methods


#### addDependency(spec, type)🔹 <a id="projen-deps-dependencies-adddependency"></a>

Adds a dependency to this project.

```ts
addDependency(spec: string, type: DependencyType): Dependency
```

* **spec** (<code>string</code>)  The dependency spec in the format `MODULE[@VERSION]` where `MODULE` is the package-manager-specific module name and `VERSION` is an optional semantic version requirement (e.g. `^3.4.0`).
* **type** (<code>[deps.DependencyType](#projen-deps-dependencytype)</code>)  The type of the dependency.

__Returns__:
* <code>[deps.Dependency](#projen-deps-dependency)</code>



## class Dependabot 🔹 <a id="projen-github-dependabot"></a>

Defines dependabot configuration for node projects.

Since module versions are managed in projen, the versioning strategy will be
configured to "lockfile-only" which means that only updates that can be done
on the lockfile itself will be proposed.

__Submodule__: github

__Extends__: [Component](#projen-component)

### Initializer




```ts
new github.Dependabot(github: GitHub, options?: DependabotOptions)
```

* **github** (<code>[github.GitHub](#projen-github-github)</code>)  *No description*
* **options** (<code>[github.DependabotOptions](#projen-github-dependabotoptions)</code>)  *No description*
  * **autoMerge** (<code>boolean</code>)  Automatically merge dependabot PRs if build CI build passes. __*Default*__: true
  * **ignore** (<code>Array<[github.DependabotIgnore](#projen-github-dependabotignore)></code>)  You can use the `ignore` option to customize which dependencies are updated. __*Default*__: []
  * **ignoreProjen** (<code>boolean</code>)  Ignores updates to `projen`. __*Default*__: true
  * **scheduleInterval** (<code>[github.DependabotScheduleInterval](#projen-github-dependabotscheduleinterval)</code>)  How often to check for new versions and raise pull requests. __*Default*__: ScheduleInterval.DAILY
  * **versioningStrategy** (<code>[github.VersioningStrategy](#projen-github-versioningstrategy)</code>)  The strategy to use when edits manifest and lock files. __*Default*__: VersioningStrategy.LOCKFILE_ONLY The default is to only update the lock file because package.json is controlled by projen and any outside updates will fail the build.



### Properties


Name | Type | Description 
-----|------|-------------
**config**🔹 | <code>any</code> | The raw dependabot configuration.

### Methods


#### addIgnore(dependencyName, ...versions)🔹 <a id="projen-github-dependabot-addignore"></a>

Ignores a dependency from automatic updates.

```ts
addIgnore(dependencyName: string, ...versions: string[]): void
```

* **dependencyName** (<code>string</code>)  Use to ignore updates for dependencies with matching names, optionally using `*` to match zero or more characters.
* **versions** (<code>string</code>)  Use to ignore specific versions or ranges of versions.






## class GitHub 🔹 <a id="projen-github-github"></a>



__Submodule__: github

__Extends__: [Component](#projen-component)

### Initializer




```ts
new github.GitHub(project: Project)
```

* **project** (<code>[Project](#projen-project)</code>)  *No description*


### Methods


#### addDependabot(options?)🔹 <a id="projen-github-github-adddependabot"></a>



```ts
addDependabot(options?: DependabotOptions): Dependabot
```

* **options** (<code>[github.DependabotOptions](#projen-github-dependabotoptions)</code>)  *No description*
  * **autoMerge** (<code>boolean</code>)  Automatically merge dependabot PRs if build CI build passes. __*Default*__: true
  * **ignore** (<code>Array<[github.DependabotIgnore](#projen-github-dependabotignore)></code>)  You can use the `ignore` option to customize which dependencies are updated. __*Default*__: []
  * **ignoreProjen** (<code>boolean</code>)  Ignores updates to `projen`. __*Default*__: true
  * **scheduleInterval** (<code>[github.DependabotScheduleInterval](#projen-github-dependabotscheduleinterval)</code>)  How often to check for new versions and raise pull requests. __*Default*__: ScheduleInterval.DAILY
  * **versioningStrategy** (<code>[github.VersioningStrategy](#projen-github-versioningstrategy)</code>)  The strategy to use when edits manifest and lock files. __*Default*__: VersioningStrategy.LOCKFILE_ONLY The default is to only update the lock file because package.json is controlled by projen and any outside updates will fail the build.

__Returns__:
* <code>[github.Dependabot](#projen-github-dependabot)</code>

#### addMergifyRules(...rules)🔹 <a id="projen-github-github-addmergifyrules"></a>



```ts
addMergifyRules(...rules: MergifyRule[]): void
```

* **rules** (<code>[github.MergifyRule](#projen-github-mergifyrule)</code>)  *No description*
  * **actions** (<code>Map<string, any></code>)  *No description* 
  * **conditions** (<code>Array<string></code>)  *No description* 
  * **name** (<code>string</code>)  *No description* 




#### addPullRequestTemplate(...content)🔹 <a id="projen-github-github-addpullrequesttemplate"></a>



```ts
addPullRequestTemplate(...content: string[]): PullRequestTemplate
```

* **content** (<code>string</code>)  *No description*

__Returns__:
* <code>[github.PullRequestTemplate](#projen-github-pullrequesttemplate)</code>

#### addWorkflow(name)🔹 <a id="projen-github-github-addworkflow"></a>



```ts
addWorkflow(name: string): GithubWorkflow
```

* **name** (<code>string</code>)  *No description*

__Returns__:
* <code>[github.GithubWorkflow](#projen-github-githubworkflow)</code>



## class GithubWorkflow 🔹 <a id="projen-github-githubworkflow"></a>



__Submodule__: github

__Extends__: [FileBase](#projen-filebase)

### Initializer




```ts
new github.GithubWorkflow(github: GitHub, name: string)
```

* **github** (<code>[github.GitHub](#projen-github-github)</code>)  *No description*
* **name** (<code>string</code>)  *No description*


### Methods


#### addJobs(jobs)🔹 <a id="projen-github-githubworkflow-addjobs"></a>



```ts
addJobs(jobs: Map<string, any>): void
```

* **jobs** (<code>Map<string, any></code>)  *No description*




#### on(events)🔹 <a id="projen-github-githubworkflow-on"></a>



```ts
on(events: Map<string, any>): void
```

* **events** (<code>Map<string, any></code>)  *No description*




#### protected synthesizeContent(resolver)🔹 <a id="projen-github-githubworkflow-synthesizecontent"></a>

Implemented by derived classes and returns the contents of the file to emit.

```ts
protected synthesizeContent(resolver: IResolver): string
```

* **resolver** (<code>[IResolver](#projen-iresolver)</code>)  *No description*

__Returns__:
* <code>string</code>



## class Mergify 🔹 <a id="projen-github-mergify"></a>



__Submodule__: github

__Extends__: [Component](#projen-component)

### Initializer




```ts
new github.Mergify(github: GitHub, options?: MergifyOptions)
```

* **github** (<code>[github.GitHub](#projen-github-github)</code>)  *No description*
* **options** (<code>[github.MergifyOptions](#projen-github-mergifyoptions)</code>)  *No description*
  * **rules** (<code>Array<[github.MergifyRule](#projen-github-mergifyrule)></code>)  *No description* __*Optional*__


### Methods


#### addRule(rule)🔹 <a id="projen-github-mergify-addrule"></a>



```ts
addRule(rule: MergifyRule): void
```

* **rule** (<code>[github.MergifyRule](#projen-github-mergifyrule)</code>)  *No description*
  * **actions** (<code>Map<string, any></code>)  *No description* 
  * **conditions** (<code>Array<string></code>)  *No description* 
  * **name** (<code>string</code>)  *No description* 






## class PullRequestTemplate 🔹 <a id="projen-github-pullrequesttemplate"></a>

Template for GitHub pull requests.

__Submodule__: github

__Extends__: [TextFile](#projen-textfile)

### Initializer




```ts
new github.PullRequestTemplate(github: GitHub, options?: PullRequestTemplateOptions)
```

* **github** (<code>[github.GitHub](#projen-github-github)</code>)  *No description*
* **options** (<code>[github.PullRequestTemplateOptions](#projen-github-pullrequesttemplateoptions)</code>)  *No description*
  * **lines** (<code>Array<string></code>)  The contents of the template. __*Default*__: a standard default template will be created.




## class Task 🔹 <a id="projen-tasks-task"></a>

A task that can be performed on the project.

Modeled as a series of shell
commands and subtasks.

__Submodule__: tasks


### Initializer




```ts
new tasks.Task(tasks: Tasks, name: string, props?: TaskOptions)
```

* **tasks** (<code>[tasks.Tasks](#projen-tasks-tasks)</code>)  *No description*
* **name** (<code>string</code>)  *No description*
* **props** (<code>[tasks.TaskOptions](#projen-tasks-taskoptions)</code>)  *No description*
  * **category** (<code>[tasks.TaskCategory](#projen-tasks-taskcategory)</code>)  Category for start menu. __*Default*__: TaskCategory.MISC
  * **condition** (<code>string</code>)  A shell command which determines if the this task should be executed. __*Optional*__
  * **cwd** (<code>string</code>)  The working directory for all steps in this task (unless overridden by the step). __*Default*__: process.cwd()
  * **description** (<code>string</code>)  The description of this build command. __*Default*__: the task name
  * **env** (<code>Map<string, string></code>)  Defines environment variables for the execution of this task. __*Default*__: {}
  * **exec** (<code>string</code>)  Shell command to execute as the first command of the task. __*Default*__: add steps using `task.exec(command)` or `task.spawn(subtask)`



### Properties


Name | Type | Description 
-----|------|-------------
**name**🔹 | <code>string</code> | Task name.
**steps**🔹 | <code>Array<[tasks.TaskStep](#projen-tasks-taskstep)></code> | Returns an immutable copy of all the step specifications of the task.
**category**?🔹 | <code>[tasks.TaskCategory](#projen-tasks-taskcategory)</code> | The start menu category of the task.<br/>__*Optional*__
**condition**?🔹 | <code>string</code> | A command to execute which determines if the task should be skipped.<br/>__*Optional*__
**description**?🔹 | <code>string</code> | The description of the task.<br/>__*Optional*__

### Methods


#### env(name, value)🔹 <a id="projen-tasks-task-env"></a>

Adds an environment variable to this task.

```ts
env(name: string, value: string): void
```

* **name** (<code>string</code>)  The name of the variable.
* **value** (<code>string</code>)  The value.




#### exec(command, options?)🔹 <a id="projen-tasks-task-exec"></a>

Executes a shell command.

```ts
exec(command: string, options?: TaskStepOptions): void
```

* **command** (<code>string</code>)  Shell command.
* **options** (<code>[tasks.TaskStepOptions](#projen-tasks-taskstepoptions)</code>)  Options.
  * **cwd** (<code>string</code>)  The working directory for this step. __*Default*__: determined by the task
  * **name** (<code>string</code>)  Step name. __*Default*__: no name




#### prepend(shell, options?)🔹 <a id="projen-tasks-task-prepend"></a>

Adds a command at the beginning of the task.

```ts
prepend(shell: string, options?: TaskStepOptions): void
```

* **shell** (<code>string</code>)  The command to add.
* **options** (<code>[tasks.TaskStepOptions](#projen-tasks-taskstepoptions)</code>)  *No description*
  * **cwd** (<code>string</code>)  The working directory for this step. __*Default*__: determined by the task
  * **name** (<code>string</code>)  Step name. __*Default*__: no name




#### reset(command?)🔹 <a id="projen-tasks-task-reset"></a>

Reset the task so it no longer has any commands.

```ts
reset(command?: string): void
```

* **command** (<code>string</code>)  the first command to add to the task after it was cleared.




#### say(message, options?)🔹 <a id="projen-tasks-task-say"></a>

Say something.

```ts
say(message: string, options?: TaskStepOptions): void
```

* **message** (<code>string</code>)  Your message.
* **options** (<code>[tasks.TaskStepOptions](#projen-tasks-taskstepoptions)</code>)  Options.
  * **cwd** (<code>string</code>)  The working directory for this step. __*Default*__: determined by the task
  * **name** (<code>string</code>)  Step name. __*Default*__: no name




#### spawn(subtask, options?)🔹 <a id="projen-tasks-task-spawn"></a>

Spawns a sub-task.

```ts
spawn(subtask: Task, options?: TaskStepOptions): void
```

* **subtask** (<code>[tasks.Task](#projen-tasks-task)</code>)  The subtask to execute.
* **options** (<code>[tasks.TaskStepOptions](#projen-tasks-taskstepoptions)</code>)  *No description*
  * **cwd** (<code>string</code>)  The working directory for this step. __*Default*__: determined by the task
  * **name** (<code>string</code>)  Step name. __*Default*__: no name




#### toShellCommand()🔹 <a id="projen-tasks-task-toshellcommand"></a>

Renders this task as a single shell command.

```ts
toShellCommand(): string
```


__Returns__:
* <code>string</code>



## class TaskRuntime 🔹 <a id="projen-tasks-taskruntime"></a>

The runtime component of the tasks engine.

__Submodule__: tasks


### Initializer




```ts
new tasks.TaskRuntime(workdir: string)
```

* **workdir** (<code>string</code>)  *No description*



### Properties


Name | Type | Description 
-----|------|-------------
**manifest**🔹 | <code>[tasks.TasksManifest](#projen-tasks-tasksmanifest)</code> | The contents of tasks.json.
**tasks**🔹 | <code>Array<[tasks.TaskSpec](#projen-tasks-taskspec)></code> | The tasks in this project.
**workdir**🔹 | <code>string</code> | The root directory of the project and the cwd for executing tasks.

### Methods


#### runTask(name, parents?)🔹 <a id="projen-tasks-taskruntime-runtask"></a>

Runs the task.

```ts
runTask(name: string, parents?: Array<string>): void
```

* **name** (<code>string</code>)  The task name.
* **parents** (<code>Array<string></code>)  *No description*




#### tryFindTask(name)🔹 <a id="projen-tasks-taskruntime-tryfindtask"></a>

Find a task by name, or `undefined` if not found.

```ts
tryFindTask(name: string): TaskSpec
```

* **name** (<code>string</code>)  *No description*

__Returns__:
* <code>[tasks.TaskSpec](#projen-tasks-taskspec)</code>



## class Tasks 🔹 <a id="projen-tasks-tasks"></a>

Defines project tasks.

Tasks extend the projen CLI by adding subcommands to it. Task definitions are
synthesized into `.projen/tasks.json`.

__Submodule__: tasks

__Extends__: [Component](#projen-component)

### Initializer




```ts
new tasks.Tasks(project: Project)
```

* **project** (<code>[Project](#projen-project)</code>)  *No description*



### Properties


Name | Type | Description 
-----|------|-------------
**all**🔹 | <code>Array<[tasks.Task](#projen-tasks-task)></code> | All tasks.
**env**🔹 | <code>Map<string, string></code> | Returns a copy of the currently global environment for this project.
*static* **MANIFEST_FILE**🔹 | <code>string</code> | The project-relative path of the tasks manifest file.

### Methods


#### addEnvironment(name, value)🔹 <a id="projen-tasks-tasks-addenvironment"></a>

Adds global environment.

```ts
addEnvironment(name: string, value: string): void
```

* **name** (<code>string</code>)  Environment variable name.
* **value** (<code>string</code>)  Value.




#### addTask(name, options?)🔹 <a id="projen-tasks-tasks-addtask"></a>

Adds a task to a project.

```ts
addTask(name: string, options?: TaskOptions): Task
```

* **name** (<code>string</code>)  The name of the task.
* **options** (<code>[tasks.TaskOptions](#projen-tasks-taskoptions)</code>)  Task options.
  * **category** (<code>[tasks.TaskCategory](#projen-tasks-taskcategory)</code>)  Category for start menu. __*Default*__: TaskCategory.MISC
  * **condition** (<code>string</code>)  A shell command which determines if the this task should be executed. __*Optional*__
  * **cwd** (<code>string</code>)  The working directory for all steps in this task (unless overridden by the step). __*Default*__: process.cwd()
  * **description** (<code>string</code>)  The description of this build command. __*Default*__: the task name
  * **env** (<code>Map<string, string></code>)  Defines environment variables for the execution of this task. __*Default*__: {}
  * **exec** (<code>string</code>)  Shell command to execute as the first command of the task. __*Default*__: add steps using `task.exec(command)` or `task.spawn(subtask)`

__Returns__:
* <code>[tasks.Task](#projen-tasks-task)</code>

#### tryFind(name)🔹 <a id="projen-tasks-tasks-tryfind"></a>

Finds a task by name.

Returns `undefined` if the task cannot be found.

```ts
tryFind(name: string): Task
```

* **name** (<code>string</code>)  The name of the task.

__Returns__:
* <code>[tasks.Task](#projen-tasks-task)</code>



## class VsCode 🔹 <a id="projen-vscode-vscode"></a>



__Submodule__: vscode

__Extends__: [Component](#projen-component)

### Initializer




```ts
new vscode.VsCode(project: Project)
```

* **project** (<code>[Project](#projen-project)</code>)  *No description*



### Properties


Name | Type | Description 
-----|------|-------------
**launchConfiguration**🔹 | <code>[vscode.VsCodeLaunchConfig](#projen-vscode-vscodelaunchconfig)</code> | <span></span>



## class VsCodeLaunchConfig 🔹 <a id="projen-vscode-vscodelaunchconfig"></a>

VSCode launch configuration file (launch.json), useful for enabling in-editor debugger.

__Submodule__: vscode

__Extends__: [Component](#projen-component)

### Initializer




```ts
new vscode.VsCodeLaunchConfig(vscode: VsCode)
```

* **vscode** (<code>[vscode.VsCode](#projen-vscode-vscode)</code>)  *No description*


### Methods


#### addConfiguration(cfg)🔹 <a id="projen-vscode-vscodelaunchconfig-addconfiguration"></a>

Adds a VsCodeLaunchConfigurationEntry (e.g. a node.js debugger) to `.vscode/launch.json. Each configuration entry has following mandatory fields: type, request and name. See https://code.visualstudio.com/docs/editor/debugging#_launchjson-attributes for details.

```ts
addConfiguration(cfg: VsCodeLaunchConfigurationEntry): void
```

* **cfg** (<code>[vscode.VsCodeLaunchConfigurationEntry](#projen-vscode-vscodelaunchconfigurationentry)</code>)  VsCodeLaunchConfigurationEntry.
  * **name** (<code>string</code>)  *No description* 
  * **request** (<code>string</code>)  *No description* 
  * **type** (<code>string</code>)  *No description* 
  * **args** (<code>Array<string></code>)  *No description* __*Optional*__
  * **debugServer** (<code>number</code>)  *No description* __*Optional*__
  * **internalConsoleOptions** (<code>[vscode.InternalConsoleOptions](#projen-vscode-internalconsoleoptions)</code>)  *No description* __*Optional*__
  * **outFiles** (<code>Array<string></code>)  *No description* __*Optional*__
  * **postDebugTask** (<code>string</code>)  *No description* __*Optional*__
  * **preLaunchTask** (<code>string</code>)  *No description* __*Optional*__
  * **presentation** (<code>[vscode.Presentation](#projen-vscode-presentation)</code>)  *No description* __*Optional*__
  * **program** (<code>string</code>)  *No description* __*Optional*__
  * **runtimeArgs** (<code>Array<string></code>)  *No description* __*Optional*__
  * **serverReadyAction** (<code>[vscode.ServerReadyAction](#projen-vscode-serverreadyaction)</code>)  *No description* __*Optional*__
  * **skipFiles** (<code>Array<string></code>)  *No description* __*Optional*__
  * **url** (<code>string</code>)  *No description* __*Optional*__
  * **webRoot** (<code>string</code>)  *No description* __*Optional*__






## class NextComponent 🔹 <a id="projen-web-nextcomponent"></a>



__Submodule__: web

__Extends__: [Component](#projen-component)

### Initializer




```ts
new web.NextComponent(project: NodeProject, options: NextComponentOptions)
```

* **project** (<code>[NodeProject](#projen-nodeproject)</code>)  *No description*
* **options** (<code>[web.NextComponentOptions](#projen-web-nextcomponentoptions)</code>)  *No description*
  * **tailwind** (<code>boolean</code>)  Setup Tailwind as a PostCSS plugin. __*Default*__: true
  * **typescript** (<code>boolean</code>)  Whether to apply options specific for TypeScript Next.js projects. __*Default*__: false




## class NextJsProject 🔹 <a id="projen-web-nextjsproject"></a>

Next.js project without TypeScript.

__Submodule__: web

__Extends__: [NodeProject](#projen-nodeproject)

### Initializer




```ts
new web.NextJsProject(options: NextJsProjectOptions)
```

* **options** (<code>[web.NextJsProjectOptions](#projen-web-nextjsprojectoptions)</code>)  *No description*
  * **assetsdir** (<code>string</code>)  Assets directory. __*Default*__: "public"
  * **tailwind** (<code>boolean</code>)  Setup Tailwind CSS as a PostCSS plugin. __*Default*__: true
  * **clobber** (<code>boolean</code>)  Add a `clobber` task which resets the repo to origin. __*Default*__: true
  * **gitpod** (<code>boolean</code>)  Adds a gitpod configuration. __*Default*__: false
  * **outdir** (<code>string</code>)  The root directory of the project. __*Default*__: "."
  * **parent** (<code>[Project](#projen-project)</code>)  The parent project, if this project is part of a bigger project. __*Optional*__
<<<<<<< HEAD
  * **projectType** (<code>[ProjectType](#projen-projecttype)</code>)  Which type of project this is (library/app). __*Default*__: ProjectType.UNKNOWN
=======
  * **readme** (<code>string</code>)  The name of the README.md file. __*Default*__: "README.md"
>>>>>>> 703da333
  * **allowLibraryDependencies** (<code>boolean</code>)  Allow the project to include `peerDependencies` and `bundledDependencies`. __*Default*__: true
  * **antitamper** (<code>boolean</code>)  Checks that after build there are no modified files on git. __*Default*__: true
  * **autoDetectBin** (<code>boolean</code>)  Automatically add all executables under the `bin` directory to your `package.json` file under the `bin` section. __*Default*__: true
  * **bin** (<code>Map<string, string></code>)  Binary programs vended with your module. __*Optional*__
  * **buildWorkflow** (<code>boolean</code>)  Define a GitHub workflow for building PRs. __*Default*__: true if not a subproject
  * **bundledDeps** (<code>Array<string></code>)  List of dependencies to bundle into this module. __*Optional*__
  * **codeCov** (<code>boolean</code>)  Define a GitHub workflow step for sending code coverage metrics to https://codecov.io/ Uses codecov/codecov-action@v1 A secret is required for private repos. Configured with @codeCovTokenSecret. __*Default*__: false
  * **codeCovTokenSecret** (<code>string</code>)  Define the secret name for a specified https://codecov.io/ token A secret is required to send coverage for private repositories. __*Default*__: if this option is not specified, only public repositories are supported
  * **copyrightOwner** (<code>string</code>)  License copyright owner. __*Default*__: defaults to the value of authorName or "" if `authorName` is undefined.
  * **copyrightPeriod** (<code>string</code>)  The copyright years to put in the LICENSE file. __*Default*__: current year
  * **defaultReleaseBranch** (<code>string</code>)  The name of the main release branch. __*Default*__: "master"
  * **dependabot** (<code>boolean</code>)  Include dependabot configuration. __*Default*__: true
  * **dependabotOptions** (<code>[github.DependabotOptions](#projen-github-dependabotoptions)</code>)  Options for dependabot. __*Default*__: default options
  * **deps** (<code>Array<string></code>)  Runtime dependencies of this module. __*Default*__: []
  * **devDeps** (<code>Array<string></code>)  Build dependencies for this module. __*Default*__: []
  * **entrypoint** (<code>string</code>)  Module entrypoint (`main` in `package.json`). __*Default*__: "lib/index.js"
  * **keywords** (<code>Array<string></code>)  Keywords to include in `package.json`. __*Optional*__
  * **libdir** (<code>string</code>)  Compiler artifacts output directory. __*Default*__: "lib"
  * **maxNodeVersion** (<code>string</code>)  Minimum node.js version to require via `engines` (inclusive). __*Default*__: no max
  * **mergify** (<code>boolean</code>)  Adds mergify configuration. __*Default*__: true
  * **mergifyAutoMergeLabel** (<code>string</code>)  Automatically merge PRs that build successfully and have this label. __*Default*__: "auto-merge"
  * **mergifyOptions** (<code>[github.MergifyOptions](#projen-github-mergifyoptions)</code>)  Options for mergify. __*Default*__: default options
  * **minNodeVersion** (<code>string</code>)  Minimum Node.js version to require via package.json `engines` (inclusive). __*Default*__: no "engines" specified
  * **npmDistTag** (<code>string</code>)  The dist-tag to use when releasing to npm. __*Default*__: "latest"
  * **npmignore** (<code>Array<string></code>)  Additional entries to .npmignore. __*Optional*__
  * **npmignoreEnabled** (<code>boolean</code>)  Defines an .npmignore file. Normally this is only needed for libraries that are packaged as tarballs. __*Default*__: true
  * **npmRegistry** (<code>string</code>)  The registry url to use when releasing packages. __*Default*__: "registry.npmjs.org"
  * **npmTaskExecution** (<code>[NpmTaskExecution](#projen-npmtaskexecution)</code>)  Determines how tasks are executed when invoked as npm scripts (yarn/npm run xyz). __*Default*__: NpmTaskExecution.PROJEN
  * **packageManager** (<code>[NodePackageManager](#projen-nodepackagemanager)</code>)  The Node Package Manager used to execute scripts. __*Default*__: NodePackageManager.YARN
  * **peerDependencyOptions** (<code>[PeerDependencyOptions](#projen-peerdependencyoptions)</code>)  Options for `peerDeps`. __*Optional*__
  * **peerDeps** (<code>Array<string></code>)  Peer dependencies for this module. __*Default*__: []
  * **projenCommand** (<code>string</code>)  The shell command to use in order to run the projen CLI. __*Default*__: "npx projen"
  * **projenDevDependency** (<code>boolean</code>)  Indicates of "projen" should be installed as a devDependency. __*Default*__: true
  * **projenUpgradeAutoMerge** (<code>boolean</code>)  Automatically merge projen upgrade PRs when build passes. __*Default*__: "true" if mergify auto-merge is enabled (default)
  * **projenUpgradeSchedule** (<code>Array<string></code>)  Customize the projenUpgrade schedule in cron expression. __*Default*__: [ "0 6 * * *" ]
  * **projenUpgradeSecret** (<code>string</code>)  Periodically submits a pull request for projen upgrades (executes `yarn projen:upgrade`). __*Default*__: no automatic projen upgrade pull requests
  * **projenVersion** (<code>[Semver](#projen-semver)</code>)  Version of projen to install. __*Default*__: Semver.latest()
  * **pullRequestTemplate** (<code>boolean</code>)  Include a GitHub pull request template. __*Default*__: true
  * **pullRequestTemplateContents** (<code>string</code>)  The contents of the pull request template. __*Default*__: default content
  * **rebuildBot** (<code>boolean</code>)  Installs a GitHub workflow which is triggered when the comment "@projen rebuild" is added to a pull request. __*Default*__: true if not a subproject
  * **rebuildBotCommand** (<code>string</code>)  The pull request bot command to use in order to trigger a rebuild and commit of the contents of the branch. __*Default*__: "rebuild"
  * **releaseBranches** (<code>Array<string></code>)  Branches which trigger a release. __*Default*__: [ "master" ]
  * **releaseEveryCommit** (<code>boolean</code>)  Automatically release new versions every commit to one of branches in `releaseBranches`. __*Default*__: true
  * **releaseSchedule** (<code>string</code>)  CRON schedule to trigger new releases. __*Default*__: no scheduled releases
  * **releaseToNpm** (<code>boolean</code>)  Automatically release to npm when new versions are introduced. __*Default*__: false
  * **releaseWorkflow** (<code>boolean</code>)  Define a GitHub workflow for releasing from "master" when new versions are bumped. __*Default*__: true if not a subproject
  * **scripts** (<code>Map<string, string></code>)  npm scripts to include. __*Default*__: {}
  * **srcdir** (<code>string</code>)  Typescript sources directory. __*Default*__: "src"
  * **testdir** (<code>string</code>)  Tests directory. __*Default*__: "test"
  * **workflowBootstrapSteps** (<code>Array<any></code>)  Workflow steps to use in order to bootstrap this repo. __*Default*__: "yarn install --frozen-lockfile && yarn projen"
  * **workflowContainerImage** (<code>string</code>)  Container image to use for GitHub workflows. __*Default*__: default image
  * **workflowNodeVersion** (<code>string</code>)  The node version to use in GitHub workflows. __*Default*__: same as `minNodeVersion`
  * **name** (<code>string</code>)  This is the name of your package. 
  * **authorEmail** (<code>string</code>)  Author's e-mail. __*Optional*__
  * **authorName** (<code>string</code>)  Author's name. __*Optional*__
  * **authorOrganization** (<code>boolean</code>)  Author's Organization. __*Optional*__
  * **authorUrl** (<code>string</code>)  Author's URL / Website. __*Optional*__
  * **description** (<code>string</code>)  The description is just a string that helps people understand the purpose of the package. __*Optional*__
  * **gitignore** (<code>Array<string></code>)  Additional entries to .gitignore. __*Optional*__
  * **homepage** (<code>string</code>)  Package's Homepage / Website. __*Optional*__
  * **jest** (<code>boolean</code>)  Setup jest unit tests. __*Default*__: true
  * **jestOptions** (<code>[JestOptions](#projen-jestoptions)</code>)  Jest options. __*Default*__: default options
  * **license** (<code>string</code>)  License's SPDX identifier. __*Optional*__
  * **licensed** (<code>boolean</code>)  Indicates if a license should be added. __*Default*__: true
  * **repository** (<code>string</code>)  The repository is the location where the actual code for your package lives. __*Optional*__
  * **repositoryDirectory** (<code>string</code>)  If the package.json for your package is not in the root directory (for example if it is part of a monorepo), you can specify the directory in which it lives. __*Optional*__
  * **stability** (<code>string</code>)  Package's Stability. __*Optional*__
  * **sampleCode** (<code>boolean</code>)  Generate one-time sample in `pages/` and `public/` if there are no files there. __*Default*__: true



### Properties


Name | Type | Description 
-----|------|-------------
**assetsdir**🔹 | <code>string</code> | The directory in which app assets reside.
**srcdir**🔹 | <code>string</code> | The directory in which source files reside.
**tailwind**🔹 | <code>boolean</code> | Setup Tailwind as a PostCSS plugin.



## class NextJsTypeDef 🔹 <a id="projen-web-nextjstypedef"></a>



__Submodule__: web

__Extends__: [FileBase](#projen-filebase)

### Initializer




```ts
new web.NextJsTypeDef(project: NextJsTypeScriptProject, filePath: string, options?: NextJsTypeDefOptions)
```

* **project** (<code>[web.NextJsTypeScriptProject](#projen-web-nextjstypescriptproject)</code>)  *No description*
* **filePath** (<code>string</code>)  *No description*
* **options** (<code>[web.NextJsTypeDefOptions](#projen-web-nextjstypedefoptions)</code>)  *No description*
  * **committed** (<code>boolean</code>)  Indicates whether this file should be committed to git or ignored. __*Default*__: true
  * **editGitignore** (<code>boolean</code>)  Update the project's .gitignore file. __*Default*__: true
  * **readonly** (<code>boolean</code>)  Whether the generated file should be readonly. __*Default*__: true


### Methods


#### protected synthesizeContent(_)🔹 <a id="projen-web-nextjstypedef-synthesizecontent"></a>

Implemented by derived classes and returns the contents of the file to emit.

```ts
protected synthesizeContent(_: IResolver): string
```

* **_** (<code>[IResolver](#projen-iresolver)</code>)  *No description*

__Returns__:
* <code>string</code>



## class NextJsTypeScriptProject 🔹 <a id="projen-web-nextjstypescriptproject"></a>

Next.js project with TypeScript.

__Submodule__: web

__Extends__: [TypeScriptAppProject](#projen-typescriptappproject)

### Initializer




```ts
new web.NextJsTypeScriptProject(options: NextJsTypeScriptProjectOptions)
```

* **options** (<code>[web.NextJsTypeScriptProjectOptions](#projen-web-nextjstypescriptprojectoptions)</code>)  *No description*
  * **assetsdir** (<code>string</code>)  Assets directory. __*Default*__: "public"
  * **tailwind** (<code>boolean</code>)  Setup Tailwind CSS as a PostCSS plugin. __*Default*__: true
  * **clobber** (<code>boolean</code>)  Add a `clobber` task which resets the repo to origin. __*Default*__: true
  * **gitpod** (<code>boolean</code>)  Adds a gitpod configuration. __*Default*__: false
  * **outdir** (<code>string</code>)  The root directory of the project. __*Default*__: "."
  * **parent** (<code>[Project](#projen-project)</code>)  The parent project, if this project is part of a bigger project. __*Optional*__
<<<<<<< HEAD
  * **projectType** (<code>[ProjectType](#projen-projecttype)</code>)  Which type of project this is (library/app). __*Default*__: ProjectType.UNKNOWN
=======
  * **readme** (<code>string</code>)  The name of the README.md file. __*Default*__: "README.md"
>>>>>>> 703da333
  * **allowLibraryDependencies** (<code>boolean</code>)  Allow the project to include `peerDependencies` and `bundledDependencies`. __*Default*__: true
  * **antitamper** (<code>boolean</code>)  Checks that after build there are no modified files on git. __*Default*__: true
  * **autoDetectBin** (<code>boolean</code>)  Automatically add all executables under the `bin` directory to your `package.json` file under the `bin` section. __*Default*__: true
  * **bin** (<code>Map<string, string></code>)  Binary programs vended with your module. __*Optional*__
  * **buildWorkflow** (<code>boolean</code>)  Define a GitHub workflow for building PRs. __*Default*__: true if not a subproject
  * **bundledDeps** (<code>Array<string></code>)  List of dependencies to bundle into this module. __*Optional*__
  * **codeCov** (<code>boolean</code>)  Define a GitHub workflow step for sending code coverage metrics to https://codecov.io/ Uses codecov/codecov-action@v1 A secret is required for private repos. Configured with @codeCovTokenSecret. __*Default*__: false
  * **codeCovTokenSecret** (<code>string</code>)  Define the secret name for a specified https://codecov.io/ token A secret is required to send coverage for private repositories. __*Default*__: if this option is not specified, only public repositories are supported
  * **copyrightOwner** (<code>string</code>)  License copyright owner. __*Default*__: defaults to the value of authorName or "" if `authorName` is undefined.
  * **copyrightPeriod** (<code>string</code>)  The copyright years to put in the LICENSE file. __*Default*__: current year
  * **defaultReleaseBranch** (<code>string</code>)  The name of the main release branch. __*Default*__: "master"
  * **dependabot** (<code>boolean</code>)  Include dependabot configuration. __*Default*__: true
  * **dependabotOptions** (<code>[github.DependabotOptions](#projen-github-dependabotoptions)</code>)  Options for dependabot. __*Default*__: default options
  * **deps** (<code>Array<string></code>)  Runtime dependencies of this module. __*Default*__: []
  * **devDeps** (<code>Array<string></code>)  Build dependencies for this module. __*Default*__: []
  * **entrypoint** (<code>string</code>)  Module entrypoint (`main` in `package.json`). __*Default*__: "lib/index.js"
  * **keywords** (<code>Array<string></code>)  Keywords to include in `package.json`. __*Optional*__
  * **libdir** (<code>string</code>)  Compiler artifacts output directory. __*Default*__: "lib"
  * **maxNodeVersion** (<code>string</code>)  Minimum node.js version to require via `engines` (inclusive). __*Default*__: no max
  * **mergify** (<code>boolean</code>)  Adds mergify configuration. __*Default*__: true
  * **mergifyAutoMergeLabel** (<code>string</code>)  Automatically merge PRs that build successfully and have this label. __*Default*__: "auto-merge"
  * **mergifyOptions** (<code>[github.MergifyOptions](#projen-github-mergifyoptions)</code>)  Options for mergify. __*Default*__: default options
  * **minNodeVersion** (<code>string</code>)  Minimum Node.js version to require via package.json `engines` (inclusive). __*Default*__: no "engines" specified
  * **npmDistTag** (<code>string</code>)  The dist-tag to use when releasing to npm. __*Default*__: "latest"
  * **npmignore** (<code>Array<string></code>)  Additional entries to .npmignore. __*Optional*__
  * **npmignoreEnabled** (<code>boolean</code>)  Defines an .npmignore file. Normally this is only needed for libraries that are packaged as tarballs. __*Default*__: true
  * **npmRegistry** (<code>string</code>)  The registry url to use when releasing packages. __*Default*__: "registry.npmjs.org"
  * **npmTaskExecution** (<code>[NpmTaskExecution](#projen-npmtaskexecution)</code>)  Determines how tasks are executed when invoked as npm scripts (yarn/npm run xyz). __*Default*__: NpmTaskExecution.PROJEN
  * **packageManager** (<code>[NodePackageManager](#projen-nodepackagemanager)</code>)  The Node Package Manager used to execute scripts. __*Default*__: NodePackageManager.YARN
  * **peerDependencyOptions** (<code>[PeerDependencyOptions](#projen-peerdependencyoptions)</code>)  Options for `peerDeps`. __*Optional*__
  * **peerDeps** (<code>Array<string></code>)  Peer dependencies for this module. __*Default*__: []
  * **projenCommand** (<code>string</code>)  The shell command to use in order to run the projen CLI. __*Default*__: "npx projen"
  * **projenDevDependency** (<code>boolean</code>)  Indicates of "projen" should be installed as a devDependency. __*Default*__: true
  * **projenUpgradeAutoMerge** (<code>boolean</code>)  Automatically merge projen upgrade PRs when build passes. __*Default*__: "true" if mergify auto-merge is enabled (default)
  * **projenUpgradeSchedule** (<code>Array<string></code>)  Customize the projenUpgrade schedule in cron expression. __*Default*__: [ "0 6 * * *" ]
  * **projenUpgradeSecret** (<code>string</code>)  Periodically submits a pull request for projen upgrades (executes `yarn projen:upgrade`). __*Default*__: no automatic projen upgrade pull requests
  * **projenVersion** (<code>[Semver](#projen-semver)</code>)  Version of projen to install. __*Default*__: Semver.latest()
  * **pullRequestTemplate** (<code>boolean</code>)  Include a GitHub pull request template. __*Default*__: true
  * **pullRequestTemplateContents** (<code>string</code>)  The contents of the pull request template. __*Default*__: default content
  * **rebuildBot** (<code>boolean</code>)  Installs a GitHub workflow which is triggered when the comment "@projen rebuild" is added to a pull request. __*Default*__: true if not a subproject
  * **rebuildBotCommand** (<code>string</code>)  The pull request bot command to use in order to trigger a rebuild and commit of the contents of the branch. __*Default*__: "rebuild"
  * **releaseBranches** (<code>Array<string></code>)  Branches which trigger a release. __*Default*__: [ "master" ]
  * **releaseEveryCommit** (<code>boolean</code>)  Automatically release new versions every commit to one of branches in `releaseBranches`. __*Default*__: true
  * **releaseSchedule** (<code>string</code>)  CRON schedule to trigger new releases. __*Default*__: no scheduled releases
  * **releaseToNpm** (<code>boolean</code>)  Automatically release to npm when new versions are introduced. __*Default*__: false
  * **releaseWorkflow** (<code>boolean</code>)  Define a GitHub workflow for releasing from "master" when new versions are bumped. __*Default*__: true if not a subproject
  * **scripts** (<code>Map<string, string></code>)  npm scripts to include. __*Default*__: {}
  * **srcdir** (<code>string</code>)  Typescript sources directory. __*Default*__: "src"
  * **testdir** (<code>string</code>)  Tests directory. __*Default*__: "test"
  * **workflowBootstrapSteps** (<code>Array<any></code>)  Workflow steps to use in order to bootstrap this repo. __*Default*__: "yarn install --frozen-lockfile && yarn projen"
  * **workflowContainerImage** (<code>string</code>)  Container image to use for GitHub workflows. __*Default*__: default image
  * **workflowNodeVersion** (<code>string</code>)  The node version to use in GitHub workflows. __*Default*__: same as `minNodeVersion`
  * **name** (<code>string</code>)  This is the name of your package. 
  * **authorEmail** (<code>string</code>)  Author's e-mail. __*Optional*__
  * **authorName** (<code>string</code>)  Author's name. __*Optional*__
  * **authorOrganization** (<code>boolean</code>)  Author's Organization. __*Optional*__
  * **authorUrl** (<code>string</code>)  Author's URL / Website. __*Optional*__
  * **description** (<code>string</code>)  The description is just a string that helps people understand the purpose of the package. __*Optional*__
  * **gitignore** (<code>Array<string></code>)  Additional entries to .gitignore. __*Optional*__
  * **homepage** (<code>string</code>)  Package's Homepage / Website. __*Optional*__
  * **jest** (<code>boolean</code>)  Setup jest unit tests. __*Default*__: true
  * **jestOptions** (<code>[JestOptions](#projen-jestoptions)</code>)  Jest options. __*Default*__: default options
  * **license** (<code>string</code>)  License's SPDX identifier. __*Optional*__
  * **licensed** (<code>boolean</code>)  Indicates if a license should be added. __*Default*__: true
  * **repository** (<code>string</code>)  The repository is the location where the actual code for your package lives. __*Optional*__
  * **repositoryDirectory** (<code>string</code>)  If the package.json for your package is not in the root directory (for example if it is part of a monorepo), you can specify the directory in which it lives. __*Optional*__
  * **stability** (<code>string</code>)  Package's Stability. __*Optional*__
  * **compileBeforeTest** (<code>boolean</code>)  Compile the code before running tests. __*Default*__: the default behavior is to delete the lib/ directory and run jest typescript tests and only if all tests pass, run the compiler.
  * **disableTsconfig** (<code>boolean</code>)  Do not generate a `tsconfig.json` file (used by jsii projects since tsconfig.json is generated by the jsii compiler). __*Default*__: false
  * **docgen** (<code>boolean</code>)  Docgen by Typedoc. __*Default*__: false
  * **docsDirectory** (<code>string</code>)  Docs directory. __*Default*__: "docs"
  * **entrypointTypes** (<code>string</code>)  The .d.ts file that includes the type declarations for this module. __*Default*__: .d.ts file derived from the project's entrypoint (usually lib/index.d.ts)
  * **eslint** (<code>boolean</code>)  Setup eslint. __*Default*__: true
  * **eslintOptions** (<code>[EslintOptions](#projen-eslintoptions)</code>)  Eslint options. __*Default*__: opinionated default options
  * **package** (<code>boolean</code>)  Defines a `yarn package` command that will produce a tarball and place it under `dist/js`. __*Default*__: true
  * **sampleCode** (<code>boolean</code>)  Generate one-time sample in `src/` and `test/` if there are no files there. __*Default*__: true
  * **tsconfig** (<code>[TypescriptConfigOptions](#projen-typescriptconfigoptions)</code>)  Custom TSConfig. __*Optional*__
  * **typescriptVersion** (<code>string</code>)  TypeScript version to use. __*Default*__: "^3.9.5"



### Properties


Name | Type | Description 
-----|------|-------------
**assetsdir**🔹 | <code>string</code> | The directory in which app assets reside.
**nextJsTypeDef**🔹 | <code>[web.NextJsTypeDef](#projen-web-nextjstypedef)</code> | TypeScript definition file included that ensures Next.js types are picked up by the TypeScript compiler.
**srcdir**🔹 | <code>string</code> | The directory in which source files reside.
**tailwind**🔹 | <code>boolean</code> | Setup Tailwind as a PostCSS plugin.



## class PostCss 🔹 <a id="projen-web-postcss"></a>

Declares a PostCSS dependency with a default config file.

__Submodule__: web


### Initializer




```ts
new web.PostCss(project: NodeProject, options?: PostCssOptions)
```

* **project** (<code>[NodeProject](#projen-nodeproject)</code>)  *No description*
* **options** (<code>[web.PostCssOptions](#projen-web-postcssoptions)</code>)  *No description*
  * **fileName** (<code>string</code>)  *No description* __*Default*__: "postcss.config.json"
  * **tailwind** (<code>boolean</code>)  Install Tailwind CSS as a PostCSS plugin. __*Default*__: true
  * **tailwindOptions** (<code>[web.TailwindConfigOptions](#projen-web-tailwindconfigoptions)</code>)  Tailwind CSS options. __*Optional*__



### Properties


Name | Type | Description 
-----|------|-------------
**file**🔹 | <code>[JsonFile](#projen-jsonfile)</code> | <span></span>
**fileName**🔹 | <code>string</code> | <span></span>
**tailwind**?🔹 | <code>[web.TailwindConfig](#projen-web-tailwindconfig)</code> | __*Optional*__



## class ReactComponent 🔹 <a id="projen-web-reactcomponent"></a>



__Submodule__: web

__Extends__: [Component](#projen-component)

### Initializer




```ts
new web.ReactComponent(project: NodeProject, options: ReactComponentOptions)
```

* **project** (<code>[NodeProject](#projen-nodeproject)</code>)  *No description*
* **options** (<code>[web.ReactComponentOptions](#projen-web-reactcomponentoptions)</code>)  *No description*
  * **typescript** (<code>boolean</code>)  Whether to apply options specific for TypeScript React projects. __*Default*__: false




## class ReactProject 🔹 <a id="projen-web-reactproject"></a>

React project without TypeScript.

__Submodule__: web

__Extends__: [NodeProject](#projen-nodeproject)

### Initializer




```ts
new web.ReactProject(options: ReactProjectOptions)
```

* **options** (<code>[web.ReactProjectOptions](#projen-web-reactprojectoptions)</code>)  *No description*
  * **clobber** (<code>boolean</code>)  Add a `clobber` task which resets the repo to origin. __*Default*__: true
  * **gitpod** (<code>boolean</code>)  Adds a gitpod configuration. __*Default*__: false
  * **outdir** (<code>string</code>)  The root directory of the project. __*Default*__: "."
  * **parent** (<code>[Project](#projen-project)</code>)  The parent project, if this project is part of a bigger project. __*Optional*__
<<<<<<< HEAD
  * **projectType** (<code>[ProjectType](#projen-projecttype)</code>)  Which type of project this is (library/app). __*Default*__: ProjectType.UNKNOWN
=======
  * **readme** (<code>string</code>)  The name of the README.md file. __*Default*__: "README.md"
>>>>>>> 703da333
  * **allowLibraryDependencies** (<code>boolean</code>)  Allow the project to include `peerDependencies` and `bundledDependencies`. __*Default*__: true
  * **antitamper** (<code>boolean</code>)  Checks that after build there are no modified files on git. __*Default*__: true
  * **autoDetectBin** (<code>boolean</code>)  Automatically add all executables under the `bin` directory to your `package.json` file under the `bin` section. __*Default*__: true
  * **bin** (<code>Map<string, string></code>)  Binary programs vended with your module. __*Optional*__
  * **buildWorkflow** (<code>boolean</code>)  Define a GitHub workflow for building PRs. __*Default*__: true if not a subproject
  * **bundledDeps** (<code>Array<string></code>)  List of dependencies to bundle into this module. __*Optional*__
  * **codeCov** (<code>boolean</code>)  Define a GitHub workflow step for sending code coverage metrics to https://codecov.io/ Uses codecov/codecov-action@v1 A secret is required for private repos. Configured with @codeCovTokenSecret. __*Default*__: false
  * **codeCovTokenSecret** (<code>string</code>)  Define the secret name for a specified https://codecov.io/ token A secret is required to send coverage for private repositories. __*Default*__: if this option is not specified, only public repositories are supported
  * **copyrightOwner** (<code>string</code>)  License copyright owner. __*Default*__: defaults to the value of authorName or "" if `authorName` is undefined.
  * **copyrightPeriod** (<code>string</code>)  The copyright years to put in the LICENSE file. __*Default*__: current year
  * **defaultReleaseBranch** (<code>string</code>)  The name of the main release branch. __*Default*__: "master"
  * **dependabot** (<code>boolean</code>)  Include dependabot configuration. __*Default*__: true
  * **dependabotOptions** (<code>[github.DependabotOptions](#projen-github-dependabotoptions)</code>)  Options for dependabot. __*Default*__: default options
  * **deps** (<code>Array<string></code>)  Runtime dependencies of this module. __*Default*__: []
  * **devDeps** (<code>Array<string></code>)  Build dependencies for this module. __*Default*__: []
  * **entrypoint** (<code>string</code>)  Module entrypoint (`main` in `package.json`). __*Default*__: "lib/index.js"
  * **keywords** (<code>Array<string></code>)  Keywords to include in `package.json`. __*Optional*__
  * **libdir** (<code>string</code>)  Compiler artifacts output directory. __*Default*__: "lib"
  * **maxNodeVersion** (<code>string</code>)  Minimum node.js version to require via `engines` (inclusive). __*Default*__: no max
  * **mergify** (<code>boolean</code>)  Adds mergify configuration. __*Default*__: true
  * **mergifyAutoMergeLabel** (<code>string</code>)  Automatically merge PRs that build successfully and have this label. __*Default*__: "auto-merge"
  * **mergifyOptions** (<code>[github.MergifyOptions](#projen-github-mergifyoptions)</code>)  Options for mergify. __*Default*__: default options
  * **minNodeVersion** (<code>string</code>)  Minimum Node.js version to require via package.json `engines` (inclusive). __*Default*__: no "engines" specified
  * **npmDistTag** (<code>string</code>)  The dist-tag to use when releasing to npm. __*Default*__: "latest"
  * **npmignore** (<code>Array<string></code>)  Additional entries to .npmignore. __*Optional*__
  * **npmignoreEnabled** (<code>boolean</code>)  Defines an .npmignore file. Normally this is only needed for libraries that are packaged as tarballs. __*Default*__: true
  * **npmRegistry** (<code>string</code>)  The registry url to use when releasing packages. __*Default*__: "registry.npmjs.org"
  * **npmTaskExecution** (<code>[NpmTaskExecution](#projen-npmtaskexecution)</code>)  Determines how tasks are executed when invoked as npm scripts (yarn/npm run xyz). __*Default*__: NpmTaskExecution.PROJEN
  * **packageManager** (<code>[NodePackageManager](#projen-nodepackagemanager)</code>)  The Node Package Manager used to execute scripts. __*Default*__: NodePackageManager.YARN
  * **peerDependencyOptions** (<code>[PeerDependencyOptions](#projen-peerdependencyoptions)</code>)  Options for `peerDeps`. __*Optional*__
  * **peerDeps** (<code>Array<string></code>)  Peer dependencies for this module. __*Default*__: []
  * **projenCommand** (<code>string</code>)  The shell command to use in order to run the projen CLI. __*Default*__: "npx projen"
  * **projenDevDependency** (<code>boolean</code>)  Indicates of "projen" should be installed as a devDependency. __*Default*__: true
  * **projenUpgradeAutoMerge** (<code>boolean</code>)  Automatically merge projen upgrade PRs when build passes. __*Default*__: "true" if mergify auto-merge is enabled (default)
  * **projenUpgradeSchedule** (<code>Array<string></code>)  Customize the projenUpgrade schedule in cron expression. __*Default*__: [ "0 6 * * *" ]
  * **projenUpgradeSecret** (<code>string</code>)  Periodically submits a pull request for projen upgrades (executes `yarn projen:upgrade`). __*Default*__: no automatic projen upgrade pull requests
  * **projenVersion** (<code>[Semver](#projen-semver)</code>)  Version of projen to install. __*Default*__: Semver.latest()
  * **pullRequestTemplate** (<code>boolean</code>)  Include a GitHub pull request template. __*Default*__: true
  * **pullRequestTemplateContents** (<code>string</code>)  The contents of the pull request template. __*Default*__: default content
  * **rebuildBot** (<code>boolean</code>)  Installs a GitHub workflow which is triggered when the comment "@projen rebuild" is added to a pull request. __*Default*__: true if not a subproject
  * **rebuildBotCommand** (<code>string</code>)  The pull request bot command to use in order to trigger a rebuild and commit of the contents of the branch. __*Default*__: "rebuild"
  * **releaseBranches** (<code>Array<string></code>)  Branches which trigger a release. __*Default*__: [ "master" ]
  * **releaseEveryCommit** (<code>boolean</code>)  Automatically release new versions every commit to one of branches in `releaseBranches`. __*Default*__: true
  * **releaseSchedule** (<code>string</code>)  CRON schedule to trigger new releases. __*Default*__: no scheduled releases
  * **releaseToNpm** (<code>boolean</code>)  Automatically release to npm when new versions are introduced. __*Default*__: false
  * **releaseWorkflow** (<code>boolean</code>)  Define a GitHub workflow for releasing from "master" when new versions are bumped. __*Default*__: true if not a subproject
  * **scripts** (<code>Map<string, string></code>)  npm scripts to include. __*Default*__: {}
  * **srcdir** (<code>string</code>)  Typescript sources directory. __*Default*__: "src"
  * **testdir** (<code>string</code>)  Tests directory. __*Default*__: "test"
  * **workflowBootstrapSteps** (<code>Array<any></code>)  Workflow steps to use in order to bootstrap this repo. __*Default*__: "yarn install --frozen-lockfile && yarn projen"
  * **workflowContainerImage** (<code>string</code>)  Container image to use for GitHub workflows. __*Default*__: default image
  * **workflowNodeVersion** (<code>string</code>)  The node version to use in GitHub workflows. __*Default*__: same as `minNodeVersion`
  * **name** (<code>string</code>)  This is the name of your package. 
  * **authorEmail** (<code>string</code>)  Author's e-mail. __*Optional*__
  * **authorName** (<code>string</code>)  Author's name. __*Optional*__
  * **authorOrganization** (<code>boolean</code>)  Author's Organization. __*Optional*__
  * **authorUrl** (<code>string</code>)  Author's URL / Website. __*Optional*__
  * **description** (<code>string</code>)  The description is just a string that helps people understand the purpose of the package. __*Optional*__
  * **gitignore** (<code>Array<string></code>)  Additional entries to .gitignore. __*Optional*__
  * **homepage** (<code>string</code>)  Package's Homepage / Website. __*Optional*__
  * **jest** (<code>boolean</code>)  Setup jest unit tests. __*Default*__: true
  * **jestOptions** (<code>[JestOptions](#projen-jestoptions)</code>)  Jest options. __*Default*__: default options
  * **license** (<code>string</code>)  License's SPDX identifier. __*Optional*__
  * **licensed** (<code>boolean</code>)  Indicates if a license should be added. __*Default*__: true
  * **repository** (<code>string</code>)  The repository is the location where the actual code for your package lives. __*Optional*__
  * **repositoryDirectory** (<code>string</code>)  If the package.json for your package is not in the root directory (for example if it is part of a monorepo), you can specify the directory in which it lives. __*Optional*__
  * **stability** (<code>string</code>)  Package's Stability. __*Optional*__
  * **sampleCode** (<code>boolean</code>)  Generate one-time sample in `src/` and `public/` if there are no files there. __*Default*__: true



### Properties


Name | Type | Description 
-----|------|-------------
**srcdir**🔹 | <code>string</code> | The directory in which source files reside.



## class ReactTypeDef 🔹 <a id="projen-web-reacttypedef"></a>



__Submodule__: web

__Extends__: [FileBase](#projen-filebase)

### Initializer




```ts
new web.ReactTypeDef(project: ReactTypeScriptProject, filePath: string, options?: ReactTypeDefOptions)
```

* **project** (<code>[web.ReactTypeScriptProject](#projen-web-reacttypescriptproject)</code>)  *No description*
* **filePath** (<code>string</code>)  *No description*
* **options** (<code>[web.ReactTypeDefOptions](#projen-web-reacttypedefoptions)</code>)  *No description*
  * **committed** (<code>boolean</code>)  Indicates whether this file should be committed to git or ignored. __*Default*__: true
  * **editGitignore** (<code>boolean</code>)  Update the project's .gitignore file. __*Default*__: true
  * **readonly** (<code>boolean</code>)  Whether the generated file should be readonly. __*Default*__: true


### Methods


#### protected synthesizeContent(_)🔹 <a id="projen-web-reacttypedef-synthesizecontent"></a>

Implemented by derived classes and returns the contents of the file to emit.

```ts
protected synthesizeContent(_: IResolver): string
```

* **_** (<code>[IResolver](#projen-iresolver)</code>)  *No description*

__Returns__:
* <code>string</code>



## class ReactTypeScriptProject 🔹 <a id="projen-web-reacttypescriptproject"></a>

React project with TypeScript.

__Submodule__: web

__Extends__: [TypeScriptAppProject](#projen-typescriptappproject)

### Initializer




```ts
new web.ReactTypeScriptProject(options: ReactTypeScriptProjectOptions)
```

* **options** (<code>[web.ReactTypeScriptProjectOptions](#projen-web-reacttypescriptprojectoptions)</code>)  *No description*
  * **clobber** (<code>boolean</code>)  Add a `clobber` task which resets the repo to origin. __*Default*__: true
  * **gitpod** (<code>boolean</code>)  Adds a gitpod configuration. __*Default*__: false
  * **outdir** (<code>string</code>)  The root directory of the project. __*Default*__: "."
  * **parent** (<code>[Project](#projen-project)</code>)  The parent project, if this project is part of a bigger project. __*Optional*__
<<<<<<< HEAD
  * **projectType** (<code>[ProjectType](#projen-projecttype)</code>)  Which type of project this is (library/app). __*Default*__: ProjectType.UNKNOWN
=======
  * **readme** (<code>string</code>)  The name of the README.md file. __*Default*__: "README.md"
>>>>>>> 703da333
  * **allowLibraryDependencies** (<code>boolean</code>)  Allow the project to include `peerDependencies` and `bundledDependencies`. __*Default*__: true
  * **antitamper** (<code>boolean</code>)  Checks that after build there are no modified files on git. __*Default*__: true
  * **autoDetectBin** (<code>boolean</code>)  Automatically add all executables under the `bin` directory to your `package.json` file under the `bin` section. __*Default*__: true
  * **bin** (<code>Map<string, string></code>)  Binary programs vended with your module. __*Optional*__
  * **buildWorkflow** (<code>boolean</code>)  Define a GitHub workflow for building PRs. __*Default*__: true if not a subproject
  * **bundledDeps** (<code>Array<string></code>)  List of dependencies to bundle into this module. __*Optional*__
  * **codeCov** (<code>boolean</code>)  Define a GitHub workflow step for sending code coverage metrics to https://codecov.io/ Uses codecov/codecov-action@v1 A secret is required for private repos. Configured with @codeCovTokenSecret. __*Default*__: false
  * **codeCovTokenSecret** (<code>string</code>)  Define the secret name for a specified https://codecov.io/ token A secret is required to send coverage for private repositories. __*Default*__: if this option is not specified, only public repositories are supported
  * **copyrightOwner** (<code>string</code>)  License copyright owner. __*Default*__: defaults to the value of authorName or "" if `authorName` is undefined.
  * **copyrightPeriod** (<code>string</code>)  The copyright years to put in the LICENSE file. __*Default*__: current year
  * **defaultReleaseBranch** (<code>string</code>)  The name of the main release branch. __*Default*__: "master"
  * **dependabot** (<code>boolean</code>)  Include dependabot configuration. __*Default*__: true
  * **dependabotOptions** (<code>[github.DependabotOptions](#projen-github-dependabotoptions)</code>)  Options for dependabot. __*Default*__: default options
  * **deps** (<code>Array<string></code>)  Runtime dependencies of this module. __*Default*__: []
  * **devDeps** (<code>Array<string></code>)  Build dependencies for this module. __*Default*__: []
  * **entrypoint** (<code>string</code>)  Module entrypoint (`main` in `package.json`). __*Default*__: "lib/index.js"
  * **keywords** (<code>Array<string></code>)  Keywords to include in `package.json`. __*Optional*__
  * **libdir** (<code>string</code>)  Compiler artifacts output directory. __*Default*__: "lib"
  * **maxNodeVersion** (<code>string</code>)  Minimum node.js version to require via `engines` (inclusive). __*Default*__: no max
  * **mergify** (<code>boolean</code>)  Adds mergify configuration. __*Default*__: true
  * **mergifyAutoMergeLabel** (<code>string</code>)  Automatically merge PRs that build successfully and have this label. __*Default*__: "auto-merge"
  * **mergifyOptions** (<code>[github.MergifyOptions](#projen-github-mergifyoptions)</code>)  Options for mergify. __*Default*__: default options
  * **minNodeVersion** (<code>string</code>)  Minimum Node.js version to require via package.json `engines` (inclusive). __*Default*__: no "engines" specified
  * **npmDistTag** (<code>string</code>)  The dist-tag to use when releasing to npm. __*Default*__: "latest"
  * **npmignore** (<code>Array<string></code>)  Additional entries to .npmignore. __*Optional*__
  * **npmignoreEnabled** (<code>boolean</code>)  Defines an .npmignore file. Normally this is only needed for libraries that are packaged as tarballs. __*Default*__: true
  * **npmRegistry** (<code>string</code>)  The registry url to use when releasing packages. __*Default*__: "registry.npmjs.org"
  * **npmTaskExecution** (<code>[NpmTaskExecution](#projen-npmtaskexecution)</code>)  Determines how tasks are executed when invoked as npm scripts (yarn/npm run xyz). __*Default*__: NpmTaskExecution.PROJEN
  * **packageManager** (<code>[NodePackageManager](#projen-nodepackagemanager)</code>)  The Node Package Manager used to execute scripts. __*Default*__: NodePackageManager.YARN
  * **peerDependencyOptions** (<code>[PeerDependencyOptions](#projen-peerdependencyoptions)</code>)  Options for `peerDeps`. __*Optional*__
  * **peerDeps** (<code>Array<string></code>)  Peer dependencies for this module. __*Default*__: []
  * **projenCommand** (<code>string</code>)  The shell command to use in order to run the projen CLI. __*Default*__: "npx projen"
  * **projenDevDependency** (<code>boolean</code>)  Indicates of "projen" should be installed as a devDependency. __*Default*__: true
  * **projenUpgradeAutoMerge** (<code>boolean</code>)  Automatically merge projen upgrade PRs when build passes. __*Default*__: "true" if mergify auto-merge is enabled (default)
  * **projenUpgradeSchedule** (<code>Array<string></code>)  Customize the projenUpgrade schedule in cron expression. __*Default*__: [ "0 6 * * *" ]
  * **projenUpgradeSecret** (<code>string</code>)  Periodically submits a pull request for projen upgrades (executes `yarn projen:upgrade`). __*Default*__: no automatic projen upgrade pull requests
  * **projenVersion** (<code>[Semver](#projen-semver)</code>)  Version of projen to install. __*Default*__: Semver.latest()
  * **pullRequestTemplate** (<code>boolean</code>)  Include a GitHub pull request template. __*Default*__: true
  * **pullRequestTemplateContents** (<code>string</code>)  The contents of the pull request template. __*Default*__: default content
  * **rebuildBot** (<code>boolean</code>)  Installs a GitHub workflow which is triggered when the comment "@projen rebuild" is added to a pull request. __*Default*__: true if not a subproject
  * **rebuildBotCommand** (<code>string</code>)  The pull request bot command to use in order to trigger a rebuild and commit of the contents of the branch. __*Default*__: "rebuild"
  * **releaseBranches** (<code>Array<string></code>)  Branches which trigger a release. __*Default*__: [ "master" ]
  * **releaseEveryCommit** (<code>boolean</code>)  Automatically release new versions every commit to one of branches in `releaseBranches`. __*Default*__: true
  * **releaseSchedule** (<code>string</code>)  CRON schedule to trigger new releases. __*Default*__: no scheduled releases
  * **releaseToNpm** (<code>boolean</code>)  Automatically release to npm when new versions are introduced. __*Default*__: false
  * **releaseWorkflow** (<code>boolean</code>)  Define a GitHub workflow for releasing from "master" when new versions are bumped. __*Default*__: true if not a subproject
  * **scripts** (<code>Map<string, string></code>)  npm scripts to include. __*Default*__: {}
  * **srcdir** (<code>string</code>)  Typescript sources directory. __*Default*__: "src"
  * **testdir** (<code>string</code>)  Tests directory. __*Default*__: "test"
  * **workflowBootstrapSteps** (<code>Array<any></code>)  Workflow steps to use in order to bootstrap this repo. __*Default*__: "yarn install --frozen-lockfile && yarn projen"
  * **workflowContainerImage** (<code>string</code>)  Container image to use for GitHub workflows. __*Default*__: default image
  * **workflowNodeVersion** (<code>string</code>)  The node version to use in GitHub workflows. __*Default*__: same as `minNodeVersion`
  * **name** (<code>string</code>)  This is the name of your package. 
  * **authorEmail** (<code>string</code>)  Author's e-mail. __*Optional*__
  * **authorName** (<code>string</code>)  Author's name. __*Optional*__
  * **authorOrganization** (<code>boolean</code>)  Author's Organization. __*Optional*__
  * **authorUrl** (<code>string</code>)  Author's URL / Website. __*Optional*__
  * **description** (<code>string</code>)  The description is just a string that helps people understand the purpose of the package. __*Optional*__
  * **gitignore** (<code>Array<string></code>)  Additional entries to .gitignore. __*Optional*__
  * **homepage** (<code>string</code>)  Package's Homepage / Website. __*Optional*__
  * **jest** (<code>boolean</code>)  Setup jest unit tests. __*Default*__: true
  * **jestOptions** (<code>[JestOptions](#projen-jestoptions)</code>)  Jest options. __*Default*__: default options
  * **license** (<code>string</code>)  License's SPDX identifier. __*Optional*__
  * **licensed** (<code>boolean</code>)  Indicates if a license should be added. __*Default*__: true
  * **repository** (<code>string</code>)  The repository is the location where the actual code for your package lives. __*Optional*__
  * **repositoryDirectory** (<code>string</code>)  If the package.json for your package is not in the root directory (for example if it is part of a monorepo), you can specify the directory in which it lives. __*Optional*__
  * **stability** (<code>string</code>)  Package's Stability. __*Optional*__
  * **compileBeforeTest** (<code>boolean</code>)  Compile the code before running tests. __*Default*__: the default behavior is to delete the lib/ directory and run jest typescript tests and only if all tests pass, run the compiler.
  * **disableTsconfig** (<code>boolean</code>)  Do not generate a `tsconfig.json` file (used by jsii projects since tsconfig.json is generated by the jsii compiler). __*Default*__: false
  * **docgen** (<code>boolean</code>)  Docgen by Typedoc. __*Default*__: false
  * **docsDirectory** (<code>string</code>)  Docs directory. __*Default*__: "docs"
  * **entrypointTypes** (<code>string</code>)  The .d.ts file that includes the type declarations for this module. __*Default*__: .d.ts file derived from the project's entrypoint (usually lib/index.d.ts)
  * **eslint** (<code>boolean</code>)  Setup eslint. __*Default*__: true
  * **eslintOptions** (<code>[EslintOptions](#projen-eslintoptions)</code>)  Eslint options. __*Default*__: opinionated default options
  * **package** (<code>boolean</code>)  Defines a `yarn package` command that will produce a tarball and place it under `dist/js`. __*Default*__: true
  * **sampleCode** (<code>boolean</code>)  Generate one-time sample in `src/` and `test/` if there are no files there. __*Default*__: true
  * **tsconfig** (<code>[TypescriptConfigOptions](#projen-typescriptconfigoptions)</code>)  Custom TSConfig. __*Optional*__
  * **typescriptVersion** (<code>string</code>)  TypeScript version to use. __*Default*__: "^3.9.5"



### Properties


Name | Type | Description 
-----|------|-------------
**reactTypeDef**🔹 | <code>[web.ReactTypeDef](#projen-web-reacttypedef)</code> | TypeScript definition file included that ensures React types are picked up by the TypeScript compiler.
**srcdir**🔹 | <code>string</code> | The directory in which source files reside.



## class TailwindConfig 🔹 <a id="projen-web-tailwindconfig"></a>

Declares a Tailwind CSS configuration file.

There are multiple ways to add Tailwind CSS in your node project - see:
https://tailwindcss.com/docs/installation

__Submodule__: web


### Initializer




```ts
new web.TailwindConfig(project: NodeProject, options?: TailwindConfigOptions)
```

* **project** (<code>[NodeProject](#projen-nodeproject)</code>)  *No description*
* **options** (<code>[web.TailwindConfigOptions](#projen-web-tailwindconfigoptions)</code>)  *No description*
  * **fileName** (<code>string</code>)  *No description* __*Default*__: "tailwind.config.json"



### Properties


Name | Type | Description 
-----|------|-------------
**file**🔹 | <code>[JsonFile](#projen-jsonfile)</code> | <span></span>
**fileName**🔹 | <code>string</code> | <span></span>



## struct AwsCdkConstructLibraryOptions 🔹 <a id="projen-awscdkconstructlibraryoptions"></a>


Options for the construct-lib-aws project.



Name | Type | Description 
-----|------|-------------
**authorAddress**🔹 | <code>string</code> | Email or URL of the library author.
**authorName**🔹 | <code>string</code> | The name of the library author.
**cdkVersion**🔹 | <code>string</code> | Minimum target version this library is tested against.
**name**🔹 | <code>string</code> | The name of the library.
**repository**🔹 | <code>string</code> | Git repository URL.
**allowLibraryDependencies**?🔹 | <code>boolean</code> | Allow the project to include `peerDependencies` and `bundledDependencies`.<br/>__*Default*__: true
**antitamper**?🔹 | <code>boolean</code> | Checks that after build there are no modified files on git.<br/>__*Default*__: true
**authorEmail**?⚠️ | <code>string</code> | __*Optional*__
**authorOrganization**?🔹 | <code>boolean</code> | __*Optional*__
**authorUrl**?⚠️ | <code>string</code> | __*Optional*__
**autoDetectBin**?🔹 | <code>boolean</code> | Automatically add all executables under the `bin` directory to your `package.json` file under the `bin` section.<br/>__*Default*__: true
**bin**?🔹 | <code>Map<string, string></code> | Binary programs vended with your module.<br/>__*Optional*__
**buildWorkflow**?🔹 | <code>boolean</code> | Define a GitHub workflow for building PRs.<br/>__*Default*__: true if not a subproject
**bundledDeps**?🔹 | <code>Array<string></code> | List of dependencies to bundle into this module.<br/>__*Optional*__
**catalog**?🔹 | <code>[Catalog](#projen-catalog)</code> | Libraries will be picked up by the construct catalog when they are published to npm as jsii modules and will be published under:.<br/>__*Default*__: new version will be announced
**cdkAssert**?🔹 | <code>boolean</code> | Install the @aws-cdk/assert library?<br/>__*Default*__: true
**cdkDependencies**?🔹 | <code>Array<string></code> | Which AWS CDK modules (those that start with "@aws-cdk/") does this library require when consumed?<br/>__*Optional*__
**cdkTestDependencies**?🔹 | <code>Array<string></code> | AWS CDK modules required for testing.<br/>__*Optional*__
**cdkVersionPinning**?🔹 | <code>boolean</code> | Use pinned version instead of caret version for CDK.<br/>__*Default*__: false
**clobber**?🔹 | <code>boolean</code> | Add a `clobber` task which resets the repo to origin.<br/>__*Default*__: true
**codeCov**?🔹 | <code>boolean</code> | Define a GitHub workflow step for sending code coverage metrics to https://codecov.io/ Uses codecov/codecov-action@v1 A secret is required for private repos. Configured with @codeCovTokenSecret.<br/>__*Default*__: false
**codeCovTokenSecret**?🔹 | <code>string</code> | Define the secret name for a specified https://codecov.io/ token A secret is required to send coverage for private repositories.<br/>__*Default*__: if this option is not specified, only public repositories are supported
**compat**?🔹 | <code>boolean</code> | Automatically run API compatibility test against the latest version published to npm after compilation.<br/>__*Default*__: false
**compatIgnore**?🔹 | <code>string</code> | Name of the ignore file for API compatibility tests.<br/>__*Default*__: ".compatignore"
**copyrightOwner**?🔹 | <code>string</code> | License copyright owner.<br/>__*Default*__: defaults to the value of authorName or "" if `authorName` is undefined.
**copyrightPeriod**?🔹 | <code>string</code> | The copyright years to put in the LICENSE file.<br/>__*Default*__: current year
**defaultReleaseBranch**?🔹 | <code>string</code> | The name of the main release branch.<br/>__*Default*__: "master"
**dependabot**?🔹 | <code>boolean</code> | Include dependabot configuration.<br/>__*Default*__: true
**dependabotOptions**?🔹 | <code>[github.DependabotOptions](#projen-github-dependabotoptions)</code> | Options for dependabot.<br/>__*Default*__: default options
**deps**?🔹 | <code>Array<string></code> | Runtime dependencies of this module.<br/>__*Default*__: []
**description**?🔹 | <code>string</code> | Library description.<br/>__*Optional*__
**devDeps**?🔹 | <code>Array<string></code> | Build dependencies for this module.<br/>__*Default*__: []
**docgen**?🔹 | <code>boolean</code> | Automatically generate API.md from jsii.<br/>__*Default*__: true
**dotnet**?🔹 | <code>[JsiiDotNetTarget](#projen-jsiidotnettarget)</code> | __*Optional*__
**entrypoint**?🔹 | <code>string</code> | Module entrypoint (`main` in `package.json`).<br/>__*Default*__: "lib/index.js"
**eslint**?🔹 | <code>boolean</code> | Install eslint.<br/>__*Default*__: true
**gitpod**?🔹 | <code>boolean</code> | Adds a gitpod configuration.<br/>__*Default*__: false
**java**?🔹 | <code>[JsiiJavaTarget](#projen-jsiijavatarget)</code> | __*Optional*__
**jest**?🔹 | <code>boolean</code> | Use jest for unit tests.<br/>__*Default*__: true
**jestOptions**?🔹 | <code>[JestOptions](#projen-jestoptions)</code> | Jest options.<br/>__*Default*__: defaults
**keywords**?🔹 | <code>Array<string></code> | Keywords to include in `package.json`.<br/>__*Optional*__
**libdir**?🔹 | <code>string</code> | Compiler artifacts output directory.<br/>__*Default*__: "lib"
**license**?🔹 | <code>string</code> | __*Optional*__
**maxNodeVersion**?🔹 | <code>string</code> | Minimum node.js version to require via `engines` (inclusive).<br/>__*Default*__: no max
**mergify**?🔹 | <code>boolean</code> | Adds mergify configuration.<br/>__*Default*__: true
**mergifyAutoMergeLabel**?🔹 | <code>string</code> | Automatically merge PRs that build successfully and have this label.<br/>__*Default*__: "auto-merge"
**mergifyOptions**?🔹 | <code>[github.MergifyOptions](#projen-github-mergifyoptions)</code> | Options for mergify.<br/>__*Default*__: default options
**minNodeVersion**?🔹 | <code>string</code> | Minimum Node.js version to require via package.json `engines` (inclusive).<br/>__*Default*__: no "engines" specified
**npmDistTag**?🔹 | <code>string</code> | The dist-tag to use when releasing to npm.<br/>__*Default*__: "latest"
**npmRegistry**?🔹 | <code>string</code> | The registry url to use when releasing packages.<br/>__*Default*__: "registry.npmjs.org"
**npmTaskExecution**?🔹 | <code>[NpmTaskExecution](#projen-npmtaskexecution)</code> | Determines how tasks are executed when invoked as npm scripts (yarn/npm run xyz).<br/>__*Default*__: NpmTaskExecution.PROJEN
**npmignore**?🔹 | <code>Array<string></code> | Additional entries to .npmignore.<br/>__*Optional*__
**npmignoreEnabled**?🔹 | <code>boolean</code> | Defines an .npmignore file. Normally this is only needed for libraries that are packaged as tarballs.<br/>__*Default*__: true
**outdir**?🔹 | <code>string</code> | The root directory of the project.<br/>__*Default*__: "."
**packageManager**?🔹 | <code>[NodePackageManager](#projen-nodepackagemanager)</code> | The Node Package Manager used to execute scripts.<br/>__*Default*__: NodePackageManager.YARN
**parent**?🔹 | <code>[Project](#projen-project)</code> | The parent project, if this project is part of a bigger project.<br/>__*Optional*__
**peerDependencyOptions**?🔹 | <code>[PeerDependencyOptions](#projen-peerdependencyoptions)</code> | Options for `peerDeps`.<br/>__*Optional*__
**peerDeps**?🔹 | <code>Array<string></code> | Peer dependencies for this module.<br/>__*Default*__: []
**projectType**?🔹 | <code>[ProjectType](#projen-projecttype)</code> | Which type of project this is (library/app).<br/>__*Default*__: ProjectType.UNKNOWN
**projenCommand**?🔹 | <code>string</code> | The shell command to use in order to run the projen CLI.<br/>__*Default*__: "npx projen"
**projenDevDependency**?🔹 | <code>boolean</code> | Indicates of "projen" should be installed as a devDependency.<br/>__*Default*__: true
**projenUpgradeAutoMerge**?🔹 | <code>boolean</code> | Automatically merge projen upgrade PRs when build passes.<br/>__*Default*__: "true" if mergify auto-merge is enabled (default)
**projenUpgradeSchedule**?🔹 | <code>Array<string></code> | Customize the projenUpgrade schedule in cron expression.<br/>__*Default*__: [ "0 6 * * *" ]
**projenUpgradeSecret**?🔹 | <code>string</code> | Periodically submits a pull request for projen upgrades (executes `yarn projen:upgrade`).<br/>__*Default*__: no automatic projen upgrade pull requests
**projenVersion**?🔹 | <code>[Semver](#projen-semver)</code> | Version of projen to install.<br/>__*Default*__: Semver.latest()
**pullRequestTemplate**?🔹 | <code>boolean</code> | Include a GitHub pull request template.<br/>__*Default*__: true
**pullRequestTemplateContents**?🔹 | <code>string</code> | The contents of the pull request template.<br/>__*Default*__: default content
**python**?🔹 | <code>[JsiiPythonTarget](#projen-jsiipythontarget)</code> | __*Optional*__
**readme**?🔹 | <code>string</code> | The name of the README.md file.<br/>__*Default*__: "README.md"
**rebuildBot**?🔹 | <code>boolean</code> | Installs a GitHub workflow which is triggered when the comment "@projen rebuild" is added to a pull request.<br/>__*Default*__: true if not a subproject
**rebuildBotCommand**?🔹 | <code>string</code> | The pull request bot command to use in order to trigger a rebuild and commit of the contents of the branch.<br/>__*Default*__: "rebuild"
**releaseBranches**?🔹 | <code>Array<string></code> | Branches which trigger a release.<br/>__*Default*__: [ "master" ]
**releaseEveryCommit**?🔹 | <code>boolean</code> | Automatically release new versions every commit to one of branches in `releaseBranches`.<br/>__*Default*__: true
**releaseSchedule**?🔹 | <code>string</code> | CRON schedule to trigger new releases.<br/>__*Default*__: no scheduled releases
**releaseToNpm**?🔹 | <code>boolean</code> | Automatically release to npm when new versions are introduced.<br/>__*Default*__: false
**releaseWorkflow**?🔹 | <code>boolean</code> | Define a GitHub workflow for releasing from "master" when new versions are bumped.<br/>__*Default*__: true if not a subproject
**rootdir**?🔹 | <code>string</code> | __*Default*__: "."
**scripts**?🔹 | <code>Map<string, string></code> | npm scripts to include.<br/>__*Default*__: {}
**srcdir**?🔹 | <code>string</code> | Typescript sources directory.<br/>__*Default*__: "src"
**stability**?🔹 | <code>string</code> | __*Optional*__
**testdir**?🔹 | <code>string</code> | Tests directory.<br/>__*Default*__: "test"
**workflowBootstrapSteps**?🔹 | <code>Array<any></code> | Workflow steps to use in order to bootstrap this repo.<br/>__*Default*__: "yarn install --frozen-lockfile && yarn projen"
**workflowContainerImage**?🔹 | <code>string</code> | Container image to use for GitHub workflows.<br/>__*Default*__: default image
**workflowNodeVersion**?🔹 | <code>string</code> | The node version to use in GitHub workflows.<br/>__*Default*__: same as `minNodeVersion`



## struct AwsCdkTypeScriptAppOptions 🔹 <a id="projen-awscdktypescriptappoptions"></a>






Name | Type | Description 
-----|------|-------------
**cdkVersion**🔹 | <code>string</code> | AWS CDK version to use.
**name**🔹 | <code>string</code> | This is the name of your package.
**allowLibraryDependencies**?🔹 | <code>boolean</code> | Allow the project to include `peerDependencies` and `bundledDependencies`.<br/>__*Default*__: true
**antitamper**?🔹 | <code>boolean</code> | Checks that after build there are no modified files on git.<br/>__*Default*__: true
**appEntrypoint**?🔹 | <code>string</code> | The CDK app's entrypoint (relative to the source directory, which is "src" by default).<br/>__*Default*__: "main.ts"
**authorEmail**?🔹 | <code>string</code> | Author's e-mail.<br/>__*Optional*__
**authorName**?🔹 | <code>string</code> | Author's name.<br/>__*Optional*__
**authorOrganization**?🔹 | <code>boolean</code> | Author's Organization.<br/>__*Optional*__
**authorUrl**?🔹 | <code>string</code> | Author's URL / Website.<br/>__*Optional*__
**autoDetectBin**?🔹 | <code>boolean</code> | Automatically add all executables under the `bin` directory to your `package.json` file under the `bin` section.<br/>__*Default*__: true
**bin**?🔹 | <code>Map<string, string></code> | Binary programs vended with your module.<br/>__*Optional*__
**buildWorkflow**?🔹 | <code>boolean</code> | Define a GitHub workflow for building PRs.<br/>__*Default*__: true if not a subproject
**bundledDeps**?🔹 | <code>Array<string></code> | List of dependencies to bundle into this module.<br/>__*Optional*__
**cdkDependencies**?🔹 | <code>Array<string></code> | Which AWS CDK modules (those that start with "@aws-cdk/") this app uses.<br/>__*Optional*__
**cdkVersionPinning**?🔹 | <code>boolean</code> | Use pinned version instead of caret version for CDK.<br/>__*Default*__: false
**clobber**?🔹 | <code>boolean</code> | Add a `clobber` task which resets the repo to origin.<br/>__*Default*__: true
**codeCov**?🔹 | <code>boolean</code> | Define a GitHub workflow step for sending code coverage metrics to https://codecov.io/ Uses codecov/codecov-action@v1 A secret is required for private repos. Configured with @codeCovTokenSecret.<br/>__*Default*__: false
**codeCovTokenSecret**?🔹 | <code>string</code> | Define the secret name for a specified https://codecov.io/ token A secret is required to send coverage for private repositories.<br/>__*Default*__: if this option is not specified, only public repositories are supported
**compileBeforeTest**?🔹 | <code>boolean</code> | Compile the code before running tests.<br/>__*Default*__: the default behavior is to delete the lib/ directory and run jest typescript tests and only if all tests pass, run the compiler.
**context**?🔹 | <code>Map<string, string></code> | Additional context to include in `cdk.json`.<br/>__*Optional*__
**copyrightOwner**?🔹 | <code>string</code> | License copyright owner.<br/>__*Default*__: defaults to the value of authorName or "" if `authorName` is undefined.
**copyrightPeriod**?🔹 | <code>string</code> | The copyright years to put in the LICENSE file.<br/>__*Default*__: current year
**defaultReleaseBranch**?🔹 | <code>string</code> | The name of the main release branch.<br/>__*Default*__: "master"
**dependabot**?🔹 | <code>boolean</code> | Include dependabot configuration.<br/>__*Default*__: true
**dependabotOptions**?🔹 | <code>[github.DependabotOptions](#projen-github-dependabotoptions)</code> | Options for dependabot.<br/>__*Default*__: default options
**deps**?🔹 | <code>Array<string></code> | Runtime dependencies of this module.<br/>__*Default*__: []
**description**?🔹 | <code>string</code> | The description is just a string that helps people understand the purpose of the package.<br/>__*Optional*__
**devDeps**?🔹 | <code>Array<string></code> | Build dependencies for this module.<br/>__*Default*__: []
**disableTsconfig**?🔹 | <code>boolean</code> | Do not generate a `tsconfig.json` file (used by jsii projects since tsconfig.json is generated by the jsii compiler).<br/>__*Default*__: false
**docgen**?🔹 | <code>boolean</code> | Docgen by Typedoc.<br/>__*Default*__: false
**docsDirectory**?🔹 | <code>string</code> | Docs directory.<br/>__*Default*__: "docs"
**entrypoint**?🔹 | <code>string</code> | Module entrypoint (`main` in `package.json`).<br/>__*Default*__: "lib/index.js"
**entrypointTypes**?🔹 | <code>string</code> | The .d.ts file that includes the type declarations for this module.<br/>__*Default*__: .d.ts file derived from the project's entrypoint (usually lib/index.d.ts)
**eslint**?🔹 | <code>boolean</code> | Setup eslint.<br/>__*Default*__: true
**eslintOptions**?🔹 | <code>[EslintOptions](#projen-eslintoptions)</code> | Eslint options.<br/>__*Default*__: opinionated default options
**gitignore**?🔹 | <code>Array<string></code> | Additional entries to .gitignore.<br/>__*Optional*__
**gitpod**?🔹 | <code>boolean</code> | Adds a gitpod configuration.<br/>__*Default*__: false
**homepage**?🔹 | <code>string</code> | Package's Homepage / Website.<br/>__*Optional*__
**jest**?🔹 | <code>boolean</code> | Setup jest unit tests.<br/>__*Default*__: true
**jestOptions**?🔹 | <code>[JestOptions](#projen-jestoptions)</code> | Jest options.<br/>__*Default*__: default options
**keywords**?🔹 | <code>Array<string></code> | Keywords to include in `package.json`.<br/>__*Optional*__
**libdir**?🔹 | <code>string</code> | Compiler artifacts output directory.<br/>__*Default*__: "lib"
**license**?🔹 | <code>string</code> | License's SPDX identifier.<br/>__*Optional*__
**licensed**?🔹 | <code>boolean</code> | Indicates if a license should be added.<br/>__*Default*__: true
**maxNodeVersion**?🔹 | <code>string</code> | Minimum node.js version to require via `engines` (inclusive).<br/>__*Default*__: no max
**mergify**?🔹 | <code>boolean</code> | Adds mergify configuration.<br/>__*Default*__: true
**mergifyAutoMergeLabel**?🔹 | <code>string</code> | Automatically merge PRs that build successfully and have this label.<br/>__*Default*__: "auto-merge"
**mergifyOptions**?🔹 | <code>[github.MergifyOptions](#projen-github-mergifyoptions)</code> | Options for mergify.<br/>__*Default*__: default options
**minNodeVersion**?🔹 | <code>string</code> | Minimum Node.js version to require via package.json `engines` (inclusive).<br/>__*Default*__: no "engines" specified
**npmDistTag**?🔹 | <code>string</code> | The dist-tag to use when releasing to npm.<br/>__*Default*__: "latest"
**npmRegistry**?🔹 | <code>string</code> | The registry url to use when releasing packages.<br/>__*Default*__: "registry.npmjs.org"
**npmTaskExecution**?🔹 | <code>[NpmTaskExecution](#projen-npmtaskexecution)</code> | Determines how tasks are executed when invoked as npm scripts (yarn/npm run xyz).<br/>__*Default*__: NpmTaskExecution.PROJEN
**npmignore**?🔹 | <code>Array<string></code> | Additional entries to .npmignore.<br/>__*Optional*__
**npmignoreEnabled**?🔹 | <code>boolean</code> | Defines an .npmignore file. Normally this is only needed for libraries that are packaged as tarballs.<br/>__*Default*__: true
**outdir**?🔹 | <code>string</code> | The root directory of the project.<br/>__*Default*__: "."
**package**?🔹 | <code>boolean</code> | Defines a `yarn package` command that will produce a tarball and place it under `dist/js`.<br/>__*Default*__: true
**packageManager**?🔹 | <code>[NodePackageManager](#projen-nodepackagemanager)</code> | The Node Package Manager used to execute scripts.<br/>__*Default*__: NodePackageManager.YARN
**parent**?🔹 | <code>[Project](#projen-project)</code> | The parent project, if this project is part of a bigger project.<br/>__*Optional*__
**peerDependencyOptions**?🔹 | <code>[PeerDependencyOptions](#projen-peerdependencyoptions)</code> | Options for `peerDeps`.<br/>__*Optional*__
**peerDeps**?🔹 | <code>Array<string></code> | Peer dependencies for this module.<br/>__*Default*__: []
**projectType**?🔹 | <code>[ProjectType](#projen-projecttype)</code> | Which type of project this is (library/app).<br/>__*Default*__: ProjectType.UNKNOWN
**projenCommand**?🔹 | <code>string</code> | The shell command to use in order to run the projen CLI.<br/>__*Default*__: "npx projen"
**projenDevDependency**?🔹 | <code>boolean</code> | Indicates of "projen" should be installed as a devDependency.<br/>__*Default*__: true
**projenUpgradeAutoMerge**?🔹 | <code>boolean</code> | Automatically merge projen upgrade PRs when build passes.<br/>__*Default*__: "true" if mergify auto-merge is enabled (default)
**projenUpgradeSchedule**?🔹 | <code>Array<string></code> | Customize the projenUpgrade schedule in cron expression.<br/>__*Default*__: [ "0 6 * * *" ]
**projenUpgradeSecret**?🔹 | <code>string</code> | Periodically submits a pull request for projen upgrades (executes `yarn projen:upgrade`).<br/>__*Default*__: no automatic projen upgrade pull requests
**projenVersion**?🔹 | <code>[Semver](#projen-semver)</code> | Version of projen to install.<br/>__*Default*__: Semver.latest()
**pullRequestTemplate**?🔹 | <code>boolean</code> | Include a GitHub pull request template.<br/>__*Default*__: true
**pullRequestTemplateContents**?🔹 | <code>string</code> | The contents of the pull request template.<br/>__*Default*__: default content
**readme**?🔹 | <code>string</code> | The name of the README.md file.<br/>__*Default*__: "README.md"
**rebuildBot**?🔹 | <code>boolean</code> | Installs a GitHub workflow which is triggered when the comment "@projen rebuild" is added to a pull request.<br/>__*Default*__: true if not a subproject
**rebuildBotCommand**?🔹 | <code>string</code> | The pull request bot command to use in order to trigger a rebuild and commit of the contents of the branch.<br/>__*Default*__: "rebuild"
**releaseBranches**?🔹 | <code>Array<string></code> | Branches which trigger a release.<br/>__*Default*__: [ "master" ]
**releaseEveryCommit**?🔹 | <code>boolean</code> | Automatically release new versions every commit to one of branches in `releaseBranches`.<br/>__*Default*__: true
**releaseSchedule**?🔹 | <code>string</code> | CRON schedule to trigger new releases.<br/>__*Default*__: no scheduled releases
**releaseToNpm**?🔹 | <code>boolean</code> | Automatically release to npm when new versions are introduced.<br/>__*Default*__: false
**releaseWorkflow**?🔹 | <code>boolean</code> | Define a GitHub workflow for releasing from "master" when new versions are bumped.<br/>__*Default*__: true if not a subproject
**repository**?🔹 | <code>string</code> | The repository is the location where the actual code for your package lives.<br/>__*Optional*__
**repositoryDirectory**?🔹 | <code>string</code> | If the package.json for your package is not in the root directory (for example if it is part of a monorepo), you can specify the directory in which it lives.<br/>__*Optional*__
**requireApproval**?🔹 | <code>[CdkApprovalLevel](#projen-cdkapprovallevel)</code> | To protect you against unintended changes that affect your security posture, the AWS CDK Toolkit prompts you to approve security-related changes before deploying them.<br/>__*Default*__: CdkApprovalLevel.BROADENING
**sampleCode**?🔹 | <code>boolean</code> | Generate one-time sample in `src/` and `test/` if there are no files there.<br/>__*Default*__: true
**scripts**?🔹 | <code>Map<string, string></code> | npm scripts to include.<br/>__*Default*__: {}
**srcdir**?🔹 | <code>string</code> | Typescript sources directory.<br/>__*Default*__: "src"
**stability**?🔹 | <code>string</code> | Package's Stability.<br/>__*Optional*__
**testdir**?🔹 | <code>string</code> | Tests directory.<br/>__*Default*__: "test"
**tsconfig**?🔹 | <code>[TypescriptConfigOptions](#projen-typescriptconfigoptions)</code> | Custom TSConfig.<br/>__*Optional*__
**typescriptVersion**?🔹 | <code>string</code> | TypeScript version to use.<br/>__*Default*__: "^3.9.5"
**workflowBootstrapSteps**?🔹 | <code>Array<any></code> | Workflow steps to use in order to bootstrap this repo.<br/>__*Default*__: "yarn install --frozen-lockfile && yarn projen"
**workflowContainerImage**?🔹 | <code>string</code> | Container image to use for GitHub workflows.<br/>__*Default*__: default image
**workflowNodeVersion**?🔹 | <code>string</code> | The node version to use in GitHub workflows.<br/>__*Default*__: same as `minNodeVersion`



## struct Catalog 🔹 <a id="projen-catalog"></a>






Name | Type | Description 
-----|------|-------------
**announce**?🔹 | <code>boolean</code> | Should we announce new versions?<br/>__*Default*__: true
**twitter**?🔹 | <code>string</code> | Twitter account to @mention in announcement tweet.<br/>__*Optional*__



## struct ConstructLibraryAwsOptions ⚠️ <a id="projen-constructlibraryawsoptions"></a>






Name | Type | Description 
-----|------|-------------
**authorAddress**⚠️ | <code>string</code> | Email or URL of the library author.
**authorName**⚠️ | <code>string</code> | The name of the library author.
**cdkVersion**⚠️ | <code>string</code> | Minimum target version this library is tested against.
**name**⚠️ | <code>string</code> | The name of the library.
**repository**⚠️ | <code>string</code> | Git repository URL.
**allowLibraryDependencies**?⚠️ | <code>boolean</code> | Allow the project to include `peerDependencies` and `bundledDependencies`.<br/>__*Default*__: true
**antitamper**?⚠️ | <code>boolean</code> | Checks that after build there are no modified files on git.<br/>__*Default*__: true
**authorEmail**?⚠️ | <code>string</code> | __*Optional*__
**authorOrganization**?⚠️ | <code>boolean</code> | __*Optional*__
**authorUrl**?⚠️ | <code>string</code> | __*Optional*__
**autoDetectBin**?⚠️ | <code>boolean</code> | Automatically add all executables under the `bin` directory to your `package.json` file under the `bin` section.<br/>__*Default*__: true
**bin**?⚠️ | <code>Map<string, string></code> | Binary programs vended with your module.<br/>__*Optional*__
**buildWorkflow**?⚠️ | <code>boolean</code> | Define a GitHub workflow for building PRs.<br/>__*Default*__: true if not a subproject
**bundledDeps**?⚠️ | <code>Array<string></code> | List of dependencies to bundle into this module.<br/>__*Optional*__
**catalog**?⚠️ | <code>[Catalog](#projen-catalog)</code> | Libraries will be picked up by the construct catalog when they are published to npm as jsii modules and will be published under:.<br/>__*Default*__: new version will be announced
**cdkAssert**?⚠️ | <code>boolean</code> | Install the @aws-cdk/assert library?<br/>__*Default*__: true
**cdkDependencies**?⚠️ | <code>Array<string></code> | Which AWS CDK modules (those that start with "@aws-cdk/") does this library require when consumed?<br/>__*Optional*__
**cdkTestDependencies**?⚠️ | <code>Array<string></code> | AWS CDK modules required for testing.<br/>__*Optional*__
**cdkVersionPinning**?⚠️ | <code>boolean</code> | Use pinned version instead of caret version for CDK.<br/>__*Default*__: false
**clobber**?⚠️ | <code>boolean</code> | Add a `clobber` task which resets the repo to origin.<br/>__*Default*__: true
**codeCov**?⚠️ | <code>boolean</code> | Define a GitHub workflow step for sending code coverage metrics to https://codecov.io/ Uses codecov/codecov-action@v1 A secret is required for private repos. Configured with @codeCovTokenSecret.<br/>__*Default*__: false
**codeCovTokenSecret**?⚠️ | <code>string</code> | Define the secret name for a specified https://codecov.io/ token A secret is required to send coverage for private repositories.<br/>__*Default*__: if this option is not specified, only public repositories are supported
**compat**?⚠️ | <code>boolean</code> | Automatically run API compatibility test against the latest version published to npm after compilation.<br/>__*Default*__: false
**compatIgnore**?⚠️ | <code>string</code> | Name of the ignore file for API compatibility tests.<br/>__*Default*__: ".compatignore"
**copyrightOwner**?⚠️ | <code>string</code> | License copyright owner.<br/>__*Default*__: defaults to the value of authorName or "" if `authorName` is undefined.
**copyrightPeriod**?⚠️ | <code>string</code> | The copyright years to put in the LICENSE file.<br/>__*Default*__: current year
**defaultReleaseBranch**?⚠️ | <code>string</code> | The name of the main release branch.<br/>__*Default*__: "master"
**dependabot**?⚠️ | <code>boolean</code> | Include dependabot configuration.<br/>__*Default*__: true
**dependabotOptions**?⚠️ | <code>[github.DependabotOptions](#projen-github-dependabotoptions)</code> | Options for dependabot.<br/>__*Default*__: default options
**deps**?⚠️ | <code>Array<string></code> | Runtime dependencies of this module.<br/>__*Default*__: []
**description**?⚠️ | <code>string</code> | Library description.<br/>__*Optional*__
**devDeps**?⚠️ | <code>Array<string></code> | Build dependencies for this module.<br/>__*Default*__: []
**docgen**?⚠️ | <code>boolean</code> | Automatically generate API.md from jsii.<br/>__*Default*__: true
**dotnet**?⚠️ | <code>[JsiiDotNetTarget](#projen-jsiidotnettarget)</code> | __*Optional*__
**entrypoint**?⚠️ | <code>string</code> | Module entrypoint (`main` in `package.json`).<br/>__*Default*__: "lib/index.js"
**eslint**?⚠️ | <code>boolean</code> | Install eslint.<br/>__*Default*__: true
**gitpod**?⚠️ | <code>boolean</code> | Adds a gitpod configuration.<br/>__*Default*__: false
**java**?⚠️ | <code>[JsiiJavaTarget](#projen-jsiijavatarget)</code> | __*Optional*__
**jest**?⚠️ | <code>boolean</code> | Use jest for unit tests.<br/>__*Default*__: true
**jestOptions**?⚠️ | <code>[JestOptions](#projen-jestoptions)</code> | Jest options.<br/>__*Default*__: defaults
**keywords**?⚠️ | <code>Array<string></code> | Keywords to include in `package.json`.<br/>__*Optional*__
**libdir**?⚠️ | <code>string</code> | Compiler artifacts output directory.<br/>__*Default*__: "lib"
**license**?⚠️ | <code>string</code> | __*Optional*__
**maxNodeVersion**?⚠️ | <code>string</code> | Minimum node.js version to require via `engines` (inclusive).<br/>__*Default*__: no max
**mergify**?⚠️ | <code>boolean</code> | Adds mergify configuration.<br/>__*Default*__: true
**mergifyAutoMergeLabel**?⚠️ | <code>string</code> | Automatically merge PRs that build successfully and have this label.<br/>__*Default*__: "auto-merge"
**mergifyOptions**?⚠️ | <code>[github.MergifyOptions](#projen-github-mergifyoptions)</code> | Options for mergify.<br/>__*Default*__: default options
**minNodeVersion**?⚠️ | <code>string</code> | Minimum Node.js version to require via package.json `engines` (inclusive).<br/>__*Default*__: no "engines" specified
**npmDistTag**?⚠️ | <code>string</code> | The dist-tag to use when releasing to npm.<br/>__*Default*__: "latest"
**npmRegistry**?⚠️ | <code>string</code> | The registry url to use when releasing packages.<br/>__*Default*__: "registry.npmjs.org"
**npmTaskExecution**?⚠️ | <code>[NpmTaskExecution](#projen-npmtaskexecution)</code> | Determines how tasks are executed when invoked as npm scripts (yarn/npm run xyz).<br/>__*Default*__: NpmTaskExecution.PROJEN
**npmignore**?⚠️ | <code>Array<string></code> | Additional entries to .npmignore.<br/>__*Optional*__
**npmignoreEnabled**?⚠️ | <code>boolean</code> | Defines an .npmignore file. Normally this is only needed for libraries that are packaged as tarballs.<br/>__*Default*__: true
**outdir**?⚠️ | <code>string</code> | The root directory of the project.<br/>__*Default*__: "."
**packageManager**?⚠️ | <code>[NodePackageManager](#projen-nodepackagemanager)</code> | The Node Package Manager used to execute scripts.<br/>__*Default*__: NodePackageManager.YARN
**parent**?⚠️ | <code>[Project](#projen-project)</code> | The parent project, if this project is part of a bigger project.<br/>__*Optional*__
**peerDependencyOptions**?⚠️ | <code>[PeerDependencyOptions](#projen-peerdependencyoptions)</code> | Options for `peerDeps`.<br/>__*Optional*__
**peerDeps**?⚠️ | <code>Array<string></code> | Peer dependencies for this module.<br/>__*Default*__: []
**projectType**?⚠️ | <code>[ProjectType](#projen-projecttype)</code> | Which type of project this is (library/app).<br/>__*Default*__: ProjectType.UNKNOWN
**projenCommand**?⚠️ | <code>string</code> | The shell command to use in order to run the projen CLI.<br/>__*Default*__: "npx projen"
**projenDevDependency**?⚠️ | <code>boolean</code> | Indicates of "projen" should be installed as a devDependency.<br/>__*Default*__: true
**projenUpgradeAutoMerge**?⚠️ | <code>boolean</code> | Automatically merge projen upgrade PRs when build passes.<br/>__*Default*__: "true" if mergify auto-merge is enabled (default)
**projenUpgradeSchedule**?⚠️ | <code>Array<string></code> | Customize the projenUpgrade schedule in cron expression.<br/>__*Default*__: [ "0 6 * * *" ]
**projenUpgradeSecret**?⚠️ | <code>string</code> | Periodically submits a pull request for projen upgrades (executes `yarn projen:upgrade`).<br/>__*Default*__: no automatic projen upgrade pull requests
**projenVersion**?⚠️ | <code>[Semver](#projen-semver)</code> | Version of projen to install.<br/>__*Default*__: Semver.latest()
**pullRequestTemplate**?⚠️ | <code>boolean</code> | Include a GitHub pull request template.<br/>__*Default*__: true
**pullRequestTemplateContents**?⚠️ | <code>string</code> | The contents of the pull request template.<br/>__*Default*__: default content
**python**?⚠️ | <code>[JsiiPythonTarget](#projen-jsiipythontarget)</code> | __*Optional*__
**readme**?⚠️ | <code>string</code> | The name of the README.md file.<br/>__*Default*__: "README.md"
**rebuildBot**?⚠️ | <code>boolean</code> | Installs a GitHub workflow which is triggered when the comment "@projen rebuild" is added to a pull request.<br/>__*Default*__: true if not a subproject
**rebuildBotCommand**?⚠️ | <code>string</code> | The pull request bot command to use in order to trigger a rebuild and commit of the contents of the branch.<br/>__*Default*__: "rebuild"
**releaseBranches**?⚠️ | <code>Array<string></code> | Branches which trigger a release.<br/>__*Default*__: [ "master" ]
**releaseEveryCommit**?⚠️ | <code>boolean</code> | Automatically release new versions every commit to one of branches in `releaseBranches`.<br/>__*Default*__: true
**releaseSchedule**?⚠️ | <code>string</code> | CRON schedule to trigger new releases.<br/>__*Default*__: no scheduled releases
**releaseToNpm**?⚠️ | <code>boolean</code> | Automatically release to npm when new versions are introduced.<br/>__*Default*__: false
**releaseWorkflow**?⚠️ | <code>boolean</code> | Define a GitHub workflow for releasing from "master" when new versions are bumped.<br/>__*Default*__: true if not a subproject
**rootdir**?⚠️ | <code>string</code> | __*Default*__: "."
**scripts**?⚠️ | <code>Map<string, string></code> | npm scripts to include.<br/>__*Default*__: {}
**srcdir**?⚠️ | <code>string</code> | Typescript sources directory.<br/>__*Default*__: "src"
**stability**?⚠️ | <code>string</code> | __*Optional*__
**testdir**?⚠️ | <code>string</code> | Tests directory.<br/>__*Default*__: "test"
**workflowBootstrapSteps**?⚠️ | <code>Array<any></code> | Workflow steps to use in order to bootstrap this repo.<br/>__*Default*__: "yarn install --frozen-lockfile && yarn projen"
**workflowContainerImage**?⚠️ | <code>string</code> | Container image to use for GitHub workflows.<br/>__*Default*__: default image
**workflowNodeVersion**?⚠️ | <code>string</code> | The node version to use in GitHub workflows.<br/>__*Default*__: same as `minNodeVersion`



## struct ConstructLibraryCdk8sOptions 🔹 <a id="projen-constructlibrarycdk8soptions"></a>






Name | Type | Description 
-----|------|-------------
**authorAddress**🔹 | <code>string</code> | Email or URL of the library author.
**authorName**🔹 | <code>string</code> | The name of the library author.
**cdk8sVersion**🔹 | <code>string</code> | Minimum target version this library is tested against.
**name**🔹 | <code>string</code> | The name of the library.
**repository**🔹 | <code>string</code> | Git repository URL.
**allowLibraryDependencies**?🔹 | <code>boolean</code> | Allow the project to include `peerDependencies` and `bundledDependencies`.<br/>__*Default*__: true
**antitamper**?🔹 | <code>boolean</code> | Checks that after build there are no modified files on git.<br/>__*Default*__: true
**authorEmail**?⚠️ | <code>string</code> | __*Optional*__
**authorOrganization**?🔹 | <code>boolean</code> | __*Optional*__
**authorUrl**?⚠️ | <code>string</code> | __*Optional*__
**autoDetectBin**?🔹 | <code>boolean</code> | Automatically add all executables under the `bin` directory to your `package.json` file under the `bin` section.<br/>__*Default*__: true
**bin**?🔹 | <code>Map<string, string></code> | Binary programs vended with your module.<br/>__*Optional*__
**buildWorkflow**?🔹 | <code>boolean</code> | Define a GitHub workflow for building PRs.<br/>__*Default*__: true if not a subproject
**bundledDeps**?🔹 | <code>Array<string></code> | List of dependencies to bundle into this module.<br/>__*Optional*__
**catalog**?🔹 | <code>[Catalog](#projen-catalog)</code> | Libraries will be picked up by the construct catalog when they are published to npm as jsii modules and will be published under:.<br/>__*Default*__: new version will be announced
**clobber**?🔹 | <code>boolean</code> | Add a `clobber` task which resets the repo to origin.<br/>__*Default*__: true
**codeCov**?🔹 | <code>boolean</code> | Define a GitHub workflow step for sending code coverage metrics to https://codecov.io/ Uses codecov/codecov-action@v1 A secret is required for private repos. Configured with @codeCovTokenSecret.<br/>__*Default*__: false
**codeCovTokenSecret**?🔹 | <code>string</code> | Define the secret name for a specified https://codecov.io/ token A secret is required to send coverage for private repositories.<br/>__*Default*__: if this option is not specified, only public repositories are supported
**compat**?🔹 | <code>boolean</code> | Automatically run API compatibility test against the latest version published to npm after compilation.<br/>__*Default*__: false
**compatIgnore**?🔹 | <code>string</code> | Name of the ignore file for API compatibility tests.<br/>__*Default*__: ".compatignore"
**copyrightOwner**?🔹 | <code>string</code> | License copyright owner.<br/>__*Default*__: defaults to the value of authorName or "" if `authorName` is undefined.
**copyrightPeriod**?🔹 | <code>string</code> | The copyright years to put in the LICENSE file.<br/>__*Default*__: current year
**defaultReleaseBranch**?🔹 | <code>string</code> | The name of the main release branch.<br/>__*Default*__: "master"
**dependabot**?🔹 | <code>boolean</code> | Include dependabot configuration.<br/>__*Default*__: true
**dependabotOptions**?🔹 | <code>[github.DependabotOptions](#projen-github-dependabotoptions)</code> | Options for dependabot.<br/>__*Default*__: default options
**deps**?🔹 | <code>Array<string></code> | Runtime dependencies of this module.<br/>__*Default*__: []
**description**?🔹 | <code>string</code> | Library description.<br/>__*Optional*__
**devDeps**?🔹 | <code>Array<string></code> | Build dependencies for this module.<br/>__*Default*__: []
**docgen**?🔹 | <code>boolean</code> | Automatically generate API.md from jsii.<br/>__*Default*__: true
**dotnet**?🔹 | <code>[JsiiDotNetTarget](#projen-jsiidotnettarget)</code> | __*Optional*__
**entrypoint**?🔹 | <code>string</code> | Module entrypoint (`main` in `package.json`).<br/>__*Default*__: "lib/index.js"
**eslint**?🔹 | <code>boolean</code> | Install eslint.<br/>__*Default*__: true
**gitpod**?🔹 | <code>boolean</code> | Adds a gitpod configuration.<br/>__*Default*__: false
**java**?🔹 | <code>[JsiiJavaTarget](#projen-jsiijavatarget)</code> | __*Optional*__
**jest**?🔹 | <code>boolean</code> | Use jest for unit tests.<br/>__*Default*__: true
**jestOptions**?🔹 | <code>[JestOptions](#projen-jestoptions)</code> | Jest options.<br/>__*Default*__: defaults
**keywords**?🔹 | <code>Array<string></code> | Keywords to include in `package.json`.<br/>__*Optional*__
**libdir**?🔹 | <code>string</code> | Compiler artifacts output directory.<br/>__*Default*__: "lib"
**license**?🔹 | <code>string</code> | __*Optional*__
**maxNodeVersion**?🔹 | <code>string</code> | Minimum node.js version to require via `engines` (inclusive).<br/>__*Default*__: no max
**mergify**?🔹 | <code>boolean</code> | Adds mergify configuration.<br/>__*Default*__: true
**mergifyAutoMergeLabel**?🔹 | <code>string</code> | Automatically merge PRs that build successfully and have this label.<br/>__*Default*__: "auto-merge"
**mergifyOptions**?🔹 | <code>[github.MergifyOptions](#projen-github-mergifyoptions)</code> | Options for mergify.<br/>__*Default*__: default options
**minNodeVersion**?🔹 | <code>string</code> | Minimum Node.js version to require via package.json `engines` (inclusive).<br/>__*Default*__: no "engines" specified
**npmDistTag**?🔹 | <code>string</code> | The dist-tag to use when releasing to npm.<br/>__*Default*__: "latest"
**npmRegistry**?🔹 | <code>string</code> | The registry url to use when releasing packages.<br/>__*Default*__: "registry.npmjs.org"
**npmTaskExecution**?🔹 | <code>[NpmTaskExecution](#projen-npmtaskexecution)</code> | Determines how tasks are executed when invoked as npm scripts (yarn/npm run xyz).<br/>__*Default*__: NpmTaskExecution.PROJEN
**npmignore**?🔹 | <code>Array<string></code> | Additional entries to .npmignore.<br/>__*Optional*__
**npmignoreEnabled**?🔹 | <code>boolean</code> | Defines an .npmignore file. Normally this is only needed for libraries that are packaged as tarballs.<br/>__*Default*__: true
**outdir**?🔹 | <code>string</code> | The root directory of the project.<br/>__*Default*__: "."
**packageManager**?🔹 | <code>[NodePackageManager](#projen-nodepackagemanager)</code> | The Node Package Manager used to execute scripts.<br/>__*Default*__: NodePackageManager.YARN
**parent**?🔹 | <code>[Project](#projen-project)</code> | The parent project, if this project is part of a bigger project.<br/>__*Optional*__
**peerDependencyOptions**?🔹 | <code>[PeerDependencyOptions](#projen-peerdependencyoptions)</code> | Options for `peerDeps`.<br/>__*Optional*__
**peerDeps**?🔹 | <code>Array<string></code> | Peer dependencies for this module.<br/>__*Default*__: []
**projectType**?🔹 | <code>[ProjectType](#projen-projecttype)</code> | Which type of project this is (library/app).<br/>__*Default*__: ProjectType.UNKNOWN
**projenCommand**?🔹 | <code>string</code> | The shell command to use in order to run the projen CLI.<br/>__*Default*__: "npx projen"
**projenDevDependency**?🔹 | <code>boolean</code> | Indicates of "projen" should be installed as a devDependency.<br/>__*Default*__: true
**projenUpgradeAutoMerge**?🔹 | <code>boolean</code> | Automatically merge projen upgrade PRs when build passes.<br/>__*Default*__: "true" if mergify auto-merge is enabled (default)
**projenUpgradeSchedule**?🔹 | <code>Array<string></code> | Customize the projenUpgrade schedule in cron expression.<br/>__*Default*__: [ "0 6 * * *" ]
**projenUpgradeSecret**?🔹 | <code>string</code> | Periodically submits a pull request for projen upgrades (executes `yarn projen:upgrade`).<br/>__*Default*__: no automatic projen upgrade pull requests
**projenVersion**?🔹 | <code>[Semver](#projen-semver)</code> | Version of projen to install.<br/>__*Default*__: Semver.latest()
**pullRequestTemplate**?🔹 | <code>boolean</code> | Include a GitHub pull request template.<br/>__*Default*__: true
**pullRequestTemplateContents**?🔹 | <code>string</code> | The contents of the pull request template.<br/>__*Default*__: default content
**python**?🔹 | <code>[JsiiPythonTarget](#projen-jsiipythontarget)</code> | __*Optional*__
**readme**?🔹 | <code>string</code> | The name of the README.md file.<br/>__*Default*__: "README.md"
**rebuildBot**?🔹 | <code>boolean</code> | Installs a GitHub workflow which is triggered when the comment "@projen rebuild" is added to a pull request.<br/>__*Default*__: true if not a subproject
**rebuildBotCommand**?🔹 | <code>string</code> | The pull request bot command to use in order to trigger a rebuild and commit of the contents of the branch.<br/>__*Default*__: "rebuild"
**releaseBranches**?🔹 | <code>Array<string></code> | Branches which trigger a release.<br/>__*Default*__: [ "master" ]
**releaseEveryCommit**?🔹 | <code>boolean</code> | Automatically release new versions every commit to one of branches in `releaseBranches`.<br/>__*Default*__: true
**releaseSchedule**?🔹 | <code>string</code> | CRON schedule to trigger new releases.<br/>__*Default*__: no scheduled releases
**releaseToNpm**?🔹 | <code>boolean</code> | Automatically release to npm when new versions are introduced.<br/>__*Default*__: false
**releaseWorkflow**?🔹 | <code>boolean</code> | Define a GitHub workflow for releasing from "master" when new versions are bumped.<br/>__*Default*__: true if not a subproject
**rootdir**?🔹 | <code>string</code> | __*Default*__: "."
**scripts**?🔹 | <code>Map<string, string></code> | npm scripts to include.<br/>__*Default*__: {}
**srcdir**?🔹 | <code>string</code> | Typescript sources directory.<br/>__*Default*__: "src"
**stability**?🔹 | <code>string</code> | __*Optional*__
**testdir**?🔹 | <code>string</code> | Tests directory.<br/>__*Default*__: "test"
**workflowBootstrapSteps**?🔹 | <code>Array<any></code> | Workflow steps to use in order to bootstrap this repo.<br/>__*Default*__: "yarn install --frozen-lockfile && yarn projen"
**workflowContainerImage**?🔹 | <code>string</code> | Container image to use for GitHub workflows.<br/>__*Default*__: default image
**workflowNodeVersion**?🔹 | <code>string</code> | The node version to use in GitHub workflows.<br/>__*Default*__: same as `minNodeVersion`



## struct ConstructLibraryOptions 🔹 <a id="projen-constructlibraryoptions"></a>






Name | Type | Description 
-----|------|-------------
**authorAddress**🔹 | <code>string</code> | Email or URL of the library author.
**authorName**🔹 | <code>string</code> | The name of the library author.
**name**🔹 | <code>string</code> | The name of the library.
**repository**🔹 | <code>string</code> | Git repository URL.
**allowLibraryDependencies**?🔹 | <code>boolean</code> | Allow the project to include `peerDependencies` and `bundledDependencies`.<br/>__*Default*__: true
**antitamper**?🔹 | <code>boolean</code> | Checks that after build there are no modified files on git.<br/>__*Default*__: true
**authorEmail**?⚠️ | <code>string</code> | __*Optional*__
**authorOrganization**?🔹 | <code>boolean</code> | __*Optional*__
**authorUrl**?⚠️ | <code>string</code> | __*Optional*__
**autoDetectBin**?🔹 | <code>boolean</code> | Automatically add all executables under the `bin` directory to your `package.json` file under the `bin` section.<br/>__*Default*__: true
**bin**?🔹 | <code>Map<string, string></code> | Binary programs vended with your module.<br/>__*Optional*__
**buildWorkflow**?🔹 | <code>boolean</code> | Define a GitHub workflow for building PRs.<br/>__*Default*__: true if not a subproject
**bundledDeps**?🔹 | <code>Array<string></code> | List of dependencies to bundle into this module.<br/>__*Optional*__
**catalog**?🔹 | <code>[Catalog](#projen-catalog)</code> | Libraries will be picked up by the construct catalog when they are published to npm as jsii modules and will be published under:.<br/>__*Default*__: new version will be announced
**clobber**?🔹 | <code>boolean</code> | Add a `clobber` task which resets the repo to origin.<br/>__*Default*__: true
**codeCov**?🔹 | <code>boolean</code> | Define a GitHub workflow step for sending code coverage metrics to https://codecov.io/ Uses codecov/codecov-action@v1 A secret is required for private repos. Configured with @codeCovTokenSecret.<br/>__*Default*__: false
**codeCovTokenSecret**?🔹 | <code>string</code> | Define the secret name for a specified https://codecov.io/ token A secret is required to send coverage for private repositories.<br/>__*Default*__: if this option is not specified, only public repositories are supported
**compat**?🔹 | <code>boolean</code> | Automatically run API compatibility test against the latest version published to npm after compilation.<br/>__*Default*__: false
**compatIgnore**?🔹 | <code>string</code> | Name of the ignore file for API compatibility tests.<br/>__*Default*__: ".compatignore"
**copyrightOwner**?🔹 | <code>string</code> | License copyright owner.<br/>__*Default*__: defaults to the value of authorName or "" if `authorName` is undefined.
**copyrightPeriod**?🔹 | <code>string</code> | The copyright years to put in the LICENSE file.<br/>__*Default*__: current year
**defaultReleaseBranch**?🔹 | <code>string</code> | The name of the main release branch.<br/>__*Default*__: "master"
**dependabot**?🔹 | <code>boolean</code> | Include dependabot configuration.<br/>__*Default*__: true
**dependabotOptions**?🔹 | <code>[github.DependabotOptions](#projen-github-dependabotoptions)</code> | Options for dependabot.<br/>__*Default*__: default options
**deps**?🔹 | <code>Array<string></code> | Runtime dependencies of this module.<br/>__*Default*__: []
**description**?🔹 | <code>string</code> | Library description.<br/>__*Optional*__
**devDeps**?🔹 | <code>Array<string></code> | Build dependencies for this module.<br/>__*Default*__: []
**docgen**?🔹 | <code>boolean</code> | Automatically generate API.md from jsii.<br/>__*Default*__: true
**dotnet**?🔹 | <code>[JsiiDotNetTarget](#projen-jsiidotnettarget)</code> | __*Optional*__
**entrypoint**?🔹 | <code>string</code> | Module entrypoint (`main` in `package.json`).<br/>__*Default*__: "lib/index.js"
**eslint**?🔹 | <code>boolean</code> | Install eslint.<br/>__*Default*__: true
**gitpod**?🔹 | <code>boolean</code> | Adds a gitpod configuration.<br/>__*Default*__: false
**java**?🔹 | <code>[JsiiJavaTarget](#projen-jsiijavatarget)</code> | __*Optional*__
**jest**?🔹 | <code>boolean</code> | Use jest for unit tests.<br/>__*Default*__: true
**jestOptions**?🔹 | <code>[JestOptions](#projen-jestoptions)</code> | Jest options.<br/>__*Default*__: defaults
**keywords**?🔹 | <code>Array<string></code> | Keywords to include in `package.json`.<br/>__*Optional*__
**libdir**?🔹 | <code>string</code> | Compiler artifacts output directory.<br/>__*Default*__: "lib"
**license**?🔹 | <code>string</code> | __*Optional*__
**maxNodeVersion**?🔹 | <code>string</code> | Minimum node.js version to require via `engines` (inclusive).<br/>__*Default*__: no max
**mergify**?🔹 | <code>boolean</code> | Adds mergify configuration.<br/>__*Default*__: true
**mergifyAutoMergeLabel**?🔹 | <code>string</code> | Automatically merge PRs that build successfully and have this label.<br/>__*Default*__: "auto-merge"
**mergifyOptions**?🔹 | <code>[github.MergifyOptions](#projen-github-mergifyoptions)</code> | Options for mergify.<br/>__*Default*__: default options
**minNodeVersion**?🔹 | <code>string</code> | Minimum Node.js version to require via package.json `engines` (inclusive).<br/>__*Default*__: no "engines" specified
**npmDistTag**?🔹 | <code>string</code> | The dist-tag to use when releasing to npm.<br/>__*Default*__: "latest"
**npmRegistry**?🔹 | <code>string</code> | The registry url to use when releasing packages.<br/>__*Default*__: "registry.npmjs.org"
**npmTaskExecution**?🔹 | <code>[NpmTaskExecution](#projen-npmtaskexecution)</code> | Determines how tasks are executed when invoked as npm scripts (yarn/npm run xyz).<br/>__*Default*__: NpmTaskExecution.PROJEN
**npmignore**?🔹 | <code>Array<string></code> | Additional entries to .npmignore.<br/>__*Optional*__
**npmignoreEnabled**?🔹 | <code>boolean</code> | Defines an .npmignore file. Normally this is only needed for libraries that are packaged as tarballs.<br/>__*Default*__: true
**outdir**?🔹 | <code>string</code> | The root directory of the project.<br/>__*Default*__: "."
**packageManager**?🔹 | <code>[NodePackageManager](#projen-nodepackagemanager)</code> | The Node Package Manager used to execute scripts.<br/>__*Default*__: NodePackageManager.YARN
**parent**?🔹 | <code>[Project](#projen-project)</code> | The parent project, if this project is part of a bigger project.<br/>__*Optional*__
**peerDependencyOptions**?🔹 | <code>[PeerDependencyOptions](#projen-peerdependencyoptions)</code> | Options for `peerDeps`.<br/>__*Optional*__
**peerDeps**?🔹 | <code>Array<string></code> | Peer dependencies for this module.<br/>__*Default*__: []
**projectType**?🔹 | <code>[ProjectType](#projen-projecttype)</code> | Which type of project this is (library/app).<br/>__*Default*__: ProjectType.UNKNOWN
**projenCommand**?🔹 | <code>string</code> | The shell command to use in order to run the projen CLI.<br/>__*Default*__: "npx projen"
**projenDevDependency**?🔹 | <code>boolean</code> | Indicates of "projen" should be installed as a devDependency.<br/>__*Default*__: true
**projenUpgradeAutoMerge**?🔹 | <code>boolean</code> | Automatically merge projen upgrade PRs when build passes.<br/>__*Default*__: "true" if mergify auto-merge is enabled (default)
**projenUpgradeSchedule**?🔹 | <code>Array<string></code> | Customize the projenUpgrade schedule in cron expression.<br/>__*Default*__: [ "0 6 * * *" ]
**projenUpgradeSecret**?🔹 | <code>string</code> | Periodically submits a pull request for projen upgrades (executes `yarn projen:upgrade`).<br/>__*Default*__: no automatic projen upgrade pull requests
**projenVersion**?🔹 | <code>[Semver](#projen-semver)</code> | Version of projen to install.<br/>__*Default*__: Semver.latest()
**pullRequestTemplate**?🔹 | <code>boolean</code> | Include a GitHub pull request template.<br/>__*Default*__: true
**pullRequestTemplateContents**?🔹 | <code>string</code> | The contents of the pull request template.<br/>__*Default*__: default content
**python**?🔹 | <code>[JsiiPythonTarget](#projen-jsiipythontarget)</code> | __*Optional*__
**readme**?🔹 | <code>string</code> | The name of the README.md file.<br/>__*Default*__: "README.md"
**rebuildBot**?🔹 | <code>boolean</code> | Installs a GitHub workflow which is triggered when the comment "@projen rebuild" is added to a pull request.<br/>__*Default*__: true if not a subproject
**rebuildBotCommand**?🔹 | <code>string</code> | The pull request bot command to use in order to trigger a rebuild and commit of the contents of the branch.<br/>__*Default*__: "rebuild"
**releaseBranches**?🔹 | <code>Array<string></code> | Branches which trigger a release.<br/>__*Default*__: [ "master" ]
**releaseEveryCommit**?🔹 | <code>boolean</code> | Automatically release new versions every commit to one of branches in `releaseBranches`.<br/>__*Default*__: true
**releaseSchedule**?🔹 | <code>string</code> | CRON schedule to trigger new releases.<br/>__*Default*__: no scheduled releases
**releaseToNpm**?🔹 | <code>boolean</code> | Automatically release to npm when new versions are introduced.<br/>__*Default*__: false
**releaseWorkflow**?🔹 | <code>boolean</code> | Define a GitHub workflow for releasing from "master" when new versions are bumped.<br/>__*Default*__: true if not a subproject
**rootdir**?🔹 | <code>string</code> | __*Default*__: "."
**scripts**?🔹 | <code>Map<string, string></code> | npm scripts to include.<br/>__*Default*__: {}
**srcdir**?🔹 | <code>string</code> | Typescript sources directory.<br/>__*Default*__: "src"
**stability**?🔹 | <code>string</code> | __*Optional*__
**testdir**?🔹 | <code>string</code> | Tests directory.<br/>__*Default*__: "test"
**workflowBootstrapSteps**?🔹 | <code>Array<any></code> | Workflow steps to use in order to bootstrap this repo.<br/>__*Default*__: "yarn install --frozen-lockfile && yarn projen"
**workflowContainerImage**?🔹 | <code>string</code> | Container image to use for GitHub workflows.<br/>__*Default*__: default image
**workflowNodeVersion**?🔹 | <code>string</code> | The node version to use in GitHub workflows.<br/>__*Default*__: same as `minNodeVersion`



## struct CoverageThreshold 🔹 <a id="projen-coveragethreshold"></a>






Name | Type | Description 
-----|------|-------------
**branches**?🔹 | <code>number</code> | __*Optional*__
**functions**?🔹 | <code>number</code> | __*Optional*__
**lines**?🔹 | <code>number</code> | __*Optional*__
**statements**?🔹 | <code>number</code> | __*Optional*__



## struct DockerComposeBuild 🔹 <a id="projen-dockercomposebuild"></a>


Build arguments for creating a docker image.



Name | Type | Description 
-----|------|-------------
**context**🔹 | <code>string</code> | Docker build context directory.
**args**?🔹 | <code>Map<string, string></code> | Build args.<br/>__*Default*__: none are provided
**dockerfile**?🔹 | <code>string</code> | A dockerfile to build from.<br/>__*Default*__: "Dockerfile"



## struct DockerComposePortMappingOptions 🔹 <a id="projen-dockercomposeportmappingoptions"></a>


Options for port mappings.



Name | Type | Description 
-----|------|-------------
**protocol**?🔹 | <code>[DockerComposeProtocol](#projen-dockercomposeprotocol)</code> | Port mapping protocol.<br/>__*Default*__: DockerComposeProtocol.TCP



## struct DockerComposeProps 🔹 <a id="projen-dockercomposeprops"></a>


Props for DockerCompose.



Name | Type | Description 
-----|------|-------------
**nameSuffix**?🔹 | <code>string</code> | A name to add to the docker-compose.yml filename.<br/>__*Default*__: no name is added
**services**?🔹 | <code>Map<string, [DockerComposeServiceDescription](#projen-dockercomposeservicedescription)></code> | Service descriptions.<br/>__*Optional*__



## struct DockerComposeServiceDescription 🔹 <a id="projen-dockercomposeservicedescription"></a>


Description of a docker-compose.yml service.



Name | Type | Description 
-----|------|-------------
**command**?🔹 | <code>Array<string></code> | Provide a command to the docker container.<br/>__*Default*__: use the container's default command
**dependsOn**?🔹 | <code>Array<[IDockerComposeServiceName](#projen-idockercomposeservicename)></code> | Names of other services this service depends on.<br/>__*Default*__: no dependencies
**environment**?🔹 | <code>Map<string, string></code> | Add environment variables.<br/>__*Default*__: no environment variables are provided
**image**?🔹 | <code>string</code> | Use a docker image.<br/>__*Optional*__
**imageBuild**?🔹 | <code>[DockerComposeBuild](#projen-dockercomposebuild)</code> | Build a docker image.<br/>__*Optional*__
**ports**?🔹 | <code>Array<[DockerComposeServicePort](#projen-dockercomposeserviceport)></code> | Map some ports.<br/>__*Default*__: no ports are mapped
**volumes**?🔹 | <code>Array<[IDockerComposeVolumeBinding](#projen-idockercomposevolumebinding)></code> | Mount some volumes into the service.<br/>__*Optional*__



## struct DockerComposeServicePort 🔹 <a id="projen-dockercomposeserviceport"></a>

__Obtainable from__: [DockerCompose](#projen-dockercompose).[portMapping](#projen-dockercompose#projen-dockercompose-portmapping)()

A service port mapping.



Name | Type | Description 
-----|------|-------------
**mode**🔹 | <code>string</code> | Port mapping mode.
**protocol**🔹 | <code>[DockerComposeProtocol](#projen-dockercomposeprotocol)</code> | Network protocol.
**published**🔹 | <code>number</code> | Published port number.
**target**🔹 | <code>number</code> | Target port number.



## struct DockerComposeVolumeConfig 🔹 <a id="projen-dockercomposevolumeconfig"></a>


Volume configuration.



Name | Type | Description 
-----|------|-------------
**driver**?🔹 | <code>string</code> | Driver to use for the volume.<br/>__*Default*__: value is not provided
**driverOpts**?🔹 | <code>Map<string, string></code> | Options to provide to the driver.<br/>__*Optional*__
**external**?🔹 | <code>boolean</code> | Set to true to indicate that the volume is externally created.<br/>__*Default*__: unset, indicating that docker-compose creates the volume
**name**?🔹 | <code>string</code> | Name of the volume for when the volume name isn't going to work in YAML.<br/>__*Default*__: unset, indicating that docker-compose creates volumes as usual



## struct DockerComposeVolumeMount 🔹 <a id="projen-dockercomposevolumemount"></a>


Service volume mounting information.



Name | Type | Description 
-----|------|-------------
**source**🔹 | <code>string</code> | Volume source.
**target**🔹 | <code>string</code> | Volume target.
**type**🔹 | <code>string</code> | Type of volume.



## struct EslintOptions 🔹 <a id="projen-eslintoptions"></a>






Name | Type | Description 
-----|------|-------------
**dirs**🔹 | <code>Array<string></code> | Directories with source files to lint (e.g. [ "src", "test" ]).
**fileExtensions**🔹 | <code>Array<string></code> | File types that should be linted (e.g. [ ".js", ".ts" ]).
**tsconfigPath**🔹 | <code>string</code> | <span></span>
**ignorePatterns**?🔹 | <code>Array<string></code> | List of file patterns that should not be linted, using the same syntax as .gitignore patterns.<br/>__*Default*__: [ '*.js', '*.d.ts', 'node_modules/', '*.generated.ts', 'coverage' ]



## struct EslintOverride 🔹 <a id="projen-eslintoverride"></a>


eslint rules override.



Name | Type | Description 
-----|------|-------------
**files**🔹 | <code>Array<string></code> | Files or file patterns on which to apply the override.
**rules**🔹 | <code>Map<string, any></code> | The overriden rules.



## struct FileBaseOptions 🔹 <a id="projen-filebaseoptions"></a>






Name | Type | Description 
-----|------|-------------
**committed**?🔹 | <code>boolean</code> | Indicates whether this file should be committed to git or ignored.<br/>__*Default*__: true
**editGitignore**?🔹 | <code>boolean</code> | Update the project's .gitignore file.<br/>__*Default*__: true
**readonly**?🔹 | <code>boolean</code> | Whether the generated file should be readonly.<br/>__*Default*__: true



## struct GitpodDocker 🔹 <a id="projen-gitpoddocker"></a>


If the standard Docker image provided by Gitpod does not include the tools you need for your project, you can provide a custom Docker image OR Dockerfile.

https://hub.docker.com/r/gitpod/workspace-full/ is the default Gitpod image



Name | Type | Description 
-----|------|-------------
**file**?🔹 | <code>string</code> | a Dockerfile to install deps.<br/>__*Optional*__
**image**?🔹 | <code>string</code> | A publicly available image to use.<br/>__*Default*__: uses the standard gitpod image (see [LINK] above)



## struct GitpodOptions 🔹 <a id="projen-gitpodoptions"></a>


What can we configure for the GitPod component.



Name | Type | Description 
-----|------|-------------
**docker**?🔹 | <code>[GitpodDocker](#projen-gitpoddocker)</code> | Optional Docker Configuration Gitpod defaults to https://github.com/gitpod-io/workspace-images/blob/master/full/Dockerfile if this is unset, so undefined here means `gitpod/workspace-full`.<br/>__*Default*__: undefined
**tasks**?🔹 | <code>Array<[GitpodTask](#projen-gitpodtask)></code> | This must be defaulted per project.<br/>__*Default*__: []



## struct GitpodTask 🔹 <a id="projen-gitpodtask"></a>


Configure options for a task to be run when opening a Gitpod workspace (e.g. running tests, or starting a dev server).

Start Mode         | Execution
Fresh Workspace    | before && init && command
Restart Workspace  | before && command
Snapshot           | before && command
Prebuild           | before && init && prebuild



Name | Type | Description 
-----|------|-------------
**command**🔹 | <code>string</code> | Required.
**before**?🔹 | <code>string</code> | In case you need to run something even before init, that is a requirement for both init and command, you can use the before property.<br/>__*Optional*__
**init**?🔹 | <code>string</code> | The init property can be used to specify shell commands that should only be executed after a workspace was freshly cloned and needs to be initialized somehow.<br/>__*Optional*__
**name**?🔹 | <code>string</code> | A name for this.<br/>__*Default*__: task names are omitted when blank like GH actions
**openIn**?🔹 | <code>[GitpodOpenIn](#projen-gitpodopenin)</code> | You can configure where in the IDE the terminal should be opened.<br/>__*Default*__: GitpodOpenIn.BOTTOM
**openMode**?🔹 | <code>[GitpodOpenMode](#projen-gitpodopenmode)</code> | You can configure how the terminal should be opened relative to the previous task.<br/>__*Default*__: GitpodOpenMode.TAB_AFTER
**prebuild**?🔹 | <code>string</code> | The optional prebuild command will be executed during prebuilds.<br/>__*Optional*__



## struct HasteConfig 🔹 <a id="projen-hasteconfig"></a>






Name | Type | Description 
-----|------|-------------
**computeSha1**?🔹 | <code>boolean</code> | __*Optional*__
**defaultPlatform**?🔹 | <code>string</code> | __*Optional*__
**hasteImplModulePath**?🔹 | <code>string</code> | __*Optional*__
**platforms**?🔹 | <code>Array<string></code> | __*Optional*__
**throwOnModuleCollision**?🔹 | <code>boolean</code> | __*Optional*__



## interface IDockerComposeServiceName 🔹 <a id="projen-idockercomposeservicename"></a>

__Implemented by__: [DockerComposeService](#projen-dockercomposeservice)
__Obtainable from__: [DockerCompose](#projen-dockercompose).[serviceName](#projen-dockercompose#projen-dockercompose-servicename)()

An interface providing the name of a docker compose service.

### Properties


Name | Type | Description 
-----|------|-------------
**serviceName**🔹 | <code>string</code> | The name of the docker compose service.



## interface IDockerComposeVolumeBinding 🔹 <a id="projen-idockercomposevolumebinding"></a>

__Obtainable from__: [DockerCompose](#projen-dockercompose).[bindVolume](#projen-dockercompose#projen-dockercompose-bindvolume)(), [DockerCompose](#projen-dockercompose).[namedVolume](#projen-dockercompose#projen-dockercompose-namedvolume)()

Volume binding information.
### Methods


#### bind(volumeConfig)🔹 <a id="projen-idockercomposevolumebinding-bind"></a>

Binds the requested volume to the docker-compose volume configuration and provide mounting instructions for synthesis.

```ts
bind(volumeConfig: IDockerComposeVolumeConfig): DockerComposeVolumeMount
```

* **volumeConfig** (<code>[IDockerComposeVolumeConfig](#projen-idockercomposevolumeconfig)</code>)  the volume configuration.

__Returns__:
* <code>[DockerComposeVolumeMount](#projen-dockercomposevolumemount)</code>



## interface IDockerComposeVolumeConfig 🔹 <a id="projen-idockercomposevolumeconfig"></a>


Storage for volume configuration.
### Methods


#### addVolumeConfiguration(volumeName, configuration)🔹 <a id="projen-idockercomposevolumeconfig-addvolumeconfiguration"></a>

Add volume configuration to the repository.

```ts
addVolumeConfiguration(volumeName: string, configuration: DockerComposeVolumeConfig): void
```

* **volumeName** (<code>string</code>)  *No description*
* **configuration** (<code>[DockerComposeVolumeConfig](#projen-dockercomposevolumeconfig)</code>)  *No description*
  * **driver** (<code>string</code>)  Driver to use for the volume. __*Default*__: value is not provided
  * **driverOpts** (<code>Map<string, string></code>)  Options to provide to the driver. __*Optional*__
  * **external** (<code>boolean</code>)  Set to true to indicate that the volume is externally created. __*Default*__: unset, indicating that docker-compose creates the volume
  * **name** (<code>string</code>)  Name of the volume for when the volume name isn't going to work in YAML. __*Default*__: unset, indicating that docker-compose creates volumes as usual






## interface IResolver 🔹 <a id="projen-iresolver"></a>


API for resolving tokens when synthesizing file content.
### Methods


#### resolve(value, options?)🔹 <a id="projen-iresolver-resolve"></a>

Given a value (object/string/array/whatever, looks up any functions inside the object and returns an object where all functions are called.

```ts
resolve(value: any, options?: ResolveOptions): any
```

* **value** (<code>any</code>)  The value to resolve.
* **options** (<code>[ResolveOptions](#projen-resolveoptions)</code>)  *No description*
  * **omitEmpty** (<code>boolean</code>)  Omits empty arrays and objects. __*Default*__: false

__Returns__:
* <code>any</code>



## struct JestConfigOptions 🔹 <a id="projen-jestconfigoptions"></a>






Name | Type | Description 
-----|------|-------------
**automock**?🔹 | <code>boolean</code> | This option tells Jest that all imported modules in your tests should be mocked automatically.<br/>__*Default*__: false
**bail**?🔹 | <code>number &#124; boolean</code> | By default, Jest runs all tests and produces all errors into the console upon completion.<br/>__*Default*__: 0
**cacheDirectory**?🔹 | <code>string</code> | The directory where Jest should store its cached dependency information.<br/>__*Default*__: "/tmp/<path>"
**clearMocks**?🔹 | <code>boolean</code> | Automatically clear mock calls and instances before every test.<br/>__*Default*__: true
**collectCoverage**?🔹 | <code>boolean</code> | Indicates whether the coverage information should be collected while executing the test.<br/>__*Default*__: true
**collectCoverageFrom**?🔹 | <code>boolean</code> | An array of glob patterns indicating a set of files for which coverage information should be collected.<br/>__*Default*__: undefined
**coverageDirectory**?🔹 | <code>string</code> | The directory where Jest should output its coverage files.<br/>__*Default*__: "coverage"
**coveragePathIgnorePatterns**?🔹 | <code>string</code> | An array of regexp pattern strings that are matched against all file paths before executing the test.<br/>__*Default*__: "/node_modules/"
**coverageProvider**?🔹 | <code>string</code> | Indicates which provider should be used to instrument code for coverage.<br/>__*Default*__: "babel"
**coverageReporters**?🔹 | <code>Array<string></code> | A list of reporter names that Jest uses when writing coverage reports.<br/>__*Default*__: ["json", "lcov", "text", "clover"]
**coverageThreshold**?🔹 | <code>[CoverageThreshold](#projen-coveragethreshold)</code> | Specify the global coverage thresholds.<br/>__*Default*__: undefined
**dependencyExtractor**?🔹 | <code>string</code> | This option allows the use of a custom dependency extractor.<br/>__*Default*__: undefined
**displayName**?🔹 | <code>any</code> | Allows for a label to be printed alongside a test while it is running.<br/>__*Default*__: undefined
**errorOnDeprecated**?🔹 | <code>boolean</code> | Make calling deprecated APIs throw helpful error messages.<br/>__*Default*__: false
**extraGlobals**?🔹 | <code>Array<string></code> | Test files run inside a vm, which slows calls to global context properties (e.g. Math). With this option you can specify extra properties to be defined inside the vm for faster lookups.<br/>__*Default*__: undefined
**forceCoverageMatch**?🔹 | <code>Array<string></code> | Test files are normally ignored from collecting code coverage.<br/>__*Default*__: ['']
**globalSetup**?🔹 | <code>string</code> | This option allows the use of a custom global setup module which exports an async function that is triggered once before all test suites.<br/>__*Default*__: undefined
**globalTeardown**?🔹 | <code>string</code> | This option allows the use of a custom global teardown module which exports an async function that is triggered once after all test suites.<br/>__*Default*__: undefined
**globals**?🔹 | <code>any</code> | A set of global variables that need to be available in all test environments.<br/>__*Default*__: {}
**haste**?🔹 | <code>[HasteConfig](#projen-hasteconfig)</code> | This will be used to configure the behavior of jest-haste-map, Jest's internal file crawler/cache system.<br/>__*Default*__: {}
**injectGlobals**?🔹 | <code>boolean</code> | Insert Jest's globals (expect, test, describe, beforeEach etc.) into the global environment. If you set this to false, you should import from @jest/globals.<br/>__*Default*__: true
**maxConcurrency**?🔹 | <code>number</code> | A number limiting the number of tests that are allowed to run at the same time when using test.concurrent. Any test above this limit will be queued and executed once a slot is released.<br/>__*Default*__: 5
**moduleDirectories**?🔹 | <code>Array<string></code> | An array of directory names to be searched recursively up from the requiring module's location.<br/>__*Default*__: ["node_modules"]
**moduleFileExtensions**?🔹 | <code>Array<string></code> | An array of file extensions your modules use.<br/>__*Default*__: ["js", "json", "jsx", "ts", "tsx", "node"]
**moduleNameMapper**?🔹 | <code>Map<string, string &#124; Array<string>></code> | A map from regular expressions to module names or to arrays of module names that allow to stub out resources, like images or styles with a single module.<br/>__*Default*__: null
**modulePathIgnorePatterns**?🔹 | <code>Array<string></code> | An array of regexp pattern strings that are matched against all module paths before those paths are to be considered 'visible' to the module loader.<br/>__*Default*__: []
**modulePaths**?🔹 | <code>Array<string></code> | An alternative API to setting the NODE_PATH env variable, modulePaths is an array of absolute paths to additional locations to search when resolving modules.<br/>__*Default*__: []
**notify**?🔹 | <code>boolean</code> | Activates notifications for test results.<br/>__*Default*__: false
**notifyMode**?🔹 | <code>string</code> | Specifies notification mode.<br/>__*Default*__: failure-change
**preset**?🔹 | <code>string</code> | A preset that is used as a base for Jest's configuration.<br/>__*Default*__: undefined
**prettierPath**?🔹 | <code>string</code> | Sets the path to the prettier node module used to update inline snapshots.<br/>__*Default*__: "prettier"
**projects**?🔹 | <code>Array<string &#124; Map<string, any>></code> | When the projects configuration is provided with an array of paths or glob patterns, Jest will run tests in all of the specified projects at the same time.<br/>__*Default*__: undefined
**reporters**?🔹 | <code>Array<string &#124; json></code> | Use this configuration option to add custom reporters to Jest.<br/>__*Default*__: undefined
**resetMocks**?🔹 | <code>boolean</code> | Automatically reset mock state before every test.<br/>__*Default*__: false
**resetModules**?🔹 | <code>boolean</code> | By default, each test file gets its own independent module registry.<br/>__*Default*__: false
**resolver**?🔹 | <code>string</code> | This option allows the use of a custom resolver.<br/>__*Default*__: undefined
**restoreMocks**?🔹 | <code>boolean</code> | Automatically restore mock state before every test.<br/>__*Default*__: false
**rootDir**?🔹 | <code>string</code> | The root directory that Jest should scan for tests and modules within.<br/>__*Default*__: directory of the package.json
**roots**?🔹 | <code>Array<string></code> | A list of paths to directories that Jest should use to search for files in.<br/>__*Default*__: ["<rootDir>"]
**runner**?🔹 | <code>string</code> | This option allows you to use a custom runner instead of Jest's default test runner.<br/>__*Default*__: "jest-runner"
**setupFiles**?🔹 | <code>Array<string></code> | A list of paths to modules that run some code to configure or set up the testing environment.<br/>__*Default*__: []
**setupFilesAfterEnv**?🔹 | <code>Array<string></code> | A list of paths to modules that run some code to configure or set up the testing framework before each test file in the suite is executed.<br/>__*Default*__: []
**slowTestThreshold**?🔹 | <code>number</code> | The number of seconds after which a test is considered as slow and reported as such in the results.<br/>__*Default*__: 5
**snapshotResolver**?🔹 | <code>string</code> | The path to a module that can resolve test<->snapshot path.<br/>__*Default*__: undefined
**snapshotSerializers**?🔹 | <code>Array<string></code> | A list of paths to snapshot serializer modules Jest should use for snapshot testing.<br/>__*Default*__: = []
**testEnvironment**?🔹 | <code>string</code> | The test environment that will be used for testing.<br/>__*Default*__: "jsdom"
**testEnvironmentOptions**?🔹 | <code>any</code> | Test environment options that will be passed to the testEnvironment.<br/>__*Default*__: {}
**testFailureExitCode**?🔹 | <code>number</code> | The exit code Jest returns on test failure.<br/>__*Default*__: 1
**testMatch**?🔹 | <code>Array<string></code> | The glob patterns Jest uses to detect test files.<br/>__*Default*__: ['**\/__tests__/**\/*.[jt]s?(x)', '**\/?(*.)+(spec|test).[tj]s?(x)']
**testPathIgnorePatterns**?🔹 | <code>Array<string></code> | An array of regexp pattern strings that are matched against all test paths before executing the test.<br/>__*Default*__: ["/node_modules/"]
**testRegex**?🔹 | <code>string &#124; Array<string></code> | The pattern or patterns Jest uses to detect test files.<br/>__*Default*__: (/__tests__/.*|(\\.|/)(test|spec))\\.[jt]sx?$
**testResultsProcessor**?🔹 | <code>string</code> | This option allows the use of a custom results processor.<br/>__*Default*__: undefined
**testRunner**?🔹 | <code>string</code> | This option allows the use of a custom test runner.<br/>__*Default*__: "jasmine2"
**testSequencer**?🔹 | <code>string</code> | This option allows you to use a custom sequencer instead of Jest's default.<br/>__*Default*__: "
**testTimeout**?🔹 | <code>number</code> | Default timeout of a test in milliseconds.<br/>__*Default*__: 5000
**testURL**?🔹 | <code>string</code> | This option sets the URL for the jsdom environment.<br/>__*Default*__: "http://localhost"
**timers**?🔹 | <code>string</code> | Setting this value to legacy or fake allows the use of fake timers for functions such as setTimeout.<br/>__*Default*__: "real"
**transform**?🔹 | <code>Map<string, string &#124; json></code> | A map from regular expressions to paths to transformers.<br/>__*Default*__: {"\\.[jt]sx?$": "babel-jest"}
**transformIgnorePatterns**?🔹 | <code>Array<string></code> | An array of regexp pattern strings that are matched against all source file paths before transformation.<br/>__*Default*__: ["/node_modules/", "\\.pnp\\.[^\\\/]+$"]
**unmockedModulePathPatterns**?🔹 | <code>Array<string></code> | An array of regexp pattern strings that are matched against all modules before the module loader will automatically return a mock for them.<br/>__*Default*__: []
**verbose**?🔹 | <code>boolean</code> | Indicates whether each individual test should be reported during the run.<br/>__*Default*__: false
**watchPathIgnorePatterns**?🔹 | <code>Array<string></code> | An array of RegExp patterns that are matched against all source file paths before re-running tests in watch mode.<br/>__*Default*__: []
**watchPlugins**?🔹 | <code>json</code> | __*Default*__: -
**watchman**?🔹 | <code>boolean</code> | Whether to use watchman for file crawling.<br/>__*Default*__: true



## struct JestOptions 🔹 <a id="projen-jestoptions"></a>






Name | Type | Description 
-----|------|-------------
**coverage**?⚠️ | <code>boolean</code> | Collect coverage.<br/>__*Default*__: true
**ignorePatterns**?⚠️ | <code>Array<string></code> | Defines `testPathIgnorePatterns` and `coveragePathIgnorePatterns`.<br/>__*Default*__: ["/node_modules/"]
**jestConfig**?🔹 | <code>[JestConfigOptions](#projen-jestconfigoptions)</code> | __*Optional*__
**jestVersion**?🔹 | <code>string</code> | The version of jest to use.<br/>__*Default*__: installs the latest jest version
**junitReporting**?🔹 | <code>boolean</code> | Result processing with jest-junit.<br/>__*Default*__: true
**preserveDefaultReporters**?🔹 | <code>boolean</code> | Preserve the default Jest reporter when additional reporters are added.<br/>__*Default*__: true
**typescriptConfig**?🔹 | <code>[TypescriptConfigOptions](#projen-typescriptconfigoptions)</code> | __*Optional*__



## struct JsiiDotNetTarget 🔹 <a id="projen-jsiidotnettarget"></a>






Name | Type | Description 
-----|------|-------------
**dotNetNamespace**🔹 | <code>string</code> | <span></span>
**packageId**🔹 | <code>string</code> | <span></span>



## struct JsiiJavaTarget 🔹 <a id="projen-jsiijavatarget"></a>






Name | Type | Description 
-----|------|-------------
**javaPackage**🔹 | <code>string</code> | <span></span>
**mavenArtifactId**🔹 | <code>string</code> | <span></span>
**mavenGroupId**🔹 | <code>string</code> | <span></span>



## struct JsiiProjectOptions 🔹 <a id="projen-jsiiprojectoptions"></a>






Name | Type | Description 
-----|------|-------------
**authorAddress**🔹 | <code>string</code> | Email or URL of the library author.
**authorName**🔹 | <code>string</code> | The name of the library author.
**name**🔹 | <code>string</code> | The name of the library.
**repository**🔹 | <code>string</code> | Git repository URL.
**allowLibraryDependencies**?🔹 | <code>boolean</code> | Allow the project to include `peerDependencies` and `bundledDependencies`.<br/>__*Default*__: true
**antitamper**?🔹 | <code>boolean</code> | Checks that after build there are no modified files on git.<br/>__*Default*__: true
**authorEmail**?⚠️ | <code>string</code> | __*Optional*__
**authorOrganization**?🔹 | <code>boolean</code> | __*Optional*__
**authorUrl**?⚠️ | <code>string</code> | __*Optional*__
**autoDetectBin**?🔹 | <code>boolean</code> | Automatically add all executables under the `bin` directory to your `package.json` file under the `bin` section.<br/>__*Default*__: true
**bin**?🔹 | <code>Map<string, string></code> | Binary programs vended with your module.<br/>__*Optional*__
**buildWorkflow**?🔹 | <code>boolean</code> | Define a GitHub workflow for building PRs.<br/>__*Default*__: true if not a subproject
**bundledDeps**?🔹 | <code>Array<string></code> | List of dependencies to bundle into this module.<br/>__*Optional*__
**clobber**?🔹 | <code>boolean</code> | Add a `clobber` task which resets the repo to origin.<br/>__*Default*__: true
**codeCov**?🔹 | <code>boolean</code> | Define a GitHub workflow step for sending code coverage metrics to https://codecov.io/ Uses codecov/codecov-action@v1 A secret is required for private repos. Configured with @codeCovTokenSecret.<br/>__*Default*__: false
**codeCovTokenSecret**?🔹 | <code>string</code> | Define the secret name for a specified https://codecov.io/ token A secret is required to send coverage for private repositories.<br/>__*Default*__: if this option is not specified, only public repositories are supported
**compat**?🔹 | <code>boolean</code> | Automatically run API compatibility test against the latest version published to npm after compilation.<br/>__*Default*__: false
**compatIgnore**?🔹 | <code>string</code> | Name of the ignore file for API compatibility tests.<br/>__*Default*__: ".compatignore"
**copyrightOwner**?🔹 | <code>string</code> | License copyright owner.<br/>__*Default*__: defaults to the value of authorName or "" if `authorName` is undefined.
**copyrightPeriod**?🔹 | <code>string</code> | The copyright years to put in the LICENSE file.<br/>__*Default*__: current year
**defaultReleaseBranch**?🔹 | <code>string</code> | The name of the main release branch.<br/>__*Default*__: "master"
**dependabot**?🔹 | <code>boolean</code> | Include dependabot configuration.<br/>__*Default*__: true
**dependabotOptions**?🔹 | <code>[github.DependabotOptions](#projen-github-dependabotoptions)</code> | Options for dependabot.<br/>__*Default*__: default options
**deps**?🔹 | <code>Array<string></code> | Runtime dependencies of this module.<br/>__*Default*__: []
**description**?🔹 | <code>string</code> | Library description.<br/>__*Optional*__
**devDeps**?🔹 | <code>Array<string></code> | Build dependencies for this module.<br/>__*Default*__: []
**docgen**?🔹 | <code>boolean</code> | Automatically generate API.md from jsii.<br/>__*Default*__: true
**dotnet**?🔹 | <code>[JsiiDotNetTarget](#projen-jsiidotnettarget)</code> | __*Optional*__
**entrypoint**?🔹 | <code>string</code> | Module entrypoint (`main` in `package.json`).<br/>__*Default*__: "lib/index.js"
**eslint**?🔹 | <code>boolean</code> | Install eslint.<br/>__*Default*__: true
**gitpod**?🔹 | <code>boolean</code> | Adds a gitpod configuration.<br/>__*Default*__: false
**java**?🔹 | <code>[JsiiJavaTarget](#projen-jsiijavatarget)</code> | __*Optional*__
**jest**?🔹 | <code>boolean</code> | Use jest for unit tests.<br/>__*Default*__: true
**jestOptions**?🔹 | <code>[JestOptions](#projen-jestoptions)</code> | Jest options.<br/>__*Default*__: defaults
**keywords**?🔹 | <code>Array<string></code> | Keywords to include in `package.json`.<br/>__*Optional*__
**libdir**?🔹 | <code>string</code> | Compiler artifacts output directory.<br/>__*Default*__: "lib"
**license**?🔹 | <code>string</code> | __*Optional*__
**maxNodeVersion**?🔹 | <code>string</code> | Minimum node.js version to require via `engines` (inclusive).<br/>__*Default*__: no max
**mergify**?🔹 | <code>boolean</code> | Adds mergify configuration.<br/>__*Default*__: true
**mergifyAutoMergeLabel**?🔹 | <code>string</code> | Automatically merge PRs that build successfully and have this label.<br/>__*Default*__: "auto-merge"
**mergifyOptions**?🔹 | <code>[github.MergifyOptions](#projen-github-mergifyoptions)</code> | Options for mergify.<br/>__*Default*__: default options
**minNodeVersion**?🔹 | <code>string</code> | Minimum Node.js version to require via package.json `engines` (inclusive).<br/>__*Default*__: no "engines" specified
**npmDistTag**?🔹 | <code>string</code> | The dist-tag to use when releasing to npm.<br/>__*Default*__: "latest"
**npmRegistry**?🔹 | <code>string</code> | The registry url to use when releasing packages.<br/>__*Default*__: "registry.npmjs.org"
**npmTaskExecution**?🔹 | <code>[NpmTaskExecution](#projen-npmtaskexecution)</code> | Determines how tasks are executed when invoked as npm scripts (yarn/npm run xyz).<br/>__*Default*__: NpmTaskExecution.PROJEN
**npmignore**?🔹 | <code>Array<string></code> | Additional entries to .npmignore.<br/>__*Optional*__
**npmignoreEnabled**?🔹 | <code>boolean</code> | Defines an .npmignore file. Normally this is only needed for libraries that are packaged as tarballs.<br/>__*Default*__: true
**outdir**?🔹 | <code>string</code> | The root directory of the project.<br/>__*Default*__: "."
**packageManager**?🔹 | <code>[NodePackageManager](#projen-nodepackagemanager)</code> | The Node Package Manager used to execute scripts.<br/>__*Default*__: NodePackageManager.YARN
**parent**?🔹 | <code>[Project](#projen-project)</code> | The parent project, if this project is part of a bigger project.<br/>__*Optional*__
**peerDependencyOptions**?🔹 | <code>[PeerDependencyOptions](#projen-peerdependencyoptions)</code> | Options for `peerDeps`.<br/>__*Optional*__
**peerDeps**?🔹 | <code>Array<string></code> | Peer dependencies for this module.<br/>__*Default*__: []
**projectType**?🔹 | <code>[ProjectType](#projen-projecttype)</code> | Which type of project this is (library/app).<br/>__*Default*__: ProjectType.UNKNOWN
**projenCommand**?🔹 | <code>string</code> | The shell command to use in order to run the projen CLI.<br/>__*Default*__: "npx projen"
**projenDevDependency**?🔹 | <code>boolean</code> | Indicates of "projen" should be installed as a devDependency.<br/>__*Default*__: true
**projenUpgradeAutoMerge**?🔹 | <code>boolean</code> | Automatically merge projen upgrade PRs when build passes.<br/>__*Default*__: "true" if mergify auto-merge is enabled (default)
**projenUpgradeSchedule**?🔹 | <code>Array<string></code> | Customize the projenUpgrade schedule in cron expression.<br/>__*Default*__: [ "0 6 * * *" ]
**projenUpgradeSecret**?🔹 | <code>string</code> | Periodically submits a pull request for projen upgrades (executes `yarn projen:upgrade`).<br/>__*Default*__: no automatic projen upgrade pull requests
**projenVersion**?🔹 | <code>[Semver](#projen-semver)</code> | Version of projen to install.<br/>__*Default*__: Semver.latest()
**pullRequestTemplate**?🔹 | <code>boolean</code> | Include a GitHub pull request template.<br/>__*Default*__: true
**pullRequestTemplateContents**?🔹 | <code>string</code> | The contents of the pull request template.<br/>__*Default*__: default content
**python**?🔹 | <code>[JsiiPythonTarget](#projen-jsiipythontarget)</code> | __*Optional*__
**readme**?🔹 | <code>string</code> | The name of the README.md file.<br/>__*Default*__: "README.md"
**rebuildBot**?🔹 | <code>boolean</code> | Installs a GitHub workflow which is triggered when the comment "@projen rebuild" is added to a pull request.<br/>__*Default*__: true if not a subproject
**rebuildBotCommand**?🔹 | <code>string</code> | The pull request bot command to use in order to trigger a rebuild and commit of the contents of the branch.<br/>__*Default*__: "rebuild"
**releaseBranches**?🔹 | <code>Array<string></code> | Branches which trigger a release.<br/>__*Default*__: [ "master" ]
**releaseEveryCommit**?🔹 | <code>boolean</code> | Automatically release new versions every commit to one of branches in `releaseBranches`.<br/>__*Default*__: true
**releaseSchedule**?🔹 | <code>string</code> | CRON schedule to trigger new releases.<br/>__*Default*__: no scheduled releases
**releaseToNpm**?🔹 | <code>boolean</code> | Automatically release to npm when new versions are introduced.<br/>__*Default*__: false
**releaseWorkflow**?🔹 | <code>boolean</code> | Define a GitHub workflow for releasing from "master" when new versions are bumped.<br/>__*Default*__: true if not a subproject
**rootdir**?🔹 | <code>string</code> | __*Default*__: "."
**scripts**?🔹 | <code>Map<string, string></code> | npm scripts to include.<br/>__*Default*__: {}
**srcdir**?🔹 | <code>string</code> | Typescript sources directory.<br/>__*Default*__: "src"
**stability**?🔹 | <code>string</code> | __*Optional*__
**testdir**?🔹 | <code>string</code> | Tests directory.<br/>__*Default*__: "test"
**workflowBootstrapSteps**?🔹 | <code>Array<any></code> | Workflow steps to use in order to bootstrap this repo.<br/>__*Default*__: "yarn install --frozen-lockfile && yarn projen"
**workflowContainerImage**?🔹 | <code>string</code> | Container image to use for GitHub workflows.<br/>__*Default*__: default image
**workflowNodeVersion**?🔹 | <code>string</code> | The node version to use in GitHub workflows.<br/>__*Default*__: same as `minNodeVersion`



## struct JsiiPythonTarget 🔹 <a id="projen-jsiipythontarget"></a>






Name | Type | Description 
-----|------|-------------
**distName**🔹 | <code>string</code> | <span></span>
**module**🔹 | <code>string</code> | <span></span>
**twineRegistryUrl**?🔹 | <code>string</code> | The registry url to use when releasing packages.<br/>__*Default*__: twine default



## struct JsonFileOptions 🔹 <a id="projen-jsonfileoptions"></a>


Options for `JsonFile`.



Name | Type | Description 
-----|------|-------------
**committed**?🔹 | <code>boolean</code> | Indicates whether this file should be committed to git or ignored.<br/>__*Default*__: true
**editGitignore**?🔹 | <code>boolean</code> | Update the project's .gitignore file.<br/>__*Default*__: true
**marker**?🔹 | <code>boolean</code> | Adds the projen marker as a "JSON-comment" to the root object.<br/>__*Default*__: false
**obj**?🔹 | <code>any</code> | The object that will be serialized.<br/>__*Default*__: {} an empty object (use `file.obj` to mutate).
**omitEmpty**?🔹 | <code>boolean</code> | Omits empty objects and arrays.<br/>__*Default*__: false
**readonly**?🔹 | <code>boolean</code> | Whether the generated file should be readonly.<br/>__*Default*__: true



## struct LicenseOptions 🔹 <a id="projen-licenseoptions"></a>






Name | Type | Description 
-----|------|-------------
**copyrightOwner**?🔹 | <code>string</code> | Copyright owner.<br/>__*Default*__: ""
**copyrightPeriod**?🔹 | <code>string</code> | Period of license (e.g. "1998-2023").<br/>__*Default*__: current year (e.g. "2020")



## struct MakefileOptions 🔹 <a id="projen-makefileoptions"></a>


Options for Makefiles.



Name | Type | Description 
-----|------|-------------
**all**?🔹 | <code>Array<string></code> | List of targets to build when Make is invoked without specifying any targets.<br/>__*Default*__: []
**committed**?🔹 | <code>boolean</code> | Indicates whether this file should be committed to git or ignored.<br/>__*Default*__: true
**editGitignore**?🔹 | <code>boolean</code> | Update the project's .gitignore file.<br/>__*Default*__: true
**readonly**?🔹 | <code>boolean</code> | Whether the generated file should be readonly.<br/>__*Default*__: true
**rules**?🔹 | <code>Array<[Rule](#projen-rule)></code> | Rules to include in the Makefile.<br/>__*Default*__: []



## struct NodeProjectCommonOptions 🔹 <a id="projen-nodeprojectcommonoptions"></a>






Name | Type | Description 
-----|------|-------------
**allowLibraryDependencies**?🔹 | <code>boolean</code> | Allow the project to include `peerDependencies` and `bundledDependencies`.<br/>__*Default*__: true
**antitamper**?🔹 | <code>boolean</code> | Checks that after build there are no modified files on git.<br/>__*Default*__: true
**autoDetectBin**?🔹 | <code>boolean</code> | Automatically add all executables under the `bin` directory to your `package.json` file under the `bin` section.<br/>__*Default*__: true
**bin**?🔹 | <code>Map<string, string></code> | Binary programs vended with your module.<br/>__*Optional*__
**buildWorkflow**?🔹 | <code>boolean</code> | Define a GitHub workflow for building PRs.<br/>__*Default*__: true if not a subproject
**bundledDeps**?🔹 | <code>Array<string></code> | List of dependencies to bundle into this module.<br/>__*Optional*__
**clobber**?🔹 | <code>boolean</code> | Add a `clobber` task which resets the repo to origin.<br/>__*Default*__: true
**codeCov**?🔹 | <code>boolean</code> | Define a GitHub workflow step for sending code coverage metrics to https://codecov.io/ Uses codecov/codecov-action@v1 A secret is required for private repos. Configured with @codeCovTokenSecret.<br/>__*Default*__: false
**codeCovTokenSecret**?🔹 | <code>string</code> | Define the secret name for a specified https://codecov.io/ token A secret is required to send coverage for private repositories.<br/>__*Default*__: if this option is not specified, only public repositories are supported
**copyrightOwner**?🔹 | <code>string</code> | License copyright owner.<br/>__*Default*__: defaults to the value of authorName or "" if `authorName` is undefined.
**copyrightPeriod**?🔹 | <code>string</code> | The copyright years to put in the LICENSE file.<br/>__*Default*__: current year
**defaultReleaseBranch**?🔹 | <code>string</code> | The name of the main release branch.<br/>__*Default*__: "master"
**dependabot**?🔹 | <code>boolean</code> | Include dependabot configuration.<br/>__*Default*__: true
**dependabotOptions**?🔹 | <code>[github.DependabotOptions](#projen-github-dependabotoptions)</code> | Options for dependabot.<br/>__*Default*__: default options
**deps**?🔹 | <code>Array<string></code> | Runtime dependencies of this module.<br/>__*Default*__: []
**devDeps**?🔹 | <code>Array<string></code> | Build dependencies for this module.<br/>__*Default*__: []
**entrypoint**?🔹 | <code>string</code> | Module entrypoint (`main` in `package.json`).<br/>__*Default*__: "lib/index.js"
**gitpod**?🔹 | <code>boolean</code> | Adds a gitpod configuration.<br/>__*Default*__: false
**keywords**?🔹 | <code>Array<string></code> | Keywords to include in `package.json`.<br/>__*Optional*__
**libdir**?🔹 | <code>string</code> | Compiler artifacts output directory.<br/>__*Default*__: "lib"
**maxNodeVersion**?🔹 | <code>string</code> | Minimum node.js version to require via `engines` (inclusive).<br/>__*Default*__: no max
**mergify**?🔹 | <code>boolean</code> | Adds mergify configuration.<br/>__*Default*__: true
**mergifyAutoMergeLabel**?🔹 | <code>string</code> | Automatically merge PRs that build successfully and have this label.<br/>__*Default*__: "auto-merge"
**mergifyOptions**?🔹 | <code>[github.MergifyOptions](#projen-github-mergifyoptions)</code> | Options for mergify.<br/>__*Default*__: default options
**minNodeVersion**?🔹 | <code>string</code> | Minimum Node.js version to require via package.json `engines` (inclusive).<br/>__*Default*__: no "engines" specified
**npmDistTag**?🔹 | <code>string</code> | The dist-tag to use when releasing to npm.<br/>__*Default*__: "latest"
**npmRegistry**?🔹 | <code>string</code> | The registry url to use when releasing packages.<br/>__*Default*__: "registry.npmjs.org"
**npmTaskExecution**?🔹 | <code>[NpmTaskExecution](#projen-npmtaskexecution)</code> | Determines how tasks are executed when invoked as npm scripts (yarn/npm run xyz).<br/>__*Default*__: NpmTaskExecution.PROJEN
**npmignore**?🔹 | <code>Array<string></code> | Additional entries to .npmignore.<br/>__*Optional*__
**npmignoreEnabled**?🔹 | <code>boolean</code> | Defines an .npmignore file. Normally this is only needed for libraries that are packaged as tarballs.<br/>__*Default*__: true
**outdir**?🔹 | <code>string</code> | The root directory of the project.<br/>__*Default*__: "."
**packageManager**?🔹 | <code>[NodePackageManager](#projen-nodepackagemanager)</code> | The Node Package Manager used to execute scripts.<br/>__*Default*__: NodePackageManager.YARN
**parent**?🔹 | <code>[Project](#projen-project)</code> | The parent project, if this project is part of a bigger project.<br/>__*Optional*__
**peerDependencyOptions**?🔹 | <code>[PeerDependencyOptions](#projen-peerdependencyoptions)</code> | Options for `peerDeps`.<br/>__*Optional*__
**peerDeps**?🔹 | <code>Array<string></code> | Peer dependencies for this module.<br/>__*Default*__: []
**projectType**?🔹 | <code>[ProjectType](#projen-projecttype)</code> | Which type of project this is (library/app).<br/>__*Default*__: ProjectType.UNKNOWN
**projenCommand**?🔹 | <code>string</code> | The shell command to use in order to run the projen CLI.<br/>__*Default*__: "npx projen"
**projenDevDependency**?🔹 | <code>boolean</code> | Indicates of "projen" should be installed as a devDependency.<br/>__*Default*__: true
**projenUpgradeAutoMerge**?🔹 | <code>boolean</code> | Automatically merge projen upgrade PRs when build passes.<br/>__*Default*__: "true" if mergify auto-merge is enabled (default)
**projenUpgradeSchedule**?🔹 | <code>Array<string></code> | Customize the projenUpgrade schedule in cron expression.<br/>__*Default*__: [ "0 6 * * *" ]
**projenUpgradeSecret**?🔹 | <code>string</code> | Periodically submits a pull request for projen upgrades (executes `yarn projen:upgrade`).<br/>__*Default*__: no automatic projen upgrade pull requests
**projenVersion**?🔹 | <code>[Semver](#projen-semver)</code> | Version of projen to install.<br/>__*Default*__: Semver.latest()
**pullRequestTemplate**?🔹 | <code>boolean</code> | Include a GitHub pull request template.<br/>__*Default*__: true
**pullRequestTemplateContents**?🔹 | <code>string</code> | The contents of the pull request template.<br/>__*Default*__: default content
**readme**?🔹 | <code>string</code> | The name of the README.md file.<br/>__*Default*__: "README.md"
**rebuildBot**?🔹 | <code>boolean</code> | Installs a GitHub workflow which is triggered when the comment "@projen rebuild" is added to a pull request.<br/>__*Default*__: true if not a subproject
**rebuildBotCommand**?🔹 | <code>string</code> | The pull request bot command to use in order to trigger a rebuild and commit of the contents of the branch.<br/>__*Default*__: "rebuild"
**releaseBranches**?🔹 | <code>Array<string></code> | Branches which trigger a release.<br/>__*Default*__: [ "master" ]
**releaseEveryCommit**?🔹 | <code>boolean</code> | Automatically release new versions every commit to one of branches in `releaseBranches`.<br/>__*Default*__: true
**releaseSchedule**?🔹 | <code>string</code> | CRON schedule to trigger new releases.<br/>__*Default*__: no scheduled releases
**releaseToNpm**?🔹 | <code>boolean</code> | Automatically release to npm when new versions are introduced.<br/>__*Default*__: false
**releaseWorkflow**?🔹 | <code>boolean</code> | Define a GitHub workflow for releasing from "master" when new versions are bumped.<br/>__*Default*__: true if not a subproject
**scripts**?🔹 | <code>Map<string, string></code> | npm scripts to include.<br/>__*Default*__: {}
**srcdir**?🔹 | <code>string</code> | Typescript sources directory.<br/>__*Default*__: "src"
**testdir**?🔹 | <code>string</code> | Tests directory.<br/>__*Default*__: "test"
**workflowBootstrapSteps**?🔹 | <code>Array<any></code> | Workflow steps to use in order to bootstrap this repo.<br/>__*Default*__: "yarn install --frozen-lockfile && yarn projen"
**workflowContainerImage**?🔹 | <code>string</code> | Container image to use for GitHub workflows.<br/>__*Default*__: default image
**workflowNodeVersion**?🔹 | <code>string</code> | The node version to use in GitHub workflows.<br/>__*Default*__: same as `minNodeVersion`



## struct NodeProjectOptions 🔹 <a id="projen-nodeprojectoptions"></a>






Name | Type | Description 
-----|------|-------------
**name**🔹 | <code>string</code> | This is the name of your package.
**allowLibraryDependencies**?🔹 | <code>boolean</code> | Allow the project to include `peerDependencies` and `bundledDependencies`.<br/>__*Default*__: true
**antitamper**?🔹 | <code>boolean</code> | Checks that after build there are no modified files on git.<br/>__*Default*__: true
**authorEmail**?🔹 | <code>string</code> | Author's e-mail.<br/>__*Optional*__
**authorName**?🔹 | <code>string</code> | Author's name.<br/>__*Optional*__
**authorOrganization**?🔹 | <code>boolean</code> | Author's Organization.<br/>__*Optional*__
**authorUrl**?🔹 | <code>string</code> | Author's URL / Website.<br/>__*Optional*__
**autoDetectBin**?🔹 | <code>boolean</code> | Automatically add all executables under the `bin` directory to your `package.json` file under the `bin` section.<br/>__*Default*__: true
**bin**?🔹 | <code>Map<string, string></code> | Binary programs vended with your module.<br/>__*Optional*__
**buildWorkflow**?🔹 | <code>boolean</code> | Define a GitHub workflow for building PRs.<br/>__*Default*__: true if not a subproject
**bundledDeps**?🔹 | <code>Array<string></code> | List of dependencies to bundle into this module.<br/>__*Optional*__
**clobber**?🔹 | <code>boolean</code> | Add a `clobber` task which resets the repo to origin.<br/>__*Default*__: true
**codeCov**?🔹 | <code>boolean</code> | Define a GitHub workflow step for sending code coverage metrics to https://codecov.io/ Uses codecov/codecov-action@v1 A secret is required for private repos. Configured with @codeCovTokenSecret.<br/>__*Default*__: false
**codeCovTokenSecret**?🔹 | <code>string</code> | Define the secret name for a specified https://codecov.io/ token A secret is required to send coverage for private repositories.<br/>__*Default*__: if this option is not specified, only public repositories are supported
**copyrightOwner**?🔹 | <code>string</code> | License copyright owner.<br/>__*Default*__: defaults to the value of authorName or "" if `authorName` is undefined.
**copyrightPeriod**?🔹 | <code>string</code> | The copyright years to put in the LICENSE file.<br/>__*Default*__: current year
**defaultReleaseBranch**?🔹 | <code>string</code> | The name of the main release branch.<br/>__*Default*__: "master"
**dependabot**?🔹 | <code>boolean</code> | Include dependabot configuration.<br/>__*Default*__: true
**dependabotOptions**?🔹 | <code>[github.DependabotOptions](#projen-github-dependabotoptions)</code> | Options for dependabot.<br/>__*Default*__: default options
**deps**?🔹 | <code>Array<string></code> | Runtime dependencies of this module.<br/>__*Default*__: []
**description**?🔹 | <code>string</code> | The description is just a string that helps people understand the purpose of the package.<br/>__*Optional*__
**devDeps**?🔹 | <code>Array<string></code> | Build dependencies for this module.<br/>__*Default*__: []
**entrypoint**?🔹 | <code>string</code> | Module entrypoint (`main` in `package.json`).<br/>__*Default*__: "lib/index.js"
**gitignore**?🔹 | <code>Array<string></code> | Additional entries to .gitignore.<br/>__*Optional*__
**gitpod**?🔹 | <code>boolean</code> | Adds a gitpod configuration.<br/>__*Default*__: false
**homepage**?🔹 | <code>string</code> | Package's Homepage / Website.<br/>__*Optional*__
**jest**?🔹 | <code>boolean</code> | Setup jest unit tests.<br/>__*Default*__: true
**jestOptions**?🔹 | <code>[JestOptions](#projen-jestoptions)</code> | Jest options.<br/>__*Default*__: default options
**keywords**?🔹 | <code>Array<string></code> | Keywords to include in `package.json`.<br/>__*Optional*__
**libdir**?🔹 | <code>string</code> | Compiler artifacts output directory.<br/>__*Default*__: "lib"
**license**?🔹 | <code>string</code> | License's SPDX identifier.<br/>__*Optional*__
**licensed**?🔹 | <code>boolean</code> | Indicates if a license should be added.<br/>__*Default*__: true
**maxNodeVersion**?🔹 | <code>string</code> | Minimum node.js version to require via `engines` (inclusive).<br/>__*Default*__: no max
**mergify**?🔹 | <code>boolean</code> | Adds mergify configuration.<br/>__*Default*__: true
**mergifyAutoMergeLabel**?🔹 | <code>string</code> | Automatically merge PRs that build successfully and have this label.<br/>__*Default*__: "auto-merge"
**mergifyOptions**?🔹 | <code>[github.MergifyOptions](#projen-github-mergifyoptions)</code> | Options for mergify.<br/>__*Default*__: default options
**minNodeVersion**?🔹 | <code>string</code> | Minimum Node.js version to require via package.json `engines` (inclusive).<br/>__*Default*__: no "engines" specified
**npmDistTag**?🔹 | <code>string</code> | The dist-tag to use when releasing to npm.<br/>__*Default*__: "latest"
**npmRegistry**?🔹 | <code>string</code> | The registry url to use when releasing packages.<br/>__*Default*__: "registry.npmjs.org"
**npmTaskExecution**?🔹 | <code>[NpmTaskExecution](#projen-npmtaskexecution)</code> | Determines how tasks are executed when invoked as npm scripts (yarn/npm run xyz).<br/>__*Default*__: NpmTaskExecution.PROJEN
**npmignore**?🔹 | <code>Array<string></code> | Additional entries to .npmignore.<br/>__*Optional*__
**npmignoreEnabled**?🔹 | <code>boolean</code> | Defines an .npmignore file. Normally this is only needed for libraries that are packaged as tarballs.<br/>__*Default*__: true
**outdir**?🔹 | <code>string</code> | The root directory of the project.<br/>__*Default*__: "."
**packageManager**?🔹 | <code>[NodePackageManager](#projen-nodepackagemanager)</code> | The Node Package Manager used to execute scripts.<br/>__*Default*__: NodePackageManager.YARN
**parent**?🔹 | <code>[Project](#projen-project)</code> | The parent project, if this project is part of a bigger project.<br/>__*Optional*__
**peerDependencyOptions**?🔹 | <code>[PeerDependencyOptions](#projen-peerdependencyoptions)</code> | Options for `peerDeps`.<br/>__*Optional*__
**peerDeps**?🔹 | <code>Array<string></code> | Peer dependencies for this module.<br/>__*Default*__: []
**projectType**?🔹 | <code>[ProjectType](#projen-projecttype)</code> | Which type of project this is (library/app).<br/>__*Default*__: ProjectType.UNKNOWN
**projenCommand**?🔹 | <code>string</code> | The shell command to use in order to run the projen CLI.<br/>__*Default*__: "npx projen"
**projenDevDependency**?🔹 | <code>boolean</code> | Indicates of "projen" should be installed as a devDependency.<br/>__*Default*__: true
**projenUpgradeAutoMerge**?🔹 | <code>boolean</code> | Automatically merge projen upgrade PRs when build passes.<br/>__*Default*__: "true" if mergify auto-merge is enabled (default)
**projenUpgradeSchedule**?🔹 | <code>Array<string></code> | Customize the projenUpgrade schedule in cron expression.<br/>__*Default*__: [ "0 6 * * *" ]
**projenUpgradeSecret**?🔹 | <code>string</code> | Periodically submits a pull request for projen upgrades (executes `yarn projen:upgrade`).<br/>__*Default*__: no automatic projen upgrade pull requests
**projenVersion**?🔹 | <code>[Semver](#projen-semver)</code> | Version of projen to install.<br/>__*Default*__: Semver.latest()
**pullRequestTemplate**?🔹 | <code>boolean</code> | Include a GitHub pull request template.<br/>__*Default*__: true
**pullRequestTemplateContents**?🔹 | <code>string</code> | The contents of the pull request template.<br/>__*Default*__: default content
**readme**?🔹 | <code>string</code> | The name of the README.md file.<br/>__*Default*__: "README.md"
**rebuildBot**?🔹 | <code>boolean</code> | Installs a GitHub workflow which is triggered when the comment "@projen rebuild" is added to a pull request.<br/>__*Default*__: true if not a subproject
**rebuildBotCommand**?🔹 | <code>string</code> | The pull request bot command to use in order to trigger a rebuild and commit of the contents of the branch.<br/>__*Default*__: "rebuild"
**releaseBranches**?🔹 | <code>Array<string></code> | Branches which trigger a release.<br/>__*Default*__: [ "master" ]
**releaseEveryCommit**?🔹 | <code>boolean</code> | Automatically release new versions every commit to one of branches in `releaseBranches`.<br/>__*Default*__: true
**releaseSchedule**?🔹 | <code>string</code> | CRON schedule to trigger new releases.<br/>__*Default*__: no scheduled releases
**releaseToNpm**?🔹 | <code>boolean</code> | Automatically release to npm when new versions are introduced.<br/>__*Default*__: false
**releaseWorkflow**?🔹 | <code>boolean</code> | Define a GitHub workflow for releasing from "master" when new versions are bumped.<br/>__*Default*__: true if not a subproject
**repository**?🔹 | <code>string</code> | The repository is the location where the actual code for your package lives.<br/>__*Optional*__
**repositoryDirectory**?🔹 | <code>string</code> | If the package.json for your package is not in the root directory (for example if it is part of a monorepo), you can specify the directory in which it lives.<br/>__*Optional*__
**scripts**?🔹 | <code>Map<string, string></code> | npm scripts to include.<br/>__*Default*__: {}
**srcdir**?🔹 | <code>string</code> | Typescript sources directory.<br/>__*Default*__: "src"
**stability**?🔹 | <code>string</code> | Package's Stability.<br/>__*Optional*__
**testdir**?🔹 | <code>string</code> | Tests directory.<br/>__*Default*__: "test"
**workflowBootstrapSteps**?🔹 | <code>Array<any></code> | Workflow steps to use in order to bootstrap this repo.<br/>__*Default*__: "yarn install --frozen-lockfile && yarn projen"
**workflowContainerImage**?🔹 | <code>string</code> | Container image to use for GitHub workflows.<br/>__*Default*__: default image
**workflowNodeVersion**?🔹 | <code>string</code> | The node version to use in GitHub workflows.<br/>__*Default*__: same as `minNodeVersion`



## struct NodeWorkflowSteps 🔹 <a id="projen-nodeworkflowsteps"></a>






Name | Type | Description 
-----|------|-------------
**antitamper**🔹 | <code>Array<any></code> | <span></span>
**install**🔹 | <code>Array<any></code> | <span></span>



## struct PeerDependencyOptions 🔹 <a id="projen-peerdependencyoptions"></a>






Name | Type | Description 
-----|------|-------------
**pinnedDevDependency**?🔹 | <code>boolean</code> | Automatically add a pinned dev dependency.<br/>__*Default*__: true



## struct ProjectOptions 🔹 <a id="projen-projectoptions"></a>






Name | Type | Description 
-----|------|-------------
**clobber**?🔹 | <code>boolean</code> | Add a `clobber` task which resets the repo to origin.<br/>__*Default*__: true
**gitpod**?🔹 | <code>boolean</code> | Adds a gitpod configuration.<br/>__*Default*__: false
**outdir**?🔹 | <code>string</code> | The root directory of the project.<br/>__*Default*__: "."
**parent**?🔹 | <code>[Project](#projen-project)</code> | The parent project, if this project is part of a bigger project.<br/>__*Optional*__
<<<<<<< HEAD
**projectType**?🔹 | <code>[ProjectType](#projen-projecttype)</code> | Which type of project this is (library/app).<br/>__*Default*__: ProjectType.UNKNOWN
=======
**readme**?🔹 | <code>string</code> | The name of the README.md file.<br/>__*Default*__: "README.md"
>>>>>>> 703da333



## struct ResolveOptions 🔹 <a id="projen-resolveoptions"></a>


Resolve options.



Name | Type | Description 
-----|------|-------------
**omitEmpty**?🔹 | <code>boolean</code> | Omits empty arrays and objects.<br/>__*Default*__: false



## struct Rule 🔹 <a id="projen-rule"></a>


A Make rule.



Name | Type | Description 
-----|------|-------------
**targets**🔹 | <code>Array<string></code> | Files to be created or updated by this rule.
**phony**?🔹 | <code>boolean</code> | Marks whether the target is phony.<br/>__*Default*__: false
**prerequisites**?🔹 | <code>Array<string></code> | Files that are used as inputs to create a target.<br/>__*Default*__: []
**recipe**?🔹 | <code>Array<string></code> | Commands that are run (using prerequisites as inputs) to create a target.<br/>__*Default*__: []



## struct SampleDirOptions 🔹 <a id="projen-samplediroptions"></a>


SampleDir options.



Name | Type | Description 
-----|------|-------------
**files**🔹 | <code>Map<string, string></code> | The files to render into the directory.



## struct SampleFileOptions 🔹 <a id="projen-samplefileoptions"></a>


Options for the SampleFile object.



Name | Type | Description 
-----|------|-------------
**contents**🔹 | <code>string</code> | The contents of the file to write.



## struct TextFileOptions 🔹 <a id="projen-textfileoptions"></a>


Options for `TextFile`.



Name | Type | Description 
-----|------|-------------
**committed**?🔹 | <code>boolean</code> | Indicates whether this file should be committed to git or ignored.<br/>__*Default*__: true
**editGitignore**?🔹 | <code>boolean</code> | Update the project's .gitignore file.<br/>__*Default*__: true
**lines**?🔹 | <code>Array<string></code> | The contents of the text file.<br/>__*Default*__: [] empty file
**readonly**?🔹 | <code>boolean</code> | Whether the generated file should be readonly.<br/>__*Default*__: true



## struct TomlFileOptions 🔹 <a id="projen-tomlfileoptions"></a>






Name | Type | Description 
-----|------|-------------
**obj**🔹 | <code>any</code> | Object to render in the TOML file.
**committed**?🔹 | <code>boolean</code> | Indicates whether this file should be committed to git or ignored.<br/>__*Default*__: true
**editGitignore**?🔹 | <code>boolean</code> | Update the project's .gitignore file.<br/>__*Default*__: true
**readonly**?🔹 | <code>boolean</code> | Whether the generated file should be readonly.<br/>__*Default*__: true



## struct TypeScriptCompilerOptions 🔹 <a id="projen-typescriptcompileroptions"></a>






Name | Type | Description 
-----|------|-------------
**allowJs**?🔹 | <code>boolean</code> | Allow JavaScript files to be compiled.<br/>__*Default*__: false
**allowSyntheticDefaultImports**?🔹 | <code>boolean</code> | Allow default imports from modules with no default export.<br/>__*Optional*__
**alwaysStrict**?🔹 | <code>boolean</code> | Ensures that your files are parsed in the ECMAScript strict mode, and emit “use strict” for each source file.<br/>__*Default*__: true
**declaration**?🔹 | <code>boolean</code> | To be specified along with the above.<br/>__*Optional*__
**declarationDir**?🔹 | <code>string</code> | Offers a way to configure the root directory for where declaration files are emitted.<br/>__*Optional*__
**esModuleInterop**?🔹 | <code>boolean</code> | Emit __importStar and __importDefault helpers for runtime babel ecosystem compatibility and enable --allowSyntheticDefaultImports for typesystem compatibility.<br/>__*Default*__: false
**experimentalDecorators**?🔹 | <code>boolean</code> | Enables experimental support for decorators, which is in stage 2 of the TC39 standardization process.<br/>__*Default*__: true
**forceConsistentCasingInFileNames**?🔹 | <code>boolean</code> | Disallow inconsistently-cased references to the same file.<br/>__*Default*__: false
**inlineSourceMap**?🔹 | <code>boolean</code> | When set, instead of writing out a .js.map file to provide source maps, TypeScript will embed the source map content in the .js files.<br/>__*Default*__: true
**inlineSources**?🔹 | <code>boolean</code> | When set, TypeScript will include the original content of the .ts file as an embedded string in the source map. This is often useful in the same cases as inlineSourceMap.<br/>__*Default*__: true
**isolatedModules**?🔹 | <code>boolean</code> | Perform additional checks to ensure that separate compilation (such as with transpileModule or @babel/plugin-transform-typescript) would be safe.<br/>__*Default*__: false
**jsx**?🔹 | <code>[TypeScriptJsxMode](#projen-typescriptjsxmode)</code> | Support JSX in .tsx files: "react", "preserve", "react-native".<br/>__*Default*__: undefined
**lib**?🔹 | <code>Array<string></code> | Reference for type definitions / libraries to use (eg.<br/>__*Default*__: [ "es2018" ]
**module**?🔹 | <code>string</code> | Sets the module system for the program.<br/>__*Default*__: "CommonJS"
**moduleResolution**?🔹 | <code>[TypeScriptModuleResolution](#projen-typescriptmoduleresolution)</code> | Determine how modules get resolved.<br/>__*Default*__: "node"
**noEmit**?🔹 | <code>boolean</code> | Do not emit outputs.<br/>__*Default*__: false
**noEmitOnError**?🔹 | <code>boolean</code> | Do not emit compiler output files like JavaScript source code, source-maps or declarations if any errors were reported.<br/>__*Default*__: true
**noFallthroughCasesInSwitch**?🔹 | <code>boolean</code> | Report errors for fallthrough cases in switch statements.<br/>__*Default*__: true
**noImplicitAny**?🔹 | <code>boolean</code> | In some cases where no type annotations are present, TypeScript will fall back to a type of any for a variable when it cannot infer the type.<br/>__*Default*__: true
**noImplicitReturns**?🔹 | <code>boolean</code> | When enabled, TypeScript will check all code paths in a function to ensure they return a value.<br/>__*Default*__: true
**noImplicitThis**?🔹 | <code>boolean</code> | Raise error on ‘this’ expressions with an implied ‘any’ type.<br/>__*Default*__: true
**noUnusedLocals**?🔹 | <code>boolean</code> | Report errors on unused local variables.<br/>__*Default*__: true
**noUnusedParameters**?🔹 | <code>boolean</code> | Report errors on unused parameters in functions.<br/>__*Default*__: true
**outDir**?🔹 | <code>string</code> | Output directory for the compiled files.<br/>__*Optional*__
**resolveJsonModule**?🔹 | <code>boolean</code> | Allows importing modules with a ‘.json’ extension, which is a common practice in node projects. This includes generating a type for the import based on the static JSON shape.<br/>__*Default*__: true
**rootDir**?🔹 | <code>string</code> | Specifies the root directory of input files.<br/>__*Optional*__
**skipLibCheck**?🔹 | <code>boolean</code> | Skip type checking of all declaration files (*.d.ts).<br/>__*Default*__: false
**strict**?🔹 | <code>boolean</code> | The strict flag enables a wide range of type checking behavior that results in stronger guarantees of program correctness.<br/>__*Default*__: true
**strictNullChecks**?🔹 | <code>boolean</code> | When strictNullChecks is false, null and undefined are effectively ignored by the language.<br/>__*Default*__: true
**strictPropertyInitialization**?🔹 | <code>boolean</code> | When set to true, TypeScript will raise an error when a class property was declared but not set in the constructor.<br/>__*Default*__: true
**stripInternal**?🔹 | <code>boolean</code> | Do not emit declarations for code that has an @internal annotation in it’s JSDoc comment.<br/>__*Default*__: true
**target**?🔹 | <code>string</code> | Modern browsers support all ES6 features, so ES6 is a good choice.<br/>__*Default*__: "ES2018"



## struct TypeScriptLibraryProjectOptions ⚠️ <a id="projen-typescriptlibraryprojectoptions"></a>






Name | Type | Description 
-----|------|-------------
**name**⚠️ | <code>string</code> | This is the name of your package.
**allowLibraryDependencies**?⚠️ | <code>boolean</code> | Allow the project to include `peerDependencies` and `bundledDependencies`.<br/>__*Default*__: true
**antitamper**?⚠️ | <code>boolean</code> | Checks that after build there are no modified files on git.<br/>__*Default*__: true
**authorEmail**?⚠️ | <code>string</code> | Author's e-mail.<br/>__*Optional*__
**authorName**?⚠️ | <code>string</code> | Author's name.<br/>__*Optional*__
**authorOrganization**?⚠️ | <code>boolean</code> | Author's Organization.<br/>__*Optional*__
**authorUrl**?⚠️ | <code>string</code> | Author's URL / Website.<br/>__*Optional*__
**autoDetectBin**?⚠️ | <code>boolean</code> | Automatically add all executables under the `bin` directory to your `package.json` file under the `bin` section.<br/>__*Default*__: true
**bin**?⚠️ | <code>Map<string, string></code> | Binary programs vended with your module.<br/>__*Optional*__
**buildWorkflow**?⚠️ | <code>boolean</code> | Define a GitHub workflow for building PRs.<br/>__*Default*__: true if not a subproject
**bundledDeps**?⚠️ | <code>Array<string></code> | List of dependencies to bundle into this module.<br/>__*Optional*__
**clobber**?⚠️ | <code>boolean</code> | Add a `clobber` task which resets the repo to origin.<br/>__*Default*__: true
**codeCov**?⚠️ | <code>boolean</code> | Define a GitHub workflow step for sending code coverage metrics to https://codecov.io/ Uses codecov/codecov-action@v1 A secret is required for private repos. Configured with @codeCovTokenSecret.<br/>__*Default*__: false
**codeCovTokenSecret**?⚠️ | <code>string</code> | Define the secret name for a specified https://codecov.io/ token A secret is required to send coverage for private repositories.<br/>__*Default*__: if this option is not specified, only public repositories are supported
**compileBeforeTest**?⚠️ | <code>boolean</code> | Compile the code before running tests.<br/>__*Default*__: the default behavior is to delete the lib/ directory and run jest typescript tests and only if all tests pass, run the compiler.
**copyrightOwner**?⚠️ | <code>string</code> | License copyright owner.<br/>__*Default*__: defaults to the value of authorName or "" if `authorName` is undefined.
**copyrightPeriod**?⚠️ | <code>string</code> | The copyright years to put in the LICENSE file.<br/>__*Default*__: current year
**defaultReleaseBranch**?⚠️ | <code>string</code> | The name of the main release branch.<br/>__*Default*__: "master"
**dependabot**?⚠️ | <code>boolean</code> | Include dependabot configuration.<br/>__*Default*__: true
**dependabotOptions**?⚠️ | <code>[github.DependabotOptions](#projen-github-dependabotoptions)</code> | Options for dependabot.<br/>__*Default*__: default options
**deps**?⚠️ | <code>Array<string></code> | Runtime dependencies of this module.<br/>__*Default*__: []
**description**?⚠️ | <code>string</code> | The description is just a string that helps people understand the purpose of the package.<br/>__*Optional*__
**devDeps**?⚠️ | <code>Array<string></code> | Build dependencies for this module.<br/>__*Default*__: []
**disableTsconfig**?⚠️ | <code>boolean</code> | Do not generate a `tsconfig.json` file (used by jsii projects since tsconfig.json is generated by the jsii compiler).<br/>__*Default*__: false
**docgen**?⚠️ | <code>boolean</code> | Docgen by Typedoc.<br/>__*Default*__: false
**docsDirectory**?⚠️ | <code>string</code> | Docs directory.<br/>__*Default*__: "docs"
**entrypoint**?⚠️ | <code>string</code> | Module entrypoint (`main` in `package.json`).<br/>__*Default*__: "lib/index.js"
**entrypointTypes**?⚠️ | <code>string</code> | The .d.ts file that includes the type declarations for this module.<br/>__*Default*__: .d.ts file derived from the project's entrypoint (usually lib/index.d.ts)
**eslint**?⚠️ | <code>boolean</code> | Setup eslint.<br/>__*Default*__: true
**eslintOptions**?⚠️ | <code>[EslintOptions](#projen-eslintoptions)</code> | Eslint options.<br/>__*Default*__: opinionated default options
**gitignore**?⚠️ | <code>Array<string></code> | Additional entries to .gitignore.<br/>__*Optional*__
**gitpod**?⚠️ | <code>boolean</code> | Adds a gitpod configuration.<br/>__*Default*__: false
**homepage**?⚠️ | <code>string</code> | Package's Homepage / Website.<br/>__*Optional*__
**jest**?⚠️ | <code>boolean</code> | Setup jest unit tests.<br/>__*Default*__: true
**jestOptions**?⚠️ | <code>[JestOptions](#projen-jestoptions)</code> | Jest options.<br/>__*Default*__: default options
**keywords**?⚠️ | <code>Array<string></code> | Keywords to include in `package.json`.<br/>__*Optional*__
**libdir**?⚠️ | <code>string</code> | Compiler artifacts output directory.<br/>__*Default*__: "lib"
**license**?⚠️ | <code>string</code> | License's SPDX identifier.<br/>__*Optional*__
**licensed**?⚠️ | <code>boolean</code> | Indicates if a license should be added.<br/>__*Default*__: true
**maxNodeVersion**?⚠️ | <code>string</code> | Minimum node.js version to require via `engines` (inclusive).<br/>__*Default*__: no max
**mergify**?⚠️ | <code>boolean</code> | Adds mergify configuration.<br/>__*Default*__: true
**mergifyAutoMergeLabel**?⚠️ | <code>string</code> | Automatically merge PRs that build successfully and have this label.<br/>__*Default*__: "auto-merge"
**mergifyOptions**?⚠️ | <code>[github.MergifyOptions](#projen-github-mergifyoptions)</code> | Options for mergify.<br/>__*Default*__: default options
**minNodeVersion**?⚠️ | <code>string</code> | Minimum Node.js version to require via package.json `engines` (inclusive).<br/>__*Default*__: no "engines" specified
**npmDistTag**?⚠️ | <code>string</code> | The dist-tag to use when releasing to npm.<br/>__*Default*__: "latest"
**npmRegistry**?⚠️ | <code>string</code> | The registry url to use when releasing packages.<br/>__*Default*__: "registry.npmjs.org"
**npmTaskExecution**?⚠️ | <code>[NpmTaskExecution](#projen-npmtaskexecution)</code> | Determines how tasks are executed when invoked as npm scripts (yarn/npm run xyz).<br/>__*Default*__: NpmTaskExecution.PROJEN
**npmignore**?⚠️ | <code>Array<string></code> | Additional entries to .npmignore.<br/>__*Optional*__
**npmignoreEnabled**?⚠️ | <code>boolean</code> | Defines an .npmignore file. Normally this is only needed for libraries that are packaged as tarballs.<br/>__*Default*__: true
**outdir**?⚠️ | <code>string</code> | The root directory of the project.<br/>__*Default*__: "."
**package**?⚠️ | <code>boolean</code> | Defines a `yarn package` command that will produce a tarball and place it under `dist/js`.<br/>__*Default*__: true
**packageManager**?⚠️ | <code>[NodePackageManager](#projen-nodepackagemanager)</code> | The Node Package Manager used to execute scripts.<br/>__*Default*__: NodePackageManager.YARN
**parent**?⚠️ | <code>[Project](#projen-project)</code> | The parent project, if this project is part of a bigger project.<br/>__*Optional*__
**peerDependencyOptions**?⚠️ | <code>[PeerDependencyOptions](#projen-peerdependencyoptions)</code> | Options for `peerDeps`.<br/>__*Optional*__
**peerDeps**?⚠️ | <code>Array<string></code> | Peer dependencies for this module.<br/>__*Default*__: []
**projectType**?⚠️ | <code>[ProjectType](#projen-projecttype)</code> | Which type of project this is (library/app).<br/>__*Default*__: ProjectType.UNKNOWN
**projenCommand**?⚠️ | <code>string</code> | The shell command to use in order to run the projen CLI.<br/>__*Default*__: "npx projen"
**projenDevDependency**?⚠️ | <code>boolean</code> | Indicates of "projen" should be installed as a devDependency.<br/>__*Default*__: true
**projenUpgradeAutoMerge**?⚠️ | <code>boolean</code> | Automatically merge projen upgrade PRs when build passes.<br/>__*Default*__: "true" if mergify auto-merge is enabled (default)
**projenUpgradeSchedule**?⚠️ | <code>Array<string></code> | Customize the projenUpgrade schedule in cron expression.<br/>__*Default*__: [ "0 6 * * *" ]
**projenUpgradeSecret**?⚠️ | <code>string</code> | Periodically submits a pull request for projen upgrades (executes `yarn projen:upgrade`).<br/>__*Default*__: no automatic projen upgrade pull requests
**projenVersion**?⚠️ | <code>[Semver](#projen-semver)</code> | Version of projen to install.<br/>__*Default*__: Semver.latest()
**pullRequestTemplate**?⚠️ | <code>boolean</code> | Include a GitHub pull request template.<br/>__*Default*__: true
**pullRequestTemplateContents**?⚠️ | <code>string</code> | The contents of the pull request template.<br/>__*Default*__: default content
**readme**?⚠️ | <code>string</code> | The name of the README.md file.<br/>__*Default*__: "README.md"
**rebuildBot**?⚠️ | <code>boolean</code> | Installs a GitHub workflow which is triggered when the comment "@projen rebuild" is added to a pull request.<br/>__*Default*__: true if not a subproject
**rebuildBotCommand**?⚠️ | <code>string</code> | The pull request bot command to use in order to trigger a rebuild and commit of the contents of the branch.<br/>__*Default*__: "rebuild"
**releaseBranches**?⚠️ | <code>Array<string></code> | Branches which trigger a release.<br/>__*Default*__: [ "master" ]
**releaseEveryCommit**?⚠️ | <code>boolean</code> | Automatically release new versions every commit to one of branches in `releaseBranches`.<br/>__*Default*__: true
**releaseSchedule**?⚠️ | <code>string</code> | CRON schedule to trigger new releases.<br/>__*Default*__: no scheduled releases
**releaseToNpm**?⚠️ | <code>boolean</code> | Automatically release to npm when new versions are introduced.<br/>__*Default*__: false
**releaseWorkflow**?⚠️ | <code>boolean</code> | Define a GitHub workflow for releasing from "master" when new versions are bumped.<br/>__*Default*__: true if not a subproject
**repository**?⚠️ | <code>string</code> | The repository is the location where the actual code for your package lives.<br/>__*Optional*__
**repositoryDirectory**?⚠️ | <code>string</code> | If the package.json for your package is not in the root directory (for example if it is part of a monorepo), you can specify the directory in which it lives.<br/>__*Optional*__
**sampleCode**?⚠️ | <code>boolean</code> | Generate one-time sample in `src/` and `test/` if there are no files there.<br/>__*Default*__: true
**scripts**?⚠️ | <code>Map<string, string></code> | npm scripts to include.<br/>__*Default*__: {}
**srcdir**?⚠️ | <code>string</code> | Typescript sources directory.<br/>__*Default*__: "src"
**stability**?⚠️ | <code>string</code> | Package's Stability.<br/>__*Optional*__
**testdir**?⚠️ | <code>string</code> | Tests directory.<br/>__*Default*__: "test"
**tsconfig**?⚠️ | <code>[TypescriptConfigOptions](#projen-typescriptconfigoptions)</code> | Custom TSConfig.<br/>__*Optional*__
**typescriptVersion**?⚠️ | <code>string</code> | TypeScript version to use.<br/>__*Default*__: "^3.9.5"
**workflowBootstrapSteps**?⚠️ | <code>Array<any></code> | Workflow steps to use in order to bootstrap this repo.<br/>__*Default*__: "yarn install --frozen-lockfile && yarn projen"
**workflowContainerImage**?⚠️ | <code>string</code> | Container image to use for GitHub workflows.<br/>__*Default*__: default image
**workflowNodeVersion**?⚠️ | <code>string</code> | The node version to use in GitHub workflows.<br/>__*Default*__: same as `minNodeVersion`



## struct TypeScriptProjectOptions 🔹 <a id="projen-typescriptprojectoptions"></a>






Name | Type | Description 
-----|------|-------------
**name**🔹 | <code>string</code> | This is the name of your package.
**allowLibraryDependencies**?🔹 | <code>boolean</code> | Allow the project to include `peerDependencies` and `bundledDependencies`.<br/>__*Default*__: true
**antitamper**?🔹 | <code>boolean</code> | Checks that after build there are no modified files on git.<br/>__*Default*__: true
**authorEmail**?🔹 | <code>string</code> | Author's e-mail.<br/>__*Optional*__
**authorName**?🔹 | <code>string</code> | Author's name.<br/>__*Optional*__
**authorOrganization**?🔹 | <code>boolean</code> | Author's Organization.<br/>__*Optional*__
**authorUrl**?🔹 | <code>string</code> | Author's URL / Website.<br/>__*Optional*__
**autoDetectBin**?🔹 | <code>boolean</code> | Automatically add all executables under the `bin` directory to your `package.json` file under the `bin` section.<br/>__*Default*__: true
**bin**?🔹 | <code>Map<string, string></code> | Binary programs vended with your module.<br/>__*Optional*__
**buildWorkflow**?🔹 | <code>boolean</code> | Define a GitHub workflow for building PRs.<br/>__*Default*__: true if not a subproject
**bundledDeps**?🔹 | <code>Array<string></code> | List of dependencies to bundle into this module.<br/>__*Optional*__
**clobber**?🔹 | <code>boolean</code> | Add a `clobber` task which resets the repo to origin.<br/>__*Default*__: true
**codeCov**?🔹 | <code>boolean</code> | Define a GitHub workflow step for sending code coverage metrics to https://codecov.io/ Uses codecov/codecov-action@v1 A secret is required for private repos. Configured with @codeCovTokenSecret.<br/>__*Default*__: false
**codeCovTokenSecret**?🔹 | <code>string</code> | Define the secret name for a specified https://codecov.io/ token A secret is required to send coverage for private repositories.<br/>__*Default*__: if this option is not specified, only public repositories are supported
**compileBeforeTest**?🔹 | <code>boolean</code> | Compile the code before running tests.<br/>__*Default*__: the default behavior is to delete the lib/ directory and run jest typescript tests and only if all tests pass, run the compiler.
**copyrightOwner**?🔹 | <code>string</code> | License copyright owner.<br/>__*Default*__: defaults to the value of authorName or "" if `authorName` is undefined.
**copyrightPeriod**?🔹 | <code>string</code> | The copyright years to put in the LICENSE file.<br/>__*Default*__: current year
**defaultReleaseBranch**?🔹 | <code>string</code> | The name of the main release branch.<br/>__*Default*__: "master"
**dependabot**?🔹 | <code>boolean</code> | Include dependabot configuration.<br/>__*Default*__: true
**dependabotOptions**?🔹 | <code>[github.DependabotOptions](#projen-github-dependabotoptions)</code> | Options for dependabot.<br/>__*Default*__: default options
**deps**?🔹 | <code>Array<string></code> | Runtime dependencies of this module.<br/>__*Default*__: []
**description**?🔹 | <code>string</code> | The description is just a string that helps people understand the purpose of the package.<br/>__*Optional*__
**devDeps**?🔹 | <code>Array<string></code> | Build dependencies for this module.<br/>__*Default*__: []
**disableTsconfig**?🔹 | <code>boolean</code> | Do not generate a `tsconfig.json` file (used by jsii projects since tsconfig.json is generated by the jsii compiler).<br/>__*Default*__: false
**docgen**?🔹 | <code>boolean</code> | Docgen by Typedoc.<br/>__*Default*__: false
**docsDirectory**?🔹 | <code>string</code> | Docs directory.<br/>__*Default*__: "docs"
**entrypoint**?🔹 | <code>string</code> | Module entrypoint (`main` in `package.json`).<br/>__*Default*__: "lib/index.js"
**entrypointTypes**?🔹 | <code>string</code> | The .d.ts file that includes the type declarations for this module.<br/>__*Default*__: .d.ts file derived from the project's entrypoint (usually lib/index.d.ts)
**eslint**?🔹 | <code>boolean</code> | Setup eslint.<br/>__*Default*__: true
**eslintOptions**?🔹 | <code>[EslintOptions](#projen-eslintoptions)</code> | Eslint options.<br/>__*Default*__: opinionated default options
**gitignore**?🔹 | <code>Array<string></code> | Additional entries to .gitignore.<br/>__*Optional*__
**gitpod**?🔹 | <code>boolean</code> | Adds a gitpod configuration.<br/>__*Default*__: false
**homepage**?🔹 | <code>string</code> | Package's Homepage / Website.<br/>__*Optional*__
**jest**?🔹 | <code>boolean</code> | Setup jest unit tests.<br/>__*Default*__: true
**jestOptions**?🔹 | <code>[JestOptions](#projen-jestoptions)</code> | Jest options.<br/>__*Default*__: default options
**keywords**?🔹 | <code>Array<string></code> | Keywords to include in `package.json`.<br/>__*Optional*__
**libdir**?🔹 | <code>string</code> | Compiler artifacts output directory.<br/>__*Default*__: "lib"
**license**?🔹 | <code>string</code> | License's SPDX identifier.<br/>__*Optional*__
**licensed**?🔹 | <code>boolean</code> | Indicates if a license should be added.<br/>__*Default*__: true
**maxNodeVersion**?🔹 | <code>string</code> | Minimum node.js version to require via `engines` (inclusive).<br/>__*Default*__: no max
**mergify**?🔹 | <code>boolean</code> | Adds mergify configuration.<br/>__*Default*__: true
**mergifyAutoMergeLabel**?🔹 | <code>string</code> | Automatically merge PRs that build successfully and have this label.<br/>__*Default*__: "auto-merge"
**mergifyOptions**?🔹 | <code>[github.MergifyOptions](#projen-github-mergifyoptions)</code> | Options for mergify.<br/>__*Default*__: default options
**minNodeVersion**?🔹 | <code>string</code> | Minimum Node.js version to require via package.json `engines` (inclusive).<br/>__*Default*__: no "engines" specified
**npmDistTag**?🔹 | <code>string</code> | The dist-tag to use when releasing to npm.<br/>__*Default*__: "latest"
**npmRegistry**?🔹 | <code>string</code> | The registry url to use when releasing packages.<br/>__*Default*__: "registry.npmjs.org"
**npmTaskExecution**?🔹 | <code>[NpmTaskExecution](#projen-npmtaskexecution)</code> | Determines how tasks are executed when invoked as npm scripts (yarn/npm run xyz).<br/>__*Default*__: NpmTaskExecution.PROJEN
**npmignore**?🔹 | <code>Array<string></code> | Additional entries to .npmignore.<br/>__*Optional*__
**npmignoreEnabled**?🔹 | <code>boolean</code> | Defines an .npmignore file. Normally this is only needed for libraries that are packaged as tarballs.<br/>__*Default*__: true
**outdir**?🔹 | <code>string</code> | The root directory of the project.<br/>__*Default*__: "."
**package**?🔹 | <code>boolean</code> | Defines a `yarn package` command that will produce a tarball and place it under `dist/js`.<br/>__*Default*__: true
**packageManager**?🔹 | <code>[NodePackageManager](#projen-nodepackagemanager)</code> | The Node Package Manager used to execute scripts.<br/>__*Default*__: NodePackageManager.YARN
**parent**?🔹 | <code>[Project](#projen-project)</code> | The parent project, if this project is part of a bigger project.<br/>__*Optional*__
**peerDependencyOptions**?🔹 | <code>[PeerDependencyOptions](#projen-peerdependencyoptions)</code> | Options for `peerDeps`.<br/>__*Optional*__
**peerDeps**?🔹 | <code>Array<string></code> | Peer dependencies for this module.<br/>__*Default*__: []
**projectType**?🔹 | <code>[ProjectType](#projen-projecttype)</code> | Which type of project this is (library/app).<br/>__*Default*__: ProjectType.UNKNOWN
**projenCommand**?🔹 | <code>string</code> | The shell command to use in order to run the projen CLI.<br/>__*Default*__: "npx projen"
**projenDevDependency**?🔹 | <code>boolean</code> | Indicates of "projen" should be installed as a devDependency.<br/>__*Default*__: true
**projenUpgradeAutoMerge**?🔹 | <code>boolean</code> | Automatically merge projen upgrade PRs when build passes.<br/>__*Default*__: "true" if mergify auto-merge is enabled (default)
**projenUpgradeSchedule**?🔹 | <code>Array<string></code> | Customize the projenUpgrade schedule in cron expression.<br/>__*Default*__: [ "0 6 * * *" ]
**projenUpgradeSecret**?🔹 | <code>string</code> | Periodically submits a pull request for projen upgrades (executes `yarn projen:upgrade`).<br/>__*Default*__: no automatic projen upgrade pull requests
**projenVersion**?🔹 | <code>[Semver](#projen-semver)</code> | Version of projen to install.<br/>__*Default*__: Semver.latest()
**pullRequestTemplate**?🔹 | <code>boolean</code> | Include a GitHub pull request template.<br/>__*Default*__: true
**pullRequestTemplateContents**?🔹 | <code>string</code> | The contents of the pull request template.<br/>__*Default*__: default content
**readme**?🔹 | <code>string</code> | The name of the README.md file.<br/>__*Default*__: "README.md"
**rebuildBot**?🔹 | <code>boolean</code> | Installs a GitHub workflow which is triggered when the comment "@projen rebuild" is added to a pull request.<br/>__*Default*__: true if not a subproject
**rebuildBotCommand**?🔹 | <code>string</code> | The pull request bot command to use in order to trigger a rebuild and commit of the contents of the branch.<br/>__*Default*__: "rebuild"
**releaseBranches**?🔹 | <code>Array<string></code> | Branches which trigger a release.<br/>__*Default*__: [ "master" ]
**releaseEveryCommit**?🔹 | <code>boolean</code> | Automatically release new versions every commit to one of branches in `releaseBranches`.<br/>__*Default*__: true
**releaseSchedule**?🔹 | <code>string</code> | CRON schedule to trigger new releases.<br/>__*Default*__: no scheduled releases
**releaseToNpm**?🔹 | <code>boolean</code> | Automatically release to npm when new versions are introduced.<br/>__*Default*__: false
**releaseWorkflow**?🔹 | <code>boolean</code> | Define a GitHub workflow for releasing from "master" when new versions are bumped.<br/>__*Default*__: true if not a subproject
**repository**?🔹 | <code>string</code> | The repository is the location where the actual code for your package lives.<br/>__*Optional*__
**repositoryDirectory**?🔹 | <code>string</code> | If the package.json for your package is not in the root directory (for example if it is part of a monorepo), you can specify the directory in which it lives.<br/>__*Optional*__
**sampleCode**?🔹 | <code>boolean</code> | Generate one-time sample in `src/` and `test/` if there are no files there.<br/>__*Default*__: true
**scripts**?🔹 | <code>Map<string, string></code> | npm scripts to include.<br/>__*Default*__: {}
**srcdir**?🔹 | <code>string</code> | Typescript sources directory.<br/>__*Default*__: "src"
**stability**?🔹 | <code>string</code> | Package's Stability.<br/>__*Optional*__
**testdir**?🔹 | <code>string</code> | Tests directory.<br/>__*Default*__: "test"
**tsconfig**?🔹 | <code>[TypescriptConfigOptions](#projen-typescriptconfigoptions)</code> | Custom TSConfig.<br/>__*Optional*__
**typescriptVersion**?🔹 | <code>string</code> | TypeScript version to use.<br/>__*Default*__: "^3.9.5"
**workflowBootstrapSteps**?🔹 | <code>Array<any></code> | Workflow steps to use in order to bootstrap this repo.<br/>__*Default*__: "yarn install --frozen-lockfile && yarn projen"
**workflowContainerImage**?🔹 | <code>string</code> | Container image to use for GitHub workflows.<br/>__*Default*__: default image
**workflowNodeVersion**?🔹 | <code>string</code> | The node version to use in GitHub workflows.<br/>__*Default*__: same as `minNodeVersion`



## struct TypescriptConfigOptions 🔹 <a id="projen-typescriptconfigoptions"></a>






Name | Type | Description 
-----|------|-------------
**compilerOptions**🔹 | <code>[TypeScriptCompilerOptions](#projen-typescriptcompileroptions)</code> | Compiler options to use.
**exclude**?🔹 | <code>Array<string></code> | Filters results from the "include" option.<br/>__*Default*__: node_modules is excluded by default
**fileName**?🔹 | <code>string</code> | __*Default*__: "tsconfig.json"
**include**?🔹 | <code>Array<string></code> | Specifies a list of glob patterns that match TypeScript files to be included in compilation.<br/>__*Default*__: all .ts files recursively



## struct VersionOptions 🔹 <a id="projen-versionoptions"></a>






Name | Type | Description 
-----|------|-------------
**releaseBranch**🔹 | <code>string</code> | The name of the release branch where the code and tags are pushed to.



## struct YamlFileOptions 🔹 <a id="projen-yamlfileoptions"></a>






Name | Type | Description 
-----|------|-------------
**committed**?🔹 | <code>boolean</code> | Indicates whether this file should be committed to git or ignored.<br/>__*Default*__: true
**editGitignore**?🔹 | <code>boolean</code> | Update the project's .gitignore file.<br/>__*Default*__: true
**marker**?🔹 | <code>boolean</code> | Adds the projen marker as a "JSON-comment" to the root object.<br/>__*Default*__: false
**obj**?🔹 | <code>any</code> | The object that will be serialized.<br/>__*Default*__: {} an empty object (use `file.obj` to mutate).
**omitEmpty**?🔹 | <code>boolean</code> | Omits empty objects and arrays.<br/>__*Default*__: false
**readonly**?🔹 | <code>boolean</code> | Whether the generated file should be readonly.<br/>__*Default*__: true



## struct Dependency 🔹 <a id="projen-deps-dependency"></a>

__Obtainable from__: [Dependencies](#projen-deps-dependencies).[addDependency](#projen-deps-dependencies#projen-deps-dependencies-adddependency)()





Name | Type | Description 
-----|------|-------------
**name**🔹 | <code>string</code> | The package manager name of the dependency (e.g. `leftpad` for npm).
**type**🔹 | <code>[deps.DependencyType](#projen-deps-dependencytype)</code> | Which type of dependency this is (runtime, build-time, etc).
**version**?🔹 | <code>string</code> | Semantic version version requirement.<br/>__*Default*__: requirement is managed by the package manager (e.g. npm/yarn).



## struct DepsManifest 🔹 <a id="projen-deps-depsmanifest"></a>






Name | Type | Description 
-----|------|-------------
**dependencies**🔹 | <code>Array<[deps.Dependency](#projen-deps-dependency)></code> | All dependencies of this module.
**projectType**🔹 | <code>[ProjectType](#projen-projecttype)</code> | The project type.



## struct DependabotIgnore 🔹 <a id="projen-github-dependabotignore"></a>


You can use the `ignore` option to customize which dependencies are updated.

The ignore option supports the following options.



Name | Type | Description 
-----|------|-------------
**dependencyName**🔹 | <code>string</code> | Use to ignore updates for dependencies with matching names, optionally using `*` to match zero or more characters.
**versions**?🔹 | <code>Array<string></code> | Use to ignore specific versions or ranges of versions.<br/>__*Optional*__



## struct DependabotOptions 🔹 <a id="projen-github-dependabotoptions"></a>






Name | Type | Description 
-----|------|-------------
**autoMerge**?🔹 | <code>boolean</code> | Automatically merge dependabot PRs if build CI build passes.<br/>__*Default*__: true
**ignore**?🔹 | <code>Array<[github.DependabotIgnore](#projen-github-dependabotignore)></code> | You can use the `ignore` option to customize which dependencies are updated.<br/>__*Default*__: []
**ignoreProjen**?🔹 | <code>boolean</code> | Ignores updates to `projen`.<br/>__*Default*__: true
**scheduleInterval**?🔹 | <code>[github.DependabotScheduleInterval](#projen-github-dependabotscheduleinterval)</code> | How often to check for new versions and raise pull requests.<br/>__*Default*__: ScheduleInterval.DAILY
**versioningStrategy**?🔹 | <code>[github.VersioningStrategy](#projen-github-versioningstrategy)</code> | The strategy to use when edits manifest and lock files.<br/>__*Default*__: VersioningStrategy.LOCKFILE_ONLY The default is to only update the lock file because package.json is controlled by projen and any outside updates will fail the build.



## struct MergifyOptions 🔹 <a id="projen-github-mergifyoptions"></a>






Name | Type | Description 
-----|------|-------------
**rules**?🔹 | <code>Array<[github.MergifyRule](#projen-github-mergifyrule)></code> | __*Optional*__



## struct MergifyRule 🔹 <a id="projen-github-mergifyrule"></a>






Name | Type | Description 
-----|------|-------------
**actions**🔹 | <code>Map<string, any></code> | <span></span>
**conditions**🔹 | <code>Array<string></code> | <span></span>
**name**🔹 | <code>string</code> | <span></span>



## struct PullRequestTemplateOptions 🔹 <a id="projen-github-pullrequesttemplateoptions"></a>


Options for `PullRequestTemplate`.



Name | Type | Description 
-----|------|-------------
**lines**?🔹 | <code>Array<string></code> | The contents of the template.<br/>__*Default*__: a standard default template will be created.



## struct TaskCommonOptions 🔹 <a id="projen-tasks-taskcommonoptions"></a>






Name | Type | Description 
-----|------|-------------
**category**?🔹 | <code>[tasks.TaskCategory](#projen-tasks-taskcategory)</code> | Category for start menu.<br/>__*Default*__: TaskCategory.MISC
**condition**?🔹 | <code>string</code> | A shell command which determines if the this task should be executed.<br/>__*Optional*__
**cwd**?🔹 | <code>string</code> | The working directory for all steps in this task (unless overridden by the step).<br/>__*Default*__: process.cwd()
**description**?🔹 | <code>string</code> | The description of this build command.<br/>__*Default*__: the task name
**env**?🔹 | <code>Map<string, string></code> | Defines environment variables for the execution of this task.<br/>__*Default*__: {}



## struct TaskOptions 🔹 <a id="projen-tasks-taskoptions"></a>






Name | Type | Description 
-----|------|-------------
**category**?🔹 | <code>[tasks.TaskCategory](#projen-tasks-taskcategory)</code> | Category for start menu.<br/>__*Default*__: TaskCategory.MISC
**condition**?🔹 | <code>string</code> | A shell command which determines if the this task should be executed.<br/>__*Optional*__
**cwd**?🔹 | <code>string</code> | The working directory for all steps in this task (unless overridden by the step).<br/>__*Default*__: process.cwd()
**description**?🔹 | <code>string</code> | The description of this build command.<br/>__*Default*__: the task name
**env**?🔹 | <code>Map<string, string></code> | Defines environment variables for the execution of this task.<br/>__*Default*__: {}
**exec**?🔹 | <code>string</code> | Shell command to execute as the first command of the task.<br/>__*Default*__: add steps using `task.exec(command)` or `task.spawn(subtask)`



## struct TaskSpec 🔹 <a id="projen-tasks-taskspec"></a>

__Obtainable from__: [TaskRuntime](#projen-tasks-taskruntime).[tryFindTask](#projen-tasks-taskruntime#projen-tasks-taskruntime-tryfindtask)()

Specification of a single task.



Name | Type | Description 
-----|------|-------------
**name**🔹 | <code>string</code> | Task name.
**category**?🔹 | <code>[tasks.TaskCategory](#projen-tasks-taskcategory)</code> | Category for start menu.<br/>__*Default*__: TaskCategory.MISC
**condition**?🔹 | <code>string</code> | A shell command which determines if the this task should be executed.<br/>__*Optional*__
**cwd**?🔹 | <code>string</code> | The working directory for all steps in this task (unless overridden by the step).<br/>__*Default*__: process.cwd()
**description**?🔹 | <code>string</code> | The description of this build command.<br/>__*Default*__: the task name
**env**?🔹 | <code>Map<string, string></code> | Defines environment variables for the execution of this task.<br/>__*Default*__: {}
**steps**?🔹 | <code>Array<[tasks.TaskStep](#projen-tasks-taskstep)></code> | Task steps.<br/>__*Optional*__



## struct TaskStep 🔹 <a id="projen-tasks-taskstep"></a>


A single step within a task.

The step could either be  the execution of a
shell command or execution of a sub-task, by name.



Name | Type | Description 
-----|------|-------------
**cwd**?🔹 | <code>string</code> | The working directory for this step.<br/>__*Default*__: determined by the task
**exec**?🔹 | <code>string</code> | Shell command to execute.<br/>__*Default*__: don't execute a shell command
**name**?🔹 | <code>string</code> | Step name.<br/>__*Default*__: no name
**say**?🔹 | <code>string</code> | Print a message.<br/>__*Default*__: don't say anything
**spawn**?🔹 | <code>string</code> | Subtask to execute.<br/>__*Default*__: don't spawn a subtask



## struct TaskStepOptions 🔹 <a id="projen-tasks-taskstepoptions"></a>


Options for task steps.



Name | Type | Description 
-----|------|-------------
**cwd**?🔹 | <code>string</code> | The working directory for this step.<br/>__*Default*__: determined by the task
**name**?🔹 | <code>string</code> | Step name.<br/>__*Default*__: no name



## struct TasksManifest 🔹 <a id="projen-tasks-tasksmanifest"></a>


Schema for `tasks.json`.



Name | Type | Description 
-----|------|-------------
**env**?🔹 | <code>Map<string, string></code> | Environment for all tasks.<br/>__*Optional*__
**tasks**?🔹 | <code>Map<string, [tasks.TaskSpec](#projen-tasks-taskspec)></code> | All tasks available for this project.<br/>__*Optional*__



## struct Presentation 🔹 <a id="projen-vscode-presentation"></a>


VSCode launch configuration Presentation interface "using the order, group, and hidden attributes in the presentation object you can sort, group, and hide configurations and compounds in the Debug configuration dropdown and in the Debug quick pick." Source: https://code.visualstudio.com/docs/editor/debugging#_launchjson-attributes.



Name | Type | Description 
-----|------|-------------
**group**🔹 | <code>string</code> | <span></span>
**hidden**🔹 | <code>boolean</code> | <span></span>
**order**🔹 | <code>number</code> | <span></span>



## struct ServerReadyAction 🔹 <a id="projen-vscode-serverreadyaction"></a>


VSCode launch configuration ServerReadyAction interface "if you want to open a URL in a web browser whenever the program under debugging outputs a specific message to the debug console or integrated terminal." Source: https://code.visualstudio.com/docs/editor/debugging#_launchjson-attributes.



Name | Type | Description 
-----|------|-------------
**action**🔹 | <code>string</code> | <span></span>
**pattern**?🔹 | <code>string</code> | __*Optional*__
**uriFormat**?🔹 | <code>string</code> | __*Optional*__



## struct VsCodeLaunchConfigurationEntry 🔹 <a id="projen-vscode-vscodelaunchconfigurationentry"></a>


Options for a 'VsCodeLaunchConfigurationEntry' Source: https://code.visualstudio.com/docs/editor/debugging#_launchjson-attributes.



Name | Type | Description 
-----|------|-------------
**name**🔹 | <code>string</code> | <span></span>
**request**🔹 | <code>string</code> | <span></span>
**type**🔹 | <code>string</code> | <span></span>
**args**?🔹 | <code>Array<string></code> | __*Optional*__
**debugServer**?🔹 | <code>number</code> | __*Optional*__
**internalConsoleOptions**?🔹 | <code>[vscode.InternalConsoleOptions](#projen-vscode-internalconsoleoptions)</code> | __*Optional*__
**outFiles**?🔹 | <code>Array<string></code> | __*Optional*__
**postDebugTask**?🔹 | <code>string</code> | __*Optional*__
**preLaunchTask**?🔹 | <code>string</code> | __*Optional*__
**presentation**?🔹 | <code>[vscode.Presentation](#projen-vscode-presentation)</code> | __*Optional*__
**program**?🔹 | <code>string</code> | __*Optional*__
**runtimeArgs**?🔹 | <code>Array<string></code> | __*Optional*__
**serverReadyAction**?🔹 | <code>[vscode.ServerReadyAction](#projen-vscode-serverreadyaction)</code> | __*Optional*__
**skipFiles**?🔹 | <code>Array<string></code> | __*Optional*__
**url**?🔹 | <code>string</code> | __*Optional*__
**webRoot**?🔹 | <code>string</code> | __*Optional*__



## struct NextComponentOptions 🔹 <a id="projen-web-nextcomponentoptions"></a>






Name | Type | Description 
-----|------|-------------
**tailwind**?🔹 | <code>boolean</code> | Setup Tailwind as a PostCSS plugin.<br/>__*Default*__: true
**typescript**?🔹 | <code>boolean</code> | Whether to apply options specific for TypeScript Next.js projects.<br/>__*Default*__: false



## struct NextJsCommonProjectOptions 🔹 <a id="projen-web-nextjscommonprojectoptions"></a>






Name | Type | Description 
-----|------|-------------
**assetsdir**?🔹 | <code>string</code> | Assets directory.<br/>__*Default*__: "public"
**tailwind**?🔹 | <code>boolean</code> | Setup Tailwind CSS as a PostCSS plugin.<br/>__*Default*__: true



## struct NextJsProjectOptions 🔹 <a id="projen-web-nextjsprojectoptions"></a>






Name | Type | Description 
-----|------|-------------
**name**🔹 | <code>string</code> | This is the name of your package.
**allowLibraryDependencies**?🔹 | <code>boolean</code> | Allow the project to include `peerDependencies` and `bundledDependencies`.<br/>__*Default*__: true
**antitamper**?🔹 | <code>boolean</code> | Checks that after build there are no modified files on git.<br/>__*Default*__: true
**assetsdir**?🔹 | <code>string</code> | Assets directory.<br/>__*Default*__: "public"
**authorEmail**?🔹 | <code>string</code> | Author's e-mail.<br/>__*Optional*__
**authorName**?🔹 | <code>string</code> | Author's name.<br/>__*Optional*__
**authorOrganization**?🔹 | <code>boolean</code> | Author's Organization.<br/>__*Optional*__
**authorUrl**?🔹 | <code>string</code> | Author's URL / Website.<br/>__*Optional*__
**autoDetectBin**?🔹 | <code>boolean</code> | Automatically add all executables under the `bin` directory to your `package.json` file under the `bin` section.<br/>__*Default*__: true
**bin**?🔹 | <code>Map<string, string></code> | Binary programs vended with your module.<br/>__*Optional*__
**buildWorkflow**?🔹 | <code>boolean</code> | Define a GitHub workflow for building PRs.<br/>__*Default*__: true if not a subproject
**bundledDeps**?🔹 | <code>Array<string></code> | List of dependencies to bundle into this module.<br/>__*Optional*__
**clobber**?🔹 | <code>boolean</code> | Add a `clobber` task which resets the repo to origin.<br/>__*Default*__: true
**codeCov**?🔹 | <code>boolean</code> | Define a GitHub workflow step for sending code coverage metrics to https://codecov.io/ Uses codecov/codecov-action@v1 A secret is required for private repos. Configured with @codeCovTokenSecret.<br/>__*Default*__: false
**codeCovTokenSecret**?🔹 | <code>string</code> | Define the secret name for a specified https://codecov.io/ token A secret is required to send coverage for private repositories.<br/>__*Default*__: if this option is not specified, only public repositories are supported
**copyrightOwner**?🔹 | <code>string</code> | License copyright owner.<br/>__*Default*__: defaults to the value of authorName or "" if `authorName` is undefined.
**copyrightPeriod**?🔹 | <code>string</code> | The copyright years to put in the LICENSE file.<br/>__*Default*__: current year
**defaultReleaseBranch**?🔹 | <code>string</code> | The name of the main release branch.<br/>__*Default*__: "master"
**dependabot**?🔹 | <code>boolean</code> | Include dependabot configuration.<br/>__*Default*__: true
**dependabotOptions**?🔹 | <code>[github.DependabotOptions](#projen-github-dependabotoptions)</code> | Options for dependabot.<br/>__*Default*__: default options
**deps**?🔹 | <code>Array<string></code> | Runtime dependencies of this module.<br/>__*Default*__: []
**description**?🔹 | <code>string</code> | The description is just a string that helps people understand the purpose of the package.<br/>__*Optional*__
**devDeps**?🔹 | <code>Array<string></code> | Build dependencies for this module.<br/>__*Default*__: []
**entrypoint**?🔹 | <code>string</code> | Module entrypoint (`main` in `package.json`).<br/>__*Default*__: "lib/index.js"
**gitignore**?🔹 | <code>Array<string></code> | Additional entries to .gitignore.<br/>__*Optional*__
**gitpod**?🔹 | <code>boolean</code> | Adds a gitpod configuration.<br/>__*Default*__: false
**homepage**?🔹 | <code>string</code> | Package's Homepage / Website.<br/>__*Optional*__
**jest**?🔹 | <code>boolean</code> | Setup jest unit tests.<br/>__*Default*__: true
**jestOptions**?🔹 | <code>[JestOptions](#projen-jestoptions)</code> | Jest options.<br/>__*Default*__: default options
**keywords**?🔹 | <code>Array<string></code> | Keywords to include in `package.json`.<br/>__*Optional*__
**libdir**?🔹 | <code>string</code> | Compiler artifacts output directory.<br/>__*Default*__: "lib"
**license**?🔹 | <code>string</code> | License's SPDX identifier.<br/>__*Optional*__
**licensed**?🔹 | <code>boolean</code> | Indicates if a license should be added.<br/>__*Default*__: true
**maxNodeVersion**?🔹 | <code>string</code> | Minimum node.js version to require via `engines` (inclusive).<br/>__*Default*__: no max
**mergify**?🔹 | <code>boolean</code> | Adds mergify configuration.<br/>__*Default*__: true
**mergifyAutoMergeLabel**?🔹 | <code>string</code> | Automatically merge PRs that build successfully and have this label.<br/>__*Default*__: "auto-merge"
**mergifyOptions**?🔹 | <code>[github.MergifyOptions](#projen-github-mergifyoptions)</code> | Options for mergify.<br/>__*Default*__: default options
**minNodeVersion**?🔹 | <code>string</code> | Minimum Node.js version to require via package.json `engines` (inclusive).<br/>__*Default*__: no "engines" specified
**npmDistTag**?🔹 | <code>string</code> | The dist-tag to use when releasing to npm.<br/>__*Default*__: "latest"
**npmRegistry**?🔹 | <code>string</code> | The registry url to use when releasing packages.<br/>__*Default*__: "registry.npmjs.org"
**npmTaskExecution**?🔹 | <code>[NpmTaskExecution](#projen-npmtaskexecution)</code> | Determines how tasks are executed when invoked as npm scripts (yarn/npm run xyz).<br/>__*Default*__: NpmTaskExecution.PROJEN
**npmignore**?🔹 | <code>Array<string></code> | Additional entries to .npmignore.<br/>__*Optional*__
**npmignoreEnabled**?🔹 | <code>boolean</code> | Defines an .npmignore file. Normally this is only needed for libraries that are packaged as tarballs.<br/>__*Default*__: true
**outdir**?🔹 | <code>string</code> | The root directory of the project.<br/>__*Default*__: "."
**packageManager**?🔹 | <code>[NodePackageManager](#projen-nodepackagemanager)</code> | The Node Package Manager used to execute scripts.<br/>__*Default*__: NodePackageManager.YARN
**parent**?🔹 | <code>[Project](#projen-project)</code> | The parent project, if this project is part of a bigger project.<br/>__*Optional*__
**peerDependencyOptions**?🔹 | <code>[PeerDependencyOptions](#projen-peerdependencyoptions)</code> | Options for `peerDeps`.<br/>__*Optional*__
**peerDeps**?🔹 | <code>Array<string></code> | Peer dependencies for this module.<br/>__*Default*__: []
**projectType**?🔹 | <code>[ProjectType](#projen-projecttype)</code> | Which type of project this is (library/app).<br/>__*Default*__: ProjectType.UNKNOWN
**projenCommand**?🔹 | <code>string</code> | The shell command to use in order to run the projen CLI.<br/>__*Default*__: "npx projen"
**projenDevDependency**?🔹 | <code>boolean</code> | Indicates of "projen" should be installed as a devDependency.<br/>__*Default*__: true
**projenUpgradeAutoMerge**?🔹 | <code>boolean</code> | Automatically merge projen upgrade PRs when build passes.<br/>__*Default*__: "true" if mergify auto-merge is enabled (default)
**projenUpgradeSchedule**?🔹 | <code>Array<string></code> | Customize the projenUpgrade schedule in cron expression.<br/>__*Default*__: [ "0 6 * * *" ]
**projenUpgradeSecret**?🔹 | <code>string</code> | Periodically submits a pull request for projen upgrades (executes `yarn projen:upgrade`).<br/>__*Default*__: no automatic projen upgrade pull requests
**projenVersion**?🔹 | <code>[Semver](#projen-semver)</code> | Version of projen to install.<br/>__*Default*__: Semver.latest()
**pullRequestTemplate**?🔹 | <code>boolean</code> | Include a GitHub pull request template.<br/>__*Default*__: true
**pullRequestTemplateContents**?🔹 | <code>string</code> | The contents of the pull request template.<br/>__*Default*__: default content
**readme**?🔹 | <code>string</code> | The name of the README.md file.<br/>__*Default*__: "README.md"
**rebuildBot**?🔹 | <code>boolean</code> | Installs a GitHub workflow which is triggered when the comment "@projen rebuild" is added to a pull request.<br/>__*Default*__: true if not a subproject
**rebuildBotCommand**?🔹 | <code>string</code> | The pull request bot command to use in order to trigger a rebuild and commit of the contents of the branch.<br/>__*Default*__: "rebuild"
**releaseBranches**?🔹 | <code>Array<string></code> | Branches which trigger a release.<br/>__*Default*__: [ "master" ]
**releaseEveryCommit**?🔹 | <code>boolean</code> | Automatically release new versions every commit to one of branches in `releaseBranches`.<br/>__*Default*__: true
**releaseSchedule**?🔹 | <code>string</code> | CRON schedule to trigger new releases.<br/>__*Default*__: no scheduled releases
**releaseToNpm**?🔹 | <code>boolean</code> | Automatically release to npm when new versions are introduced.<br/>__*Default*__: false
**releaseWorkflow**?🔹 | <code>boolean</code> | Define a GitHub workflow for releasing from "master" when new versions are bumped.<br/>__*Default*__: true if not a subproject
**repository**?🔹 | <code>string</code> | The repository is the location where the actual code for your package lives.<br/>__*Optional*__
**repositoryDirectory**?🔹 | <code>string</code> | If the package.json for your package is not in the root directory (for example if it is part of a monorepo), you can specify the directory in which it lives.<br/>__*Optional*__
**sampleCode**?🔹 | <code>boolean</code> | Generate one-time sample in `pages/` and `public/` if there are no files there.<br/>__*Default*__: true
**scripts**?🔹 | <code>Map<string, string></code> | npm scripts to include.<br/>__*Default*__: {}
**srcdir**?🔹 | <code>string</code> | Typescript sources directory.<br/>__*Default*__: "src"
**stability**?🔹 | <code>string</code> | Package's Stability.<br/>__*Optional*__
**tailwind**?🔹 | <code>boolean</code> | Setup Tailwind CSS as a PostCSS plugin.<br/>__*Default*__: true
**testdir**?🔹 | <code>string</code> | Tests directory.<br/>__*Default*__: "test"
**workflowBootstrapSteps**?🔹 | <code>Array<any></code> | Workflow steps to use in order to bootstrap this repo.<br/>__*Default*__: "yarn install --frozen-lockfile && yarn projen"
**workflowContainerImage**?🔹 | <code>string</code> | Container image to use for GitHub workflows.<br/>__*Default*__: default image
**workflowNodeVersion**?🔹 | <code>string</code> | The node version to use in GitHub workflows.<br/>__*Default*__: same as `minNodeVersion`



## struct NextJsTypeDefOptions 🔹 <a id="projen-web-nextjstypedefoptions"></a>






Name | Type | Description 
-----|------|-------------
**committed**?🔹 | <code>boolean</code> | Indicates whether this file should be committed to git or ignored.<br/>__*Default*__: true
**editGitignore**?🔹 | <code>boolean</code> | Update the project's .gitignore file.<br/>__*Default*__: true
**readonly**?🔹 | <code>boolean</code> | Whether the generated file should be readonly.<br/>__*Default*__: true



## struct NextJsTypeScriptProjectOptions 🔹 <a id="projen-web-nextjstypescriptprojectoptions"></a>






Name | Type | Description 
-----|------|-------------
**name**🔹 | <code>string</code> | This is the name of your package.
**allowLibraryDependencies**?🔹 | <code>boolean</code> | Allow the project to include `peerDependencies` and `bundledDependencies`.<br/>__*Default*__: true
**antitamper**?🔹 | <code>boolean</code> | Checks that after build there are no modified files on git.<br/>__*Default*__: true
**assetsdir**?🔹 | <code>string</code> | Assets directory.<br/>__*Default*__: "public"
**authorEmail**?🔹 | <code>string</code> | Author's e-mail.<br/>__*Optional*__
**authorName**?🔹 | <code>string</code> | Author's name.<br/>__*Optional*__
**authorOrganization**?🔹 | <code>boolean</code> | Author's Organization.<br/>__*Optional*__
**authorUrl**?🔹 | <code>string</code> | Author's URL / Website.<br/>__*Optional*__
**autoDetectBin**?🔹 | <code>boolean</code> | Automatically add all executables under the `bin` directory to your `package.json` file under the `bin` section.<br/>__*Default*__: true
**bin**?🔹 | <code>Map<string, string></code> | Binary programs vended with your module.<br/>__*Optional*__
**buildWorkflow**?🔹 | <code>boolean</code> | Define a GitHub workflow for building PRs.<br/>__*Default*__: true if not a subproject
**bundledDeps**?🔹 | <code>Array<string></code> | List of dependencies to bundle into this module.<br/>__*Optional*__
**clobber**?🔹 | <code>boolean</code> | Add a `clobber` task which resets the repo to origin.<br/>__*Default*__: true
**codeCov**?🔹 | <code>boolean</code> | Define a GitHub workflow step for sending code coverage metrics to https://codecov.io/ Uses codecov/codecov-action@v1 A secret is required for private repos. Configured with @codeCovTokenSecret.<br/>__*Default*__: false
**codeCovTokenSecret**?🔹 | <code>string</code> | Define the secret name for a specified https://codecov.io/ token A secret is required to send coverage for private repositories.<br/>__*Default*__: if this option is not specified, only public repositories are supported
**compileBeforeTest**?🔹 | <code>boolean</code> | Compile the code before running tests.<br/>__*Default*__: the default behavior is to delete the lib/ directory and run jest typescript tests and only if all tests pass, run the compiler.
**copyrightOwner**?🔹 | <code>string</code> | License copyright owner.<br/>__*Default*__: defaults to the value of authorName or "" if `authorName` is undefined.
**copyrightPeriod**?🔹 | <code>string</code> | The copyright years to put in the LICENSE file.<br/>__*Default*__: current year
**defaultReleaseBranch**?🔹 | <code>string</code> | The name of the main release branch.<br/>__*Default*__: "master"
**dependabot**?🔹 | <code>boolean</code> | Include dependabot configuration.<br/>__*Default*__: true
**dependabotOptions**?🔹 | <code>[github.DependabotOptions](#projen-github-dependabotoptions)</code> | Options for dependabot.<br/>__*Default*__: default options
**deps**?🔹 | <code>Array<string></code> | Runtime dependencies of this module.<br/>__*Default*__: []
**description**?🔹 | <code>string</code> | The description is just a string that helps people understand the purpose of the package.<br/>__*Optional*__
**devDeps**?🔹 | <code>Array<string></code> | Build dependencies for this module.<br/>__*Default*__: []
**disableTsconfig**?🔹 | <code>boolean</code> | Do not generate a `tsconfig.json` file (used by jsii projects since tsconfig.json is generated by the jsii compiler).<br/>__*Default*__: false
**docgen**?🔹 | <code>boolean</code> | Docgen by Typedoc.<br/>__*Default*__: false
**docsDirectory**?🔹 | <code>string</code> | Docs directory.<br/>__*Default*__: "docs"
**entrypoint**?🔹 | <code>string</code> | Module entrypoint (`main` in `package.json`).<br/>__*Default*__: "lib/index.js"
**entrypointTypes**?🔹 | <code>string</code> | The .d.ts file that includes the type declarations for this module.<br/>__*Default*__: .d.ts file derived from the project's entrypoint (usually lib/index.d.ts)
**eslint**?🔹 | <code>boolean</code> | Setup eslint.<br/>__*Default*__: true
**eslintOptions**?🔹 | <code>[EslintOptions](#projen-eslintoptions)</code> | Eslint options.<br/>__*Default*__: opinionated default options
**gitignore**?🔹 | <code>Array<string></code> | Additional entries to .gitignore.<br/>__*Optional*__
**gitpod**?🔹 | <code>boolean</code> | Adds a gitpod configuration.<br/>__*Default*__: false
**homepage**?🔹 | <code>string</code> | Package's Homepage / Website.<br/>__*Optional*__
**jest**?🔹 | <code>boolean</code> | Setup jest unit tests.<br/>__*Default*__: true
**jestOptions**?🔹 | <code>[JestOptions](#projen-jestoptions)</code> | Jest options.<br/>__*Default*__: default options
**keywords**?🔹 | <code>Array<string></code> | Keywords to include in `package.json`.<br/>__*Optional*__
**libdir**?🔹 | <code>string</code> | Compiler artifacts output directory.<br/>__*Default*__: "lib"
**license**?🔹 | <code>string</code> | License's SPDX identifier.<br/>__*Optional*__
**licensed**?🔹 | <code>boolean</code> | Indicates if a license should be added.<br/>__*Default*__: true
**maxNodeVersion**?🔹 | <code>string</code> | Minimum node.js version to require via `engines` (inclusive).<br/>__*Default*__: no max
**mergify**?🔹 | <code>boolean</code> | Adds mergify configuration.<br/>__*Default*__: true
**mergifyAutoMergeLabel**?🔹 | <code>string</code> | Automatically merge PRs that build successfully and have this label.<br/>__*Default*__: "auto-merge"
**mergifyOptions**?🔹 | <code>[github.MergifyOptions](#projen-github-mergifyoptions)</code> | Options for mergify.<br/>__*Default*__: default options
**minNodeVersion**?🔹 | <code>string</code> | Minimum Node.js version to require via package.json `engines` (inclusive).<br/>__*Default*__: no "engines" specified
**npmDistTag**?🔹 | <code>string</code> | The dist-tag to use when releasing to npm.<br/>__*Default*__: "latest"
**npmRegistry**?🔹 | <code>string</code> | The registry url to use when releasing packages.<br/>__*Default*__: "registry.npmjs.org"
**npmTaskExecution**?🔹 | <code>[NpmTaskExecution](#projen-npmtaskexecution)</code> | Determines how tasks are executed when invoked as npm scripts (yarn/npm run xyz).<br/>__*Default*__: NpmTaskExecution.PROJEN
**npmignore**?🔹 | <code>Array<string></code> | Additional entries to .npmignore.<br/>__*Optional*__
**npmignoreEnabled**?🔹 | <code>boolean</code> | Defines an .npmignore file. Normally this is only needed for libraries that are packaged as tarballs.<br/>__*Default*__: true
**outdir**?🔹 | <code>string</code> | The root directory of the project.<br/>__*Default*__: "."
**package**?🔹 | <code>boolean</code> | Defines a `yarn package` command that will produce a tarball and place it under `dist/js`.<br/>__*Default*__: true
**packageManager**?🔹 | <code>[NodePackageManager](#projen-nodepackagemanager)</code> | The Node Package Manager used to execute scripts.<br/>__*Default*__: NodePackageManager.YARN
**parent**?🔹 | <code>[Project](#projen-project)</code> | The parent project, if this project is part of a bigger project.<br/>__*Optional*__
**peerDependencyOptions**?🔹 | <code>[PeerDependencyOptions](#projen-peerdependencyoptions)</code> | Options for `peerDeps`.<br/>__*Optional*__
**peerDeps**?🔹 | <code>Array<string></code> | Peer dependencies for this module.<br/>__*Default*__: []
**projectType**?🔹 | <code>[ProjectType](#projen-projecttype)</code> | Which type of project this is (library/app).<br/>__*Default*__: ProjectType.UNKNOWN
**projenCommand**?🔹 | <code>string</code> | The shell command to use in order to run the projen CLI.<br/>__*Default*__: "npx projen"
**projenDevDependency**?🔹 | <code>boolean</code> | Indicates of "projen" should be installed as a devDependency.<br/>__*Default*__: true
**projenUpgradeAutoMerge**?🔹 | <code>boolean</code> | Automatically merge projen upgrade PRs when build passes.<br/>__*Default*__: "true" if mergify auto-merge is enabled (default)
**projenUpgradeSchedule**?🔹 | <code>Array<string></code> | Customize the projenUpgrade schedule in cron expression.<br/>__*Default*__: [ "0 6 * * *" ]
**projenUpgradeSecret**?🔹 | <code>string</code> | Periodically submits a pull request for projen upgrades (executes `yarn projen:upgrade`).<br/>__*Default*__: no automatic projen upgrade pull requests
**projenVersion**?🔹 | <code>[Semver](#projen-semver)</code> | Version of projen to install.<br/>__*Default*__: Semver.latest()
**pullRequestTemplate**?🔹 | <code>boolean</code> | Include a GitHub pull request template.<br/>__*Default*__: true
**pullRequestTemplateContents**?🔹 | <code>string</code> | The contents of the pull request template.<br/>__*Default*__: default content
**readme**?🔹 | <code>string</code> | The name of the README.md file.<br/>__*Default*__: "README.md"
**rebuildBot**?🔹 | <code>boolean</code> | Installs a GitHub workflow which is triggered when the comment "@projen rebuild" is added to a pull request.<br/>__*Default*__: true if not a subproject
**rebuildBotCommand**?🔹 | <code>string</code> | The pull request bot command to use in order to trigger a rebuild and commit of the contents of the branch.<br/>__*Default*__: "rebuild"
**releaseBranches**?🔹 | <code>Array<string></code> | Branches which trigger a release.<br/>__*Default*__: [ "master" ]
**releaseEveryCommit**?🔹 | <code>boolean</code> | Automatically release new versions every commit to one of branches in `releaseBranches`.<br/>__*Default*__: true
**releaseSchedule**?🔹 | <code>string</code> | CRON schedule to trigger new releases.<br/>__*Default*__: no scheduled releases
**releaseToNpm**?🔹 | <code>boolean</code> | Automatically release to npm when new versions are introduced.<br/>__*Default*__: false
**releaseWorkflow**?🔹 | <code>boolean</code> | Define a GitHub workflow for releasing from "master" when new versions are bumped.<br/>__*Default*__: true if not a subproject
**repository**?🔹 | <code>string</code> | The repository is the location where the actual code for your package lives.<br/>__*Optional*__
**repositoryDirectory**?🔹 | <code>string</code> | If the package.json for your package is not in the root directory (for example if it is part of a monorepo), you can specify the directory in which it lives.<br/>__*Optional*__
**sampleCode**?🔹 | <code>boolean</code> | Generate one-time sample in `src/` and `test/` if there are no files there.<br/>__*Default*__: true
**scripts**?🔹 | <code>Map<string, string></code> | npm scripts to include.<br/>__*Default*__: {}
**srcdir**?🔹 | <code>string</code> | Typescript sources directory.<br/>__*Default*__: "src"
**stability**?🔹 | <code>string</code> | Package's Stability.<br/>__*Optional*__
**tailwind**?🔹 | <code>boolean</code> | Setup Tailwind CSS as a PostCSS plugin.<br/>__*Default*__: true
**testdir**?🔹 | <code>string</code> | Tests directory.<br/>__*Default*__: "test"
**tsconfig**?🔹 | <code>[TypescriptConfigOptions](#projen-typescriptconfigoptions)</code> | Custom TSConfig.<br/>__*Optional*__
**typescriptVersion**?🔹 | <code>string</code> | TypeScript version to use.<br/>__*Default*__: "^3.9.5"
**workflowBootstrapSteps**?🔹 | <code>Array<any></code> | Workflow steps to use in order to bootstrap this repo.<br/>__*Default*__: "yarn install --frozen-lockfile && yarn projen"
**workflowContainerImage**?🔹 | <code>string</code> | Container image to use for GitHub workflows.<br/>__*Default*__: default image
**workflowNodeVersion**?🔹 | <code>string</code> | The node version to use in GitHub workflows.<br/>__*Default*__: same as `minNodeVersion`



## struct PostCssOptions 🔹 <a id="projen-web-postcssoptions"></a>






Name | Type | Description 
-----|------|-------------
**fileName**?🔹 | <code>string</code> | __*Default*__: "postcss.config.json"
**tailwind**?🔹 | <code>boolean</code> | Install Tailwind CSS as a PostCSS plugin.<br/>__*Default*__: true
**tailwindOptions**?🔹 | <code>[web.TailwindConfigOptions](#projen-web-tailwindconfigoptions)</code> | Tailwind CSS options.<br/>__*Optional*__



## struct ReactComponentOptions 🔹 <a id="projen-web-reactcomponentoptions"></a>






Name | Type | Description 
-----|------|-------------
**typescript**?🔹 | <code>boolean</code> | Whether to apply options specific for TypeScript React projects.<br/>__*Default*__: false



## struct ReactProjectOptions 🔹 <a id="projen-web-reactprojectoptions"></a>






Name | Type | Description 
-----|------|-------------
**name**🔹 | <code>string</code> | This is the name of your package.
**allowLibraryDependencies**?🔹 | <code>boolean</code> | Allow the project to include `peerDependencies` and `bundledDependencies`.<br/>__*Default*__: true
**antitamper**?🔹 | <code>boolean</code> | Checks that after build there are no modified files on git.<br/>__*Default*__: true
**authorEmail**?🔹 | <code>string</code> | Author's e-mail.<br/>__*Optional*__
**authorName**?🔹 | <code>string</code> | Author's name.<br/>__*Optional*__
**authorOrganization**?🔹 | <code>boolean</code> | Author's Organization.<br/>__*Optional*__
**authorUrl**?🔹 | <code>string</code> | Author's URL / Website.<br/>__*Optional*__
**autoDetectBin**?🔹 | <code>boolean</code> | Automatically add all executables under the `bin` directory to your `package.json` file under the `bin` section.<br/>__*Default*__: true
**bin**?🔹 | <code>Map<string, string></code> | Binary programs vended with your module.<br/>__*Optional*__
**buildWorkflow**?🔹 | <code>boolean</code> | Define a GitHub workflow for building PRs.<br/>__*Default*__: true if not a subproject
**bundledDeps**?🔹 | <code>Array<string></code> | List of dependencies to bundle into this module.<br/>__*Optional*__
**clobber**?🔹 | <code>boolean</code> | Add a `clobber` task which resets the repo to origin.<br/>__*Default*__: true
**codeCov**?🔹 | <code>boolean</code> | Define a GitHub workflow step for sending code coverage metrics to https://codecov.io/ Uses codecov/codecov-action@v1 A secret is required for private repos. Configured with @codeCovTokenSecret.<br/>__*Default*__: false
**codeCovTokenSecret**?🔹 | <code>string</code> | Define the secret name for a specified https://codecov.io/ token A secret is required to send coverage for private repositories.<br/>__*Default*__: if this option is not specified, only public repositories are supported
**copyrightOwner**?🔹 | <code>string</code> | License copyright owner.<br/>__*Default*__: defaults to the value of authorName or "" if `authorName` is undefined.
**copyrightPeriod**?🔹 | <code>string</code> | The copyright years to put in the LICENSE file.<br/>__*Default*__: current year
**defaultReleaseBranch**?🔹 | <code>string</code> | The name of the main release branch.<br/>__*Default*__: "master"
**dependabot**?🔹 | <code>boolean</code> | Include dependabot configuration.<br/>__*Default*__: true
**dependabotOptions**?🔹 | <code>[github.DependabotOptions](#projen-github-dependabotoptions)</code> | Options for dependabot.<br/>__*Default*__: default options
**deps**?🔹 | <code>Array<string></code> | Runtime dependencies of this module.<br/>__*Default*__: []
**description**?🔹 | <code>string</code> | The description is just a string that helps people understand the purpose of the package.<br/>__*Optional*__
**devDeps**?🔹 | <code>Array<string></code> | Build dependencies for this module.<br/>__*Default*__: []
**entrypoint**?🔹 | <code>string</code> | Module entrypoint (`main` in `package.json`).<br/>__*Default*__: "lib/index.js"
**gitignore**?🔹 | <code>Array<string></code> | Additional entries to .gitignore.<br/>__*Optional*__
**gitpod**?🔹 | <code>boolean</code> | Adds a gitpod configuration.<br/>__*Default*__: false
**homepage**?🔹 | <code>string</code> | Package's Homepage / Website.<br/>__*Optional*__
**jest**?🔹 | <code>boolean</code> | Setup jest unit tests.<br/>__*Default*__: true
**jestOptions**?🔹 | <code>[JestOptions](#projen-jestoptions)</code> | Jest options.<br/>__*Default*__: default options
**keywords**?🔹 | <code>Array<string></code> | Keywords to include in `package.json`.<br/>__*Optional*__
**libdir**?🔹 | <code>string</code> | Compiler artifacts output directory.<br/>__*Default*__: "lib"
**license**?🔹 | <code>string</code> | License's SPDX identifier.<br/>__*Optional*__
**licensed**?🔹 | <code>boolean</code> | Indicates if a license should be added.<br/>__*Default*__: true
**maxNodeVersion**?🔹 | <code>string</code> | Minimum node.js version to require via `engines` (inclusive).<br/>__*Default*__: no max
**mergify**?🔹 | <code>boolean</code> | Adds mergify configuration.<br/>__*Default*__: true
**mergifyAutoMergeLabel**?🔹 | <code>string</code> | Automatically merge PRs that build successfully and have this label.<br/>__*Default*__: "auto-merge"
**mergifyOptions**?🔹 | <code>[github.MergifyOptions](#projen-github-mergifyoptions)</code> | Options for mergify.<br/>__*Default*__: default options
**minNodeVersion**?🔹 | <code>string</code> | Minimum Node.js version to require via package.json `engines` (inclusive).<br/>__*Default*__: no "engines" specified
**npmDistTag**?🔹 | <code>string</code> | The dist-tag to use when releasing to npm.<br/>__*Default*__: "latest"
**npmRegistry**?🔹 | <code>string</code> | The registry url to use when releasing packages.<br/>__*Default*__: "registry.npmjs.org"
**npmTaskExecution**?🔹 | <code>[NpmTaskExecution](#projen-npmtaskexecution)</code> | Determines how tasks are executed when invoked as npm scripts (yarn/npm run xyz).<br/>__*Default*__: NpmTaskExecution.PROJEN
**npmignore**?🔹 | <code>Array<string></code> | Additional entries to .npmignore.<br/>__*Optional*__
**npmignoreEnabled**?🔹 | <code>boolean</code> | Defines an .npmignore file. Normally this is only needed for libraries that are packaged as tarballs.<br/>__*Default*__: true
**outdir**?🔹 | <code>string</code> | The root directory of the project.<br/>__*Default*__: "."
**packageManager**?🔹 | <code>[NodePackageManager](#projen-nodepackagemanager)</code> | The Node Package Manager used to execute scripts.<br/>__*Default*__: NodePackageManager.YARN
**parent**?🔹 | <code>[Project](#projen-project)</code> | The parent project, if this project is part of a bigger project.<br/>__*Optional*__
**peerDependencyOptions**?🔹 | <code>[PeerDependencyOptions](#projen-peerdependencyoptions)</code> | Options for `peerDeps`.<br/>__*Optional*__
**peerDeps**?🔹 | <code>Array<string></code> | Peer dependencies for this module.<br/>__*Default*__: []
**projectType**?🔹 | <code>[ProjectType](#projen-projecttype)</code> | Which type of project this is (library/app).<br/>__*Default*__: ProjectType.UNKNOWN
**projenCommand**?🔹 | <code>string</code> | The shell command to use in order to run the projen CLI.<br/>__*Default*__: "npx projen"
**projenDevDependency**?🔹 | <code>boolean</code> | Indicates of "projen" should be installed as a devDependency.<br/>__*Default*__: true
**projenUpgradeAutoMerge**?🔹 | <code>boolean</code> | Automatically merge projen upgrade PRs when build passes.<br/>__*Default*__: "true" if mergify auto-merge is enabled (default)
**projenUpgradeSchedule**?🔹 | <code>Array<string></code> | Customize the projenUpgrade schedule in cron expression.<br/>__*Default*__: [ "0 6 * * *" ]
**projenUpgradeSecret**?🔹 | <code>string</code> | Periodically submits a pull request for projen upgrades (executes `yarn projen:upgrade`).<br/>__*Default*__: no automatic projen upgrade pull requests
**projenVersion**?🔹 | <code>[Semver](#projen-semver)</code> | Version of projen to install.<br/>__*Default*__: Semver.latest()
**pullRequestTemplate**?🔹 | <code>boolean</code> | Include a GitHub pull request template.<br/>__*Default*__: true
**pullRequestTemplateContents**?🔹 | <code>string</code> | The contents of the pull request template.<br/>__*Default*__: default content
**readme**?🔹 | <code>string</code> | The name of the README.md file.<br/>__*Default*__: "README.md"
**rebuildBot**?🔹 | <code>boolean</code> | Installs a GitHub workflow which is triggered when the comment "@projen rebuild" is added to a pull request.<br/>__*Default*__: true if not a subproject
**rebuildBotCommand**?🔹 | <code>string</code> | The pull request bot command to use in order to trigger a rebuild and commit of the contents of the branch.<br/>__*Default*__: "rebuild"
**releaseBranches**?🔹 | <code>Array<string></code> | Branches which trigger a release.<br/>__*Default*__: [ "master" ]
**releaseEveryCommit**?🔹 | <code>boolean</code> | Automatically release new versions every commit to one of branches in `releaseBranches`.<br/>__*Default*__: true
**releaseSchedule**?🔹 | <code>string</code> | CRON schedule to trigger new releases.<br/>__*Default*__: no scheduled releases
**releaseToNpm**?🔹 | <code>boolean</code> | Automatically release to npm when new versions are introduced.<br/>__*Default*__: false
**releaseWorkflow**?🔹 | <code>boolean</code> | Define a GitHub workflow for releasing from "master" when new versions are bumped.<br/>__*Default*__: true if not a subproject
**repository**?🔹 | <code>string</code> | The repository is the location where the actual code for your package lives.<br/>__*Optional*__
**repositoryDirectory**?🔹 | <code>string</code> | If the package.json for your package is not in the root directory (for example if it is part of a monorepo), you can specify the directory in which it lives.<br/>__*Optional*__
**sampleCode**?🔹 | <code>boolean</code> | Generate one-time sample in `src/` and `public/` if there are no files there.<br/>__*Default*__: true
**scripts**?🔹 | <code>Map<string, string></code> | npm scripts to include.<br/>__*Default*__: {}
**srcdir**?🔹 | <code>string</code> | Typescript sources directory.<br/>__*Default*__: "src"
**stability**?🔹 | <code>string</code> | Package's Stability.<br/>__*Optional*__
**testdir**?🔹 | <code>string</code> | Tests directory.<br/>__*Default*__: "test"
**workflowBootstrapSteps**?🔹 | <code>Array<any></code> | Workflow steps to use in order to bootstrap this repo.<br/>__*Default*__: "yarn install --frozen-lockfile && yarn projen"
**workflowContainerImage**?🔹 | <code>string</code> | Container image to use for GitHub workflows.<br/>__*Default*__: default image
**workflowNodeVersion**?🔹 | <code>string</code> | The node version to use in GitHub workflows.<br/>__*Default*__: same as `minNodeVersion`



## struct ReactTypeDefOptions 🔹 <a id="projen-web-reacttypedefoptions"></a>






Name | Type | Description 
-----|------|-------------
**committed**?🔹 | <code>boolean</code> | Indicates whether this file should be committed to git or ignored.<br/>__*Default*__: true
**editGitignore**?🔹 | <code>boolean</code> | Update the project's .gitignore file.<br/>__*Default*__: true
**readonly**?🔹 | <code>boolean</code> | Whether the generated file should be readonly.<br/>__*Default*__: true



## struct ReactTypeScriptProjectOptions 🔹 <a id="projen-web-reacttypescriptprojectoptions"></a>






Name | Type | Description 
-----|------|-------------
**name**🔹 | <code>string</code> | This is the name of your package.
**allowLibraryDependencies**?🔹 | <code>boolean</code> | Allow the project to include `peerDependencies` and `bundledDependencies`.<br/>__*Default*__: true
**antitamper**?🔹 | <code>boolean</code> | Checks that after build there are no modified files on git.<br/>__*Default*__: true
**authorEmail**?🔹 | <code>string</code> | Author's e-mail.<br/>__*Optional*__
**authorName**?🔹 | <code>string</code> | Author's name.<br/>__*Optional*__
**authorOrganization**?🔹 | <code>boolean</code> | Author's Organization.<br/>__*Optional*__
**authorUrl**?🔹 | <code>string</code> | Author's URL / Website.<br/>__*Optional*__
**autoDetectBin**?🔹 | <code>boolean</code> | Automatically add all executables under the `bin` directory to your `package.json` file under the `bin` section.<br/>__*Default*__: true
**bin**?🔹 | <code>Map<string, string></code> | Binary programs vended with your module.<br/>__*Optional*__
**buildWorkflow**?🔹 | <code>boolean</code> | Define a GitHub workflow for building PRs.<br/>__*Default*__: true if not a subproject
**bundledDeps**?🔹 | <code>Array<string></code> | List of dependencies to bundle into this module.<br/>__*Optional*__
**clobber**?🔹 | <code>boolean</code> | Add a `clobber` task which resets the repo to origin.<br/>__*Default*__: true
**codeCov**?🔹 | <code>boolean</code> | Define a GitHub workflow step for sending code coverage metrics to https://codecov.io/ Uses codecov/codecov-action@v1 A secret is required for private repos. Configured with @codeCovTokenSecret.<br/>__*Default*__: false
**codeCovTokenSecret**?🔹 | <code>string</code> | Define the secret name for a specified https://codecov.io/ token A secret is required to send coverage for private repositories.<br/>__*Default*__: if this option is not specified, only public repositories are supported
**compileBeforeTest**?🔹 | <code>boolean</code> | Compile the code before running tests.<br/>__*Default*__: the default behavior is to delete the lib/ directory and run jest typescript tests and only if all tests pass, run the compiler.
**copyrightOwner**?🔹 | <code>string</code> | License copyright owner.<br/>__*Default*__: defaults to the value of authorName or "" if `authorName` is undefined.
**copyrightPeriod**?🔹 | <code>string</code> | The copyright years to put in the LICENSE file.<br/>__*Default*__: current year
**defaultReleaseBranch**?🔹 | <code>string</code> | The name of the main release branch.<br/>__*Default*__: "master"
**dependabot**?🔹 | <code>boolean</code> | Include dependabot configuration.<br/>__*Default*__: true
**dependabotOptions**?🔹 | <code>[github.DependabotOptions](#projen-github-dependabotoptions)</code> | Options for dependabot.<br/>__*Default*__: default options
**deps**?🔹 | <code>Array<string></code> | Runtime dependencies of this module.<br/>__*Default*__: []
**description**?🔹 | <code>string</code> | The description is just a string that helps people understand the purpose of the package.<br/>__*Optional*__
**devDeps**?🔹 | <code>Array<string></code> | Build dependencies for this module.<br/>__*Default*__: []
**disableTsconfig**?🔹 | <code>boolean</code> | Do not generate a `tsconfig.json` file (used by jsii projects since tsconfig.json is generated by the jsii compiler).<br/>__*Default*__: false
**docgen**?🔹 | <code>boolean</code> | Docgen by Typedoc.<br/>__*Default*__: false
**docsDirectory**?🔹 | <code>string</code> | Docs directory.<br/>__*Default*__: "docs"
**entrypoint**?🔹 | <code>string</code> | Module entrypoint (`main` in `package.json`).<br/>__*Default*__: "lib/index.js"
**entrypointTypes**?🔹 | <code>string</code> | The .d.ts file that includes the type declarations for this module.<br/>__*Default*__: .d.ts file derived from the project's entrypoint (usually lib/index.d.ts)
**eslint**?🔹 | <code>boolean</code> | Setup eslint.<br/>__*Default*__: true
**eslintOptions**?🔹 | <code>[EslintOptions](#projen-eslintoptions)</code> | Eslint options.<br/>__*Default*__: opinionated default options
**gitignore**?🔹 | <code>Array<string></code> | Additional entries to .gitignore.<br/>__*Optional*__
**gitpod**?🔹 | <code>boolean</code> | Adds a gitpod configuration.<br/>__*Default*__: false
**homepage**?🔹 | <code>string</code> | Package's Homepage / Website.<br/>__*Optional*__
**jest**?🔹 | <code>boolean</code> | Setup jest unit tests.<br/>__*Default*__: true
**jestOptions**?🔹 | <code>[JestOptions](#projen-jestoptions)</code> | Jest options.<br/>__*Default*__: default options
**keywords**?🔹 | <code>Array<string></code> | Keywords to include in `package.json`.<br/>__*Optional*__
**libdir**?🔹 | <code>string</code> | Compiler artifacts output directory.<br/>__*Default*__: "lib"
**license**?🔹 | <code>string</code> | License's SPDX identifier.<br/>__*Optional*__
**licensed**?🔹 | <code>boolean</code> | Indicates if a license should be added.<br/>__*Default*__: true
**maxNodeVersion**?🔹 | <code>string</code> | Minimum node.js version to require via `engines` (inclusive).<br/>__*Default*__: no max
**mergify**?🔹 | <code>boolean</code> | Adds mergify configuration.<br/>__*Default*__: true
**mergifyAutoMergeLabel**?🔹 | <code>string</code> | Automatically merge PRs that build successfully and have this label.<br/>__*Default*__: "auto-merge"
**mergifyOptions**?🔹 | <code>[github.MergifyOptions](#projen-github-mergifyoptions)</code> | Options for mergify.<br/>__*Default*__: default options
**minNodeVersion**?🔹 | <code>string</code> | Minimum Node.js version to require via package.json `engines` (inclusive).<br/>__*Default*__: no "engines" specified
**npmDistTag**?🔹 | <code>string</code> | The dist-tag to use when releasing to npm.<br/>__*Default*__: "latest"
**npmRegistry**?🔹 | <code>string</code> | The registry url to use when releasing packages.<br/>__*Default*__: "registry.npmjs.org"
**npmTaskExecution**?🔹 | <code>[NpmTaskExecution](#projen-npmtaskexecution)</code> | Determines how tasks are executed when invoked as npm scripts (yarn/npm run xyz).<br/>__*Default*__: NpmTaskExecution.PROJEN
**npmignore**?🔹 | <code>Array<string></code> | Additional entries to .npmignore.<br/>__*Optional*__
**npmignoreEnabled**?🔹 | <code>boolean</code> | Defines an .npmignore file. Normally this is only needed for libraries that are packaged as tarballs.<br/>__*Default*__: true
**outdir**?🔹 | <code>string</code> | The root directory of the project.<br/>__*Default*__: "."
**package**?🔹 | <code>boolean</code> | Defines a `yarn package` command that will produce a tarball and place it under `dist/js`.<br/>__*Default*__: true
**packageManager**?🔹 | <code>[NodePackageManager](#projen-nodepackagemanager)</code> | The Node Package Manager used to execute scripts.<br/>__*Default*__: NodePackageManager.YARN
**parent**?🔹 | <code>[Project](#projen-project)</code> | The parent project, if this project is part of a bigger project.<br/>__*Optional*__
**peerDependencyOptions**?🔹 | <code>[PeerDependencyOptions](#projen-peerdependencyoptions)</code> | Options for `peerDeps`.<br/>__*Optional*__
**peerDeps**?🔹 | <code>Array<string></code> | Peer dependencies for this module.<br/>__*Default*__: []
**projectType**?🔹 | <code>[ProjectType](#projen-projecttype)</code> | Which type of project this is (library/app).<br/>__*Default*__: ProjectType.UNKNOWN
**projenCommand**?🔹 | <code>string</code> | The shell command to use in order to run the projen CLI.<br/>__*Default*__: "npx projen"
**projenDevDependency**?🔹 | <code>boolean</code> | Indicates of "projen" should be installed as a devDependency.<br/>__*Default*__: true
**projenUpgradeAutoMerge**?🔹 | <code>boolean</code> | Automatically merge projen upgrade PRs when build passes.<br/>__*Default*__: "true" if mergify auto-merge is enabled (default)
**projenUpgradeSchedule**?🔹 | <code>Array<string></code> | Customize the projenUpgrade schedule in cron expression.<br/>__*Default*__: [ "0 6 * * *" ]
**projenUpgradeSecret**?🔹 | <code>string</code> | Periodically submits a pull request for projen upgrades (executes `yarn projen:upgrade`).<br/>__*Default*__: no automatic projen upgrade pull requests
**projenVersion**?🔹 | <code>[Semver](#projen-semver)</code> | Version of projen to install.<br/>__*Default*__: Semver.latest()
**pullRequestTemplate**?🔹 | <code>boolean</code> | Include a GitHub pull request template.<br/>__*Default*__: true
**pullRequestTemplateContents**?🔹 | <code>string</code> | The contents of the pull request template.<br/>__*Default*__: default content
**readme**?🔹 | <code>string</code> | The name of the README.md file.<br/>__*Default*__: "README.md"
**rebuildBot**?🔹 | <code>boolean</code> | Installs a GitHub workflow which is triggered when the comment "@projen rebuild" is added to a pull request.<br/>__*Default*__: true if not a subproject
**rebuildBotCommand**?🔹 | <code>string</code> | The pull request bot command to use in order to trigger a rebuild and commit of the contents of the branch.<br/>__*Default*__: "rebuild"
**releaseBranches**?🔹 | <code>Array<string></code> | Branches which trigger a release.<br/>__*Default*__: [ "master" ]
**releaseEveryCommit**?🔹 | <code>boolean</code> | Automatically release new versions every commit to one of branches in `releaseBranches`.<br/>__*Default*__: true
**releaseSchedule**?🔹 | <code>string</code> | CRON schedule to trigger new releases.<br/>__*Default*__: no scheduled releases
**releaseToNpm**?🔹 | <code>boolean</code> | Automatically release to npm when new versions are introduced.<br/>__*Default*__: false
**releaseWorkflow**?🔹 | <code>boolean</code> | Define a GitHub workflow for releasing from "master" when new versions are bumped.<br/>__*Default*__: true if not a subproject
**repository**?🔹 | <code>string</code> | The repository is the location where the actual code for your package lives.<br/>__*Optional*__
**repositoryDirectory**?🔹 | <code>string</code> | If the package.json for your package is not in the root directory (for example if it is part of a monorepo), you can specify the directory in which it lives.<br/>__*Optional*__
**sampleCode**?🔹 | <code>boolean</code> | Generate one-time sample in `src/` and `test/` if there are no files there.<br/>__*Default*__: true
**scripts**?🔹 | <code>Map<string, string></code> | npm scripts to include.<br/>__*Default*__: {}
**srcdir**?🔹 | <code>string</code> | Typescript sources directory.<br/>__*Default*__: "src"
**stability**?🔹 | <code>string</code> | Package's Stability.<br/>__*Optional*__
**testdir**?🔹 | <code>string</code> | Tests directory.<br/>__*Default*__: "test"
**tsconfig**?🔹 | <code>[TypescriptConfigOptions](#projen-typescriptconfigoptions)</code> | Custom TSConfig.<br/>__*Optional*__
**typescriptVersion**?🔹 | <code>string</code> | TypeScript version to use.<br/>__*Default*__: "^3.9.5"
**workflowBootstrapSteps**?🔹 | <code>Array<any></code> | Workflow steps to use in order to bootstrap this repo.<br/>__*Default*__: "yarn install --frozen-lockfile && yarn projen"
**workflowContainerImage**?🔹 | <code>string</code> | Container image to use for GitHub workflows.<br/>__*Default*__: default image
**workflowNodeVersion**?🔹 | <code>string</code> | The node version to use in GitHub workflows.<br/>__*Default*__: same as `minNodeVersion`



## struct TailwindConfigOptions 🔹 <a id="projen-web-tailwindconfigoptions"></a>






Name | Type | Description 
-----|------|-------------
**fileName**?🔹 | <code>string</code> | __*Default*__: "tailwind.config.json"



## enum AutoRelease 🔹 <a id="projen-autorelease"></a>

Automatic bump modes.

Name | Description
-----|-----
**EVERY_COMMIT** 🔹|Automatically bump & release a new version for every commit to "master".
**DAILY** 🔹|Automatically bump & release a new version on a daily basis.


## enum CdkApprovalLevel 🔹 <a id="projen-cdkapprovallevel"></a>



Name | Description
-----|-----
**NEVER** 🔹|Approval is never required.
**ANY_CHANGE** 🔹|Requires approval on any IAM or security-group-related change.
**BROADENING** 🔹|Requires approval when IAM statements or traffic rules are added;


## enum DockerComposeProtocol 🔹 <a id="projen-dockercomposeprotocol"></a>

Network protocol for port mapping.

Name | Description
-----|-----
**TCP** 🔹|TCP protocol.
**UDP** 🔹|UDP protocol.


## enum GitpodOpenIn 🔹 <a id="projen-gitpodopenin"></a>

Configure where in the IDE the terminal should be opened.

Name | Description
-----|-----
**BOTTOM** 🔹|the bottom panel (default).
**LEFT** 🔹|the left panel.
**RIGHT** 🔹|the right panel.
**MAIN** 🔹|the main editor area.


## enum GitpodOpenMode 🔹 <a id="projen-gitpodopenmode"></a>

Configure how the terminal should be opened relative to the previous task.

Name | Description
-----|-----
**TAB_AFTER** 🔹|Opens in the same tab group right after the previous tab.
**TAB_BEFORE** 🔹|Opens in the same tab group left before the previous tab.
**SPLIT_RIGHT** 🔹|Splits and adds the terminal to the right.
**SPLIT_LEFT** 🔹|Splits and adds the terminal to the left.
**SPLIT_TOP** 🔹|Splits and adds the terminal to the top.
**SPLIT_BOTTOM** 🔹|Splits and adds the terminal to the bottom.


## enum NodePackageManager 🔹 <a id="projen-nodepackagemanager"></a>

The node package manager to use.

Name | Description
-----|-----
**YARN** 🔹|Use `yarn` as the package manager.
**NPM** 🔹|Use `npm` as the package manager.


## enum NpmTaskExecution 🔹 <a id="projen-npmtaskexecution"></a>



Name | Description
-----|-----
**PROJEN** 🔹|`package.json` scripts invoke to the projen CLI.
**SHELL** 🔹|Task is implemented directly as a shell script within `package.json`.


## enum ProjectType 🔹 <a id="projen-projecttype"></a>

Which type of project this is.

Name | Description
-----|-----
**UNKNOWN** 🔹|This module may be a either a library or an app.
**LIB** 🔹|This is a library, intended to be published to a package manager and consumed by other projects.
**APP** 🔹|This is an app (service, tool, website, etc).


## enum Stability 🔹 <a id="projen-stability"></a>



Name | Description
-----|-----
**EXPERIMENTAL** 🔹|
**STABLE** 🔹|
**DEPRECATED** 🔹|


## enum TypeScriptJsxMode 🔹 <a id="projen-typescriptjsxmode"></a>

Determines how JSX should get transformed into valid JavaScript.

Name | Description
-----|-----
**PRESERVE** 🔹|Keeps the JSX as part of the output to be further consumed by another transform step (e.g. Babel).
**REACT** 🔹|Converts JSX syntax into React.createElement, does not need to go through a JSX transformation before use, and the output will have a .js file extension.
**REACT_NATIVE** 🔹|Keeps all JSX like 'preserve' mode, but output will have a .js extension.


## enum TypeScriptModuleResolution 🔹 <a id="projen-typescriptmoduleresolution"></a>

Determines how modules get resolved.

Name | Description
-----|-----
**CLASSIC** 🔹|TypeScript's former default resolution strategy.
**NODE** 🔹|Resolution strategy which attempts to mimic the Node.js module resolution strategy at runtime.


## enum DependencyType 🔹 <a id="projen-deps-dependencytype"></a>



Name | Description
-----|-----
**RUNTIME** 🔹|The dependency is required for the program/library during runtime.
**PEER** 🔹|The dependency is required at runtime but expected to be installed by the consumer.
**BUNDLED** 🔹|The dependency is bundled and shipped with the module, so consumers are not required to install it.
**BUILD** 🔹|The dependency is required to run the `build` task.
**TEST** 🔹|The dependency is required to run the `test` task.
**DEVENV** 🔹|The dependency is required for development (e.g. IDE plugins).


## enum DependabotScheduleInterval 🔹 <a id="projen-github-dependabotscheduleinterval"></a>

How often to check for new versions and raise pull requests for version updates.

Name | Description
-----|-----
**DAILY** 🔹|Runs on every weekday, Monday to Friday.
**WEEKLY** 🔹|Runs once each week.
**MONTHLY** 🔹|Runs once each month.


## enum VersioningStrategy 🔹 <a id="projen-github-versioningstrategy"></a>

The strategy to use when edits manifest and lock files.

Name | Description
-----|-----
**LOCKFILE_ONLY** 🔹|Only create pull requests to update lockfiles updates.
**AUTO** 🔹|- For apps, the version requirements are increased.
**WIDEN** 🔹|Relax the version requirement to include both the new and old version, when possible.
**INCREASE** 🔹|Always increase the version requirement to match the new version.
**INCREASE_IF_NECESSARY** 🔹|Increase the version requirement only when required by the new version.


## enum TaskCategory 🔹 <a id="projen-tasks-taskcategory"></a>



Name | Description
-----|-----
**BUILD** 🔹|
**TEST** 🔹|
**RELEASE** 🔹|
**MAINTAIN** 🔹|
**MISC** 🔹|


## enum InternalConsoleOptions 🔹 <a id="projen-vscode-internalconsoleoptions"></a>

Controls the visibility of the VSCode Debug Console panel during a debugging session Source: https://code.visualstudio.com/docs/editor/debugging#_launchjson-attributes.

Name | Description
-----|-----
**NEVER_OPEN** 🔹|
**OPEN_ON_FIRST_SESSION_START** 🔹|
**OPEN_ON_SESSION_START** 🔹|

<|MERGE_RESOLUTION|>--- conflicted
+++ resolved
@@ -252,11 +252,8 @@
   * **gitpod** (<code>boolean</code>)  Adds a gitpod configuration. __*Default*__: false
   * **outdir** (<code>string</code>)  The root directory of the project. __*Default*__: "."
   * **parent** (<code>[Project](#projen-project)</code>)  The parent project, if this project is part of a bigger project. __*Optional*__
-<<<<<<< HEAD
   * **projectType** (<code>[ProjectType](#projen-projecttype)</code>)  Which type of project this is (library/app). __*Default*__: ProjectType.UNKNOWN
-=======
-  * **readme** (<code>string</code>)  The name of the README.md file. __*Default*__: "README.md"
->>>>>>> 703da333
+  * **readme** (<code>string</code>)  *No description* __*Optional*__
   * **allowLibraryDependencies** (<code>boolean</code>)  Allow the project to include `peerDependencies` and `bundledDependencies`. __*Default*__: true
   * **antitamper** (<code>boolean</code>)  Checks that after build there are no modified files on git. __*Default*__: true
   * **autoDetectBin** (<code>boolean</code>)  Automatically add all executables under the `bin` directory to your `package.json` file under the `bin` section. __*Default*__: true
@@ -403,11 +400,8 @@
   * **gitpod** (<code>boolean</code>)  Adds a gitpod configuration. __*Default*__: false
   * **outdir** (<code>string</code>)  The root directory of the project. __*Default*__: "."
   * **parent** (<code>[Project](#projen-project)</code>)  The parent project, if this project is part of a bigger project. __*Optional*__
-<<<<<<< HEAD
   * **projectType** (<code>[ProjectType](#projen-projecttype)</code>)  Which type of project this is (library/app). __*Default*__: ProjectType.UNKNOWN
-=======
-  * **readme** (<code>string</code>)  The name of the README.md file. __*Default*__: "README.md"
->>>>>>> 703da333
+  * **readme** (<code>string</code>)  *No description* __*Optional*__
   * **allowLibraryDependencies** (<code>boolean</code>)  Allow the project to include `peerDependencies` and `bundledDependencies`. __*Default*__: true
   * **antitamper** (<code>boolean</code>)  Checks that after build there are no modified files on git. __*Default*__: true
   * **autoDetectBin** (<code>boolean</code>)  Automatically add all executables under the `bin` directory to your `package.json` file under the `bin` section. __*Default*__: true
@@ -599,11 +593,8 @@
   * **gitpod** (<code>boolean</code>)  Adds a gitpod configuration. __*Default*__: false
   * **outdir** (<code>string</code>)  The root directory of the project. __*Default*__: "."
   * **parent** (<code>[Project](#projen-project)</code>)  The parent project, if this project is part of a bigger project. __*Optional*__
-<<<<<<< HEAD
   * **projectType** (<code>[ProjectType](#projen-projecttype)</code>)  Which type of project this is (library/app). __*Default*__: ProjectType.UNKNOWN
-=======
-  * **readme** (<code>string</code>)  The name of the README.md file. __*Default*__: "README.md"
->>>>>>> 703da333
+  * **readme** (<code>string</code>)  *No description* __*Optional*__
   * **allowLibraryDependencies** (<code>boolean</code>)  Allow the project to include `peerDependencies` and `bundledDependencies`. __*Default*__: true
   * **antitamper** (<code>boolean</code>)  Checks that after build there are no modified files on git. __*Default*__: true
   * **autoDetectBin** (<code>boolean</code>)  Automatically add all executables under the `bin` directory to your `package.json` file under the `bin` section. __*Default*__: true
@@ -701,11 +692,8 @@
   * **gitpod** (<code>boolean</code>)  Adds a gitpod configuration. __*Default*__: false
   * **outdir** (<code>string</code>)  The root directory of the project. __*Default*__: "."
   * **parent** (<code>[Project](#projen-project)</code>)  The parent project, if this project is part of a bigger project. __*Optional*__
-<<<<<<< HEAD
   * **projectType** (<code>[ProjectType](#projen-projecttype)</code>)  Which type of project this is (library/app). __*Default*__: ProjectType.UNKNOWN
-=======
-  * **readme** (<code>string</code>)  The name of the README.md file. __*Default*__: "README.md"
->>>>>>> 703da333
+  * **readme** (<code>string</code>)  *No description* __*Optional*__
   * **allowLibraryDependencies** (<code>boolean</code>)  Allow the project to include `peerDependencies` and `bundledDependencies`. __*Default*__: true
   * **antitamper** (<code>boolean</code>)  Checks that after build there are no modified files on git. __*Default*__: true
   * **autoDetectBin** (<code>boolean</code>)  Automatically add all executables under the `bin` directory to your `package.json` file under the `bin` section. __*Default*__: true
@@ -812,11 +800,8 @@
   * **gitpod** (<code>boolean</code>)  Adds a gitpod configuration. __*Default*__: false
   * **outdir** (<code>string</code>)  The root directory of the project. __*Default*__: "."
   * **parent** (<code>[Project](#projen-project)</code>)  The parent project, if this project is part of a bigger project. __*Optional*__
-<<<<<<< HEAD
   * **projectType** (<code>[ProjectType](#projen-projecttype)</code>)  Which type of project this is (library/app). __*Default*__: ProjectType.UNKNOWN
-=======
-  * **readme** (<code>string</code>)  The name of the README.md file. __*Default*__: "README.md"
->>>>>>> 703da333
+  * **readme** (<code>string</code>)  *No description* __*Optional*__
   * **allowLibraryDependencies** (<code>boolean</code>)  Allow the project to include `peerDependencies` and `bundledDependencies`. __*Default*__: true
   * **antitamper** (<code>boolean</code>)  Checks that after build there are no modified files on git. __*Default*__: true
   * **autoDetectBin** (<code>boolean</code>)  Automatically add all executables under the `bin` directory to your `package.json` file under the `bin` section. __*Default*__: true
@@ -1485,11 +1470,8 @@
   * **gitpod** (<code>boolean</code>)  Adds a gitpod configuration. __*Default*__: false
   * **outdir** (<code>string</code>)  The root directory of the project. __*Default*__: "."
   * **parent** (<code>[Project](#projen-project)</code>)  The parent project, if this project is part of a bigger project. __*Optional*__
-<<<<<<< HEAD
   * **projectType** (<code>[ProjectType](#projen-projecttype)</code>)  Which type of project this is (library/app). __*Default*__: ProjectType.UNKNOWN
-=======
-  * **readme** (<code>string</code>)  The name of the README.md file. __*Default*__: "README.md"
->>>>>>> 703da333
+  * **readme** (<code>string</code>)  *No description* __*Optional*__
   * **allowLibraryDependencies** (<code>boolean</code>)  Allow the project to include `peerDependencies` and `bundledDependencies`. __*Default*__: true
   * **antitamper** (<code>boolean</code>)  Checks that after build there are no modified files on git. __*Default*__: true
   * **autoDetectBin** (<code>boolean</code>)  Automatically add all executables under the `bin` directory to your `package.json` file under the `bin` section. __*Default*__: true
@@ -1800,11 +1782,8 @@
   * **gitpod** (<code>boolean</code>)  Adds a gitpod configuration. __*Default*__: false
   * **outdir** (<code>string</code>)  The root directory of the project. __*Default*__: "."
   * **parent** (<code>[Project](#projen-project)</code>)  The parent project, if this project is part of a bigger project. __*Optional*__
-<<<<<<< HEAD
   * **projectType** (<code>[ProjectType](#projen-projecttype)</code>)  Which type of project this is (library/app). __*Default*__: ProjectType.UNKNOWN
-=======
-  * **readme** (<code>string</code>)  The name of the README.md file. __*Default*__: "README.md"
->>>>>>> 703da333
+  * **readme** (<code>string</code>)  *No description* __*Optional*__
   * **allowLibraryDependencies** (<code>boolean</code>)  Allow the project to include `peerDependencies` and `bundledDependencies`. __*Default*__: true
   * **antitamper** (<code>boolean</code>)  Checks that after build there are no modified files on git. __*Default*__: true
   * **autoDetectBin** (<code>boolean</code>)  Automatically add all executables under the `bin` directory to your `package.json` file under the `bin` section. __*Default*__: true
@@ -2150,11 +2129,8 @@
   * **gitpod** (<code>boolean</code>)  Adds a gitpod configuration. __*Default*__: false
   * **outdir** (<code>string</code>)  The root directory of the project. __*Default*__: "."
   * **parent** (<code>[Project](#projen-project)</code>)  The parent project, if this project is part of a bigger project. __*Optional*__
-<<<<<<< HEAD
   * **projectType** (<code>[ProjectType](#projen-projecttype)</code>)  Which type of project this is (library/app). __*Default*__: ProjectType.UNKNOWN
-=======
-  * **readme** (<code>string</code>)  The name of the README.md file. __*Default*__: "README.md"
->>>>>>> 703da333
+  * **readme** (<code>string</code>)  *No description* __*Optional*__
 
 
 
@@ -2599,11 +2575,8 @@
   * **gitpod** (<code>boolean</code>)  Adds a gitpod configuration. __*Default*__: false
   * **outdir** (<code>string</code>)  The root directory of the project. __*Default*__: "."
   * **parent** (<code>[Project](#projen-project)</code>)  The parent project, if this project is part of a bigger project. __*Optional*__
-<<<<<<< HEAD
   * **projectType** (<code>[ProjectType](#projen-projecttype)</code>)  Which type of project this is (library/app). __*Default*__: ProjectType.UNKNOWN
-=======
-  * **readme** (<code>string</code>)  The name of the README.md file. __*Default*__: "README.md"
->>>>>>> 703da333
+  * **readme** (<code>string</code>)  *No description* __*Optional*__
   * **allowLibraryDependencies** (<code>boolean</code>)  Allow the project to include `peerDependencies` and `bundledDependencies`. __*Default*__: true
   * **antitamper** (<code>boolean</code>)  Checks that after build there are no modified files on git. __*Default*__: true
   * **autoDetectBin** (<code>boolean</code>)  Automatically add all executables under the `bin` directory to your `package.json` file under the `bin` section. __*Default*__: true
@@ -2706,11 +2679,8 @@
   * **gitpod** (<code>boolean</code>)  Adds a gitpod configuration. __*Default*__: false
   * **outdir** (<code>string</code>)  The root directory of the project. __*Default*__: "."
   * **parent** (<code>[Project](#projen-project)</code>)  The parent project, if this project is part of a bigger project. __*Optional*__
-<<<<<<< HEAD
   * **projectType** (<code>[ProjectType](#projen-projecttype)</code>)  Which type of project this is (library/app). __*Default*__: ProjectType.UNKNOWN
-=======
-  * **readme** (<code>string</code>)  The name of the README.md file. __*Default*__: "README.md"
->>>>>>> 703da333
+  * **readme** (<code>string</code>)  *No description* __*Optional*__
   * **allowLibraryDependencies** (<code>boolean</code>)  Allow the project to include `peerDependencies` and `bundledDependencies`. __*Default*__: true
   * **antitamper** (<code>boolean</code>)  Checks that after build there are no modified files on git. __*Default*__: true
   * **autoDetectBin** (<code>boolean</code>)  Automatically add all executables under the `bin` directory to your `package.json` file under the `bin` section. __*Default*__: true
@@ -2813,11 +2783,8 @@
   * **gitpod** (<code>boolean</code>)  Adds a gitpod configuration. __*Default*__: false
   * **outdir** (<code>string</code>)  The root directory of the project. __*Default*__: "."
   * **parent** (<code>[Project](#projen-project)</code>)  The parent project, if this project is part of a bigger project. __*Optional*__
-<<<<<<< HEAD
   * **projectType** (<code>[ProjectType](#projen-projecttype)</code>)  Which type of project this is (library/app). __*Default*__: ProjectType.UNKNOWN
-=======
-  * **readme** (<code>string</code>)  The name of the README.md file. __*Default*__: "README.md"
->>>>>>> 703da333
+  * **readme** (<code>string</code>)  *No description* __*Optional*__
   * **allowLibraryDependencies** (<code>boolean</code>)  Allow the project to include `peerDependencies` and `bundledDependencies`. __*Default*__: true
   * **antitamper** (<code>boolean</code>)  Checks that after build there are no modified files on git. __*Default*__: true
   * **autoDetectBin** (<code>boolean</code>)  Automatically add all executables under the `bin` directory to your `package.json` file under the `bin` section. __*Default*__: true
@@ -3797,11 +3764,8 @@
   * **gitpod** (<code>boolean</code>)  Adds a gitpod configuration. __*Default*__: false
   * **outdir** (<code>string</code>)  The root directory of the project. __*Default*__: "."
   * **parent** (<code>[Project](#projen-project)</code>)  The parent project, if this project is part of a bigger project. __*Optional*__
-<<<<<<< HEAD
   * **projectType** (<code>[ProjectType](#projen-projecttype)</code>)  Which type of project this is (library/app). __*Default*__: ProjectType.UNKNOWN
-=======
-  * **readme** (<code>string</code>)  The name of the README.md file. __*Default*__: "README.md"
->>>>>>> 703da333
+  * **readme** (<code>string</code>)  *No description* __*Optional*__
   * **allowLibraryDependencies** (<code>boolean</code>)  Allow the project to include `peerDependencies` and `bundledDependencies`. __*Default*__: true
   * **antitamper** (<code>boolean</code>)  Checks that after build there are no modified files on git. __*Default*__: true
   * **autoDetectBin** (<code>boolean</code>)  Automatically add all executables under the `bin` directory to your `package.json` file under the `bin` section. __*Default*__: true
@@ -3951,11 +3915,8 @@
   * **gitpod** (<code>boolean</code>)  Adds a gitpod configuration. __*Default*__: false
   * **outdir** (<code>string</code>)  The root directory of the project. __*Default*__: "."
   * **parent** (<code>[Project](#projen-project)</code>)  The parent project, if this project is part of a bigger project. __*Optional*__
-<<<<<<< HEAD
   * **projectType** (<code>[ProjectType](#projen-projecttype)</code>)  Which type of project this is (library/app). __*Default*__: ProjectType.UNKNOWN
-=======
-  * **readme** (<code>string</code>)  The name of the README.md file. __*Default*__: "README.md"
->>>>>>> 703da333
+  * **readme** (<code>string</code>)  *No description* __*Optional*__
   * **allowLibraryDependencies** (<code>boolean</code>)  Allow the project to include `peerDependencies` and `bundledDependencies`. __*Default*__: true
   * **antitamper** (<code>boolean</code>)  Checks that after build there are no modified files on git. __*Default*__: true
   * **autoDetectBin** (<code>boolean</code>)  Automatically add all executables under the `bin` directory to your `package.json` file under the `bin` section. __*Default*__: true
@@ -4130,11 +4091,8 @@
   * **gitpod** (<code>boolean</code>)  Adds a gitpod configuration. __*Default*__: false
   * **outdir** (<code>string</code>)  The root directory of the project. __*Default*__: "."
   * **parent** (<code>[Project](#projen-project)</code>)  The parent project, if this project is part of a bigger project. __*Optional*__
-<<<<<<< HEAD
   * **projectType** (<code>[ProjectType](#projen-projecttype)</code>)  Which type of project this is (library/app). __*Default*__: ProjectType.UNKNOWN
-=======
-  * **readme** (<code>string</code>)  The name of the README.md file. __*Default*__: "README.md"
->>>>>>> 703da333
+  * **readme** (<code>string</code>)  *No description* __*Optional*__
   * **allowLibraryDependencies** (<code>boolean</code>)  Allow the project to include `peerDependencies` and `bundledDependencies`. __*Default*__: true
   * **antitamper** (<code>boolean</code>)  Checks that after build there are no modified files on git. __*Default*__: true
   * **autoDetectBin** (<code>boolean</code>)  Automatically add all executables under the `bin` directory to your `package.json` file under the `bin` section. __*Default*__: true
@@ -4280,11 +4238,8 @@
   * **gitpod** (<code>boolean</code>)  Adds a gitpod configuration. __*Default*__: false
   * **outdir** (<code>string</code>)  The root directory of the project. __*Default*__: "."
   * **parent** (<code>[Project](#projen-project)</code>)  The parent project, if this project is part of a bigger project. __*Optional*__
-<<<<<<< HEAD
   * **projectType** (<code>[ProjectType](#projen-projecttype)</code>)  Which type of project this is (library/app). __*Default*__: ProjectType.UNKNOWN
-=======
-  * **readme** (<code>string</code>)  The name of the README.md file. __*Default*__: "README.md"
->>>>>>> 703da333
+  * **readme** (<code>string</code>)  *No description* __*Optional*__
   * **allowLibraryDependencies** (<code>boolean</code>)  Allow the project to include `peerDependencies` and `bundledDependencies`. __*Default*__: true
   * **antitamper** (<code>boolean</code>)  Checks that after build there are no modified files on git. __*Default*__: true
   * **autoDetectBin** (<code>boolean</code>)  Automatically add all executables under the `bin` directory to your `package.json` file under the `bin` section. __*Default*__: true
@@ -4488,7 +4443,7 @@
 **pullRequestTemplate**?🔹 | <code>boolean</code> | Include a GitHub pull request template.<br/>__*Default*__: true
 **pullRequestTemplateContents**?🔹 | <code>string</code> | The contents of the pull request template.<br/>__*Default*__: default content
 **python**?🔹 | <code>[JsiiPythonTarget](#projen-jsiipythontarget)</code> | __*Optional*__
-**readme**?🔹 | <code>string</code> | The name of the README.md file.<br/>__*Default*__: "README.md"
+**readme**?🔹 | <code>string</code> | __*Optional*__
 **rebuildBot**?🔹 | <code>boolean</code> | Installs a GitHub workflow which is triggered when the comment "@projen rebuild" is added to a pull request.<br/>__*Default*__: true if not a subproject
 **rebuildBotCommand**?🔹 | <code>string</code> | The pull request bot command to use in order to trigger a rebuild and commit of the contents of the branch.<br/>__*Default*__: "rebuild"
 **releaseBranches**?🔹 | <code>Array<string></code> | Branches which trigger a release.<br/>__*Default*__: [ "master" ]
@@ -4585,7 +4540,7 @@
 **projenVersion**?🔹 | <code>[Semver](#projen-semver)</code> | Version of projen to install.<br/>__*Default*__: Semver.latest()
 **pullRequestTemplate**?🔹 | <code>boolean</code> | Include a GitHub pull request template.<br/>__*Default*__: true
 **pullRequestTemplateContents**?🔹 | <code>string</code> | The contents of the pull request template.<br/>__*Default*__: default content
-**readme**?🔹 | <code>string</code> | The name of the README.md file.<br/>__*Default*__: "README.md"
+**readme**?🔹 | <code>string</code> | __*Optional*__
 **rebuildBot**?🔹 | <code>boolean</code> | Installs a GitHub workflow which is triggered when the comment "@projen rebuild" is added to a pull request.<br/>__*Default*__: true if not a subproject
 **rebuildBotCommand**?🔹 | <code>string</code> | The pull request bot command to use in order to trigger a rebuild and commit of the contents of the branch.<br/>__*Default*__: "rebuild"
 **releaseBranches**?🔹 | <code>Array<string></code> | Branches which trigger a release.<br/>__*Default*__: [ "master" ]
@@ -4700,7 +4655,7 @@
 **pullRequestTemplate**?⚠️ | <code>boolean</code> | Include a GitHub pull request template.<br/>__*Default*__: true
 **pullRequestTemplateContents**?⚠️ | <code>string</code> | The contents of the pull request template.<br/>__*Default*__: default content
 **python**?⚠️ | <code>[JsiiPythonTarget](#projen-jsiipythontarget)</code> | __*Optional*__
-**readme**?⚠️ | <code>string</code> | The name of the README.md file.<br/>__*Default*__: "README.md"
+**readme**?⚠️ | <code>string</code> | __*Optional*__
 **rebuildBot**?⚠️ | <code>boolean</code> | Installs a GitHub workflow which is triggered when the comment "@projen rebuild" is added to a pull request.<br/>__*Default*__: true if not a subproject
 **rebuildBotCommand**?⚠️ | <code>string</code> | The pull request bot command to use in order to trigger a rebuild and commit of the contents of the branch.<br/>__*Default*__: "rebuild"
 **releaseBranches**?⚠️ | <code>Array<string></code> | Branches which trigger a release.<br/>__*Default*__: [ "master" ]
@@ -4792,7 +4747,7 @@
 **pullRequestTemplate**?🔹 | <code>boolean</code> | Include a GitHub pull request template.<br/>__*Default*__: true
 **pullRequestTemplateContents**?🔹 | <code>string</code> | The contents of the pull request template.<br/>__*Default*__: default content
 **python**?🔹 | <code>[JsiiPythonTarget](#projen-jsiipythontarget)</code> | __*Optional*__
-**readme**?🔹 | <code>string</code> | The name of the README.md file.<br/>__*Default*__: "README.md"
+**readme**?🔹 | <code>string</code> | __*Optional*__
 **rebuildBot**?🔹 | <code>boolean</code> | Installs a GitHub workflow which is triggered when the comment "@projen rebuild" is added to a pull request.<br/>__*Default*__: true if not a subproject
 **rebuildBotCommand**?🔹 | <code>string</code> | The pull request bot command to use in order to trigger a rebuild and commit of the contents of the branch.<br/>__*Default*__: "rebuild"
 **releaseBranches**?🔹 | <code>Array<string></code> | Branches which trigger a release.<br/>__*Default*__: [ "master" ]
@@ -4883,7 +4838,7 @@
 **pullRequestTemplate**?🔹 | <code>boolean</code> | Include a GitHub pull request template.<br/>__*Default*__: true
 **pullRequestTemplateContents**?🔹 | <code>string</code> | The contents of the pull request template.<br/>__*Default*__: default content
 **python**?🔹 | <code>[JsiiPythonTarget](#projen-jsiipythontarget)</code> | __*Optional*__
-**readme**?🔹 | <code>string</code> | The name of the README.md file.<br/>__*Default*__: "README.md"
+**readme**?🔹 | <code>string</code> | __*Optional*__
 **rebuildBot**?🔹 | <code>boolean</code> | Installs a GitHub workflow which is triggered when the comment "@projen rebuild" is added to a pull request.<br/>__*Default*__: true if not a subproject
 **rebuildBotCommand**?🔹 | <code>string</code> | The pull request bot command to use in order to trigger a rebuild and commit of the contents of the branch.<br/>__*Default*__: "rebuild"
 **releaseBranches**?🔹 | <code>Array<string></code> | Branches which trigger a release.<br/>__*Default*__: [ "master" ]
@@ -5429,7 +5384,7 @@
 **pullRequestTemplate**?🔹 | <code>boolean</code> | Include a GitHub pull request template.<br/>__*Default*__: true
 **pullRequestTemplateContents**?🔹 | <code>string</code> | The contents of the pull request template.<br/>__*Default*__: default content
 **python**?🔹 | <code>[JsiiPythonTarget](#projen-jsiipythontarget)</code> | __*Optional*__
-**readme**?🔹 | <code>string</code> | The name of the README.md file.<br/>__*Default*__: "README.md"
+**readme**?🔹 | <code>string</code> | __*Optional*__
 **rebuildBot**?🔹 | <code>boolean</code> | Installs a GitHub workflow which is triggered when the comment "@projen rebuild" is added to a pull request.<br/>__*Default*__: true if not a subproject
 **rebuildBotCommand**?🔹 | <code>string</code> | The pull request bot command to use in order to trigger a rebuild and commit of the contents of the branch.<br/>__*Default*__: "rebuild"
 **releaseBranches**?🔹 | <code>Array<string></code> | Branches which trigger a release.<br/>__*Default*__: [ "master" ]
@@ -5565,7 +5520,7 @@
 **projenVersion**?🔹 | <code>[Semver](#projen-semver)</code> | Version of projen to install.<br/>__*Default*__: Semver.latest()
 **pullRequestTemplate**?🔹 | <code>boolean</code> | Include a GitHub pull request template.<br/>__*Default*__: true
 **pullRequestTemplateContents**?🔹 | <code>string</code> | The contents of the pull request template.<br/>__*Default*__: default content
-**readme**?🔹 | <code>string</code> | The name of the README.md file.<br/>__*Default*__: "README.md"
+**readme**?🔹 | <code>string</code> | __*Optional*__
 **rebuildBot**?🔹 | <code>boolean</code> | Installs a GitHub workflow which is triggered when the comment "@projen rebuild" is added to a pull request.<br/>__*Default*__: true if not a subproject
 **rebuildBotCommand**?🔹 | <code>string</code> | The pull request bot command to use in order to trigger a rebuild and commit of the contents of the branch.<br/>__*Default*__: "rebuild"
 **releaseBranches**?🔹 | <code>Array<string></code> | Branches which trigger a release.<br/>__*Default*__: [ "master" ]
@@ -5647,7 +5602,7 @@
 **projenVersion**?🔹 | <code>[Semver](#projen-semver)</code> | Version of projen to install.<br/>__*Default*__: Semver.latest()
 **pullRequestTemplate**?🔹 | <code>boolean</code> | Include a GitHub pull request template.<br/>__*Default*__: true
 **pullRequestTemplateContents**?🔹 | <code>string</code> | The contents of the pull request template.<br/>__*Default*__: default content
-**readme**?🔹 | <code>string</code> | The name of the README.md file.<br/>__*Default*__: "README.md"
+**readme**?🔹 | <code>string</code> | __*Optional*__
 **rebuildBot**?🔹 | <code>boolean</code> | Installs a GitHub workflow which is triggered when the comment "@projen rebuild" is added to a pull request.<br/>__*Default*__: true if not a subproject
 **rebuildBotCommand**?🔹 | <code>string</code> | The pull request bot command to use in order to trigger a rebuild and commit of the contents of the branch.<br/>__*Default*__: "rebuild"
 **releaseBranches**?🔹 | <code>Array<string></code> | Branches which trigger a release.<br/>__*Default*__: [ "master" ]
@@ -5707,11 +5662,8 @@
 **gitpod**?🔹 | <code>boolean</code> | Adds a gitpod configuration.<br/>__*Default*__: false
 **outdir**?🔹 | <code>string</code> | The root directory of the project.<br/>__*Default*__: "."
 **parent**?🔹 | <code>[Project](#projen-project)</code> | The parent project, if this project is part of a bigger project.<br/>__*Optional*__
-<<<<<<< HEAD
 **projectType**?🔹 | <code>[ProjectType](#projen-projecttype)</code> | Which type of project this is (library/app).<br/>__*Default*__: ProjectType.UNKNOWN
-=======
-**readme**?🔹 | <code>string</code> | The name of the README.md file.<br/>__*Default*__: "README.md"
->>>>>>> 703da333
+**readme**?🔹 | <code>string</code> | __*Optional*__
 
 
 
@@ -5919,7 +5871,7 @@
 **projenVersion**?⚠️ | <code>[Semver](#projen-semver)</code> | Version of projen to install.<br/>__*Default*__: Semver.latest()
 **pullRequestTemplate**?⚠️ | <code>boolean</code> | Include a GitHub pull request template.<br/>__*Default*__: true
 **pullRequestTemplateContents**?⚠️ | <code>string</code> | The contents of the pull request template.<br/>__*Default*__: default content
-**readme**?⚠️ | <code>string</code> | The name of the README.md file.<br/>__*Default*__: "README.md"
+**readme**?⚠️ | <code>string</code> | __*Optional*__
 **rebuildBot**?⚠️ | <code>boolean</code> | Installs a GitHub workflow which is triggered when the comment "@projen rebuild" is added to a pull request.<br/>__*Default*__: true if not a subproject
 **rebuildBotCommand**?⚠️ | <code>string</code> | The pull request bot command to use in order to trigger a rebuild and commit of the contents of the branch.<br/>__*Default*__: "rebuild"
 **releaseBranches**?⚠️ | <code>Array<string></code> | Branches which trigger a release.<br/>__*Default*__: [ "master" ]
@@ -6015,7 +5967,7 @@
 **projenVersion**?🔹 | <code>[Semver](#projen-semver)</code> | Version of projen to install.<br/>__*Default*__: Semver.latest()
 **pullRequestTemplate**?🔹 | <code>boolean</code> | Include a GitHub pull request template.<br/>__*Default*__: true
 **pullRequestTemplateContents**?🔹 | <code>string</code> | The contents of the pull request template.<br/>__*Default*__: default content
-**readme**?🔹 | <code>string</code> | The name of the README.md file.<br/>__*Default*__: "README.md"
+**readme**?🔹 | <code>string</code> | __*Optional*__
 **rebuildBot**?🔹 | <code>boolean</code> | Installs a GitHub workflow which is triggered when the comment "@projen rebuild" is added to a pull request.<br/>__*Default*__: true if not a subproject
 **rebuildBotCommand**?🔹 | <code>string</code> | The pull request bot command to use in order to trigger a rebuild and commit of the contents of the branch.<br/>__*Default*__: "rebuild"
 **releaseBranches**?🔹 | <code>Array<string></code> | Branches which trigger a release.<br/>__*Default*__: [ "master" ]
@@ -6444,7 +6396,7 @@
 **projenVersion**?🔹 | <code>[Semver](#projen-semver)</code> | Version of projen to install.<br/>__*Default*__: Semver.latest()
 **pullRequestTemplate**?🔹 | <code>boolean</code> | Include a GitHub pull request template.<br/>__*Default*__: true
 **pullRequestTemplateContents**?🔹 | <code>string</code> | The contents of the pull request template.<br/>__*Default*__: default content
-**readme**?🔹 | <code>string</code> | The name of the README.md file.<br/>__*Default*__: "README.md"
+**readme**?🔹 | <code>string</code> | __*Optional*__
 **rebuildBot**?🔹 | <code>boolean</code> | Installs a GitHub workflow which is triggered when the comment "@projen rebuild" is added to a pull request.<br/>__*Default*__: true if not a subproject
 **rebuildBotCommand**?🔹 | <code>string</code> | The pull request bot command to use in order to trigger a rebuild and commit of the contents of the branch.<br/>__*Default*__: "rebuild"
 **releaseBranches**?🔹 | <code>Array<string></code> | Branches which trigger a release.<br/>__*Default*__: [ "master" ]
@@ -6555,7 +6507,7 @@
 **projenVersion**?🔹 | <code>[Semver](#projen-semver)</code> | Version of projen to install.<br/>__*Default*__: Semver.latest()
 **pullRequestTemplate**?🔹 | <code>boolean</code> | Include a GitHub pull request template.<br/>__*Default*__: true
 **pullRequestTemplateContents**?🔹 | <code>string</code> | The contents of the pull request template.<br/>__*Default*__: default content
-**readme**?🔹 | <code>string</code> | The name of the README.md file.<br/>__*Default*__: "README.md"
+**readme**?🔹 | <code>string</code> | __*Optional*__
 **rebuildBot**?🔹 | <code>boolean</code> | Installs a GitHub workflow which is triggered when the comment "@projen rebuild" is added to a pull request.<br/>__*Default*__: true if not a subproject
 **rebuildBotCommand**?🔹 | <code>string</code> | The pull request bot command to use in order to trigger a rebuild and commit of the contents of the branch.<br/>__*Default*__: "rebuild"
 **releaseBranches**?🔹 | <code>Array<string></code> | Branches which trigger a release.<br/>__*Default*__: [ "master" ]
@@ -6672,7 +6624,7 @@
 **projenVersion**?🔹 | <code>[Semver](#projen-semver)</code> | Version of projen to install.<br/>__*Default*__: Semver.latest()
 **pullRequestTemplate**?🔹 | <code>boolean</code> | Include a GitHub pull request template.<br/>__*Default*__: true
 **pullRequestTemplateContents**?🔹 | <code>string</code> | The contents of the pull request template.<br/>__*Default*__: default content
-**readme**?🔹 | <code>string</code> | The name of the README.md file.<br/>__*Default*__: "README.md"
+**readme**?🔹 | <code>string</code> | __*Optional*__
 **rebuildBot**?🔹 | <code>boolean</code> | Installs a GitHub workflow which is triggered when the comment "@projen rebuild" is added to a pull request.<br/>__*Default*__: true if not a subproject
 **rebuildBotCommand**?🔹 | <code>string</code> | The pull request bot command to use in order to trigger a rebuild and commit of the contents of the branch.<br/>__*Default*__: "rebuild"
 **releaseBranches**?🔹 | <code>Array<string></code> | Branches which trigger a release.<br/>__*Default*__: [ "master" ]
@@ -6781,7 +6733,7 @@
 **projenVersion**?🔹 | <code>[Semver](#projen-semver)</code> | Version of projen to install.<br/>__*Default*__: Semver.latest()
 **pullRequestTemplate**?🔹 | <code>boolean</code> | Include a GitHub pull request template.<br/>__*Default*__: true
 **pullRequestTemplateContents**?🔹 | <code>string</code> | The contents of the pull request template.<br/>__*Default*__: default content
-**readme**?🔹 | <code>string</code> | The name of the README.md file.<br/>__*Default*__: "README.md"
+**readme**?🔹 | <code>string</code> | __*Optional*__
 **rebuildBot**?🔹 | <code>boolean</code> | Installs a GitHub workflow which is triggered when the comment "@projen rebuild" is added to a pull request.<br/>__*Default*__: true if not a subproject
 **rebuildBotCommand**?🔹 | <code>string</code> | The pull request bot command to use in order to trigger a rebuild and commit of the contents of the branch.<br/>__*Default*__: "rebuild"
 **releaseBranches**?🔹 | <code>Array<string></code> | Branches which trigger a release.<br/>__*Default*__: [ "master" ]
