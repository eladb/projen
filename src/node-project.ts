import { PROJEN_DIR, PROJEN_RC, PROJEN_VERSION } from './common';
import { AutoMerge, DependabotOptions, GithubWorkflow } from './github';
import { MergifyOptions } from './github/mergify';
import { IgnoreFile } from './ignore-file';
import { Projenrc, ProjenrcOptions } from './javascript/projenrc';
import { Jest, JestOptions } from './jest';
import { License } from './license';
import { NodePackage, NpmTaskExecution, NodePackageManager, NodePackageOptions } from './node-package';
import { Project, ProjectOptions } from './project';
import { Publisher } from './publisher';
import { Task, TaskCategory } from './tasks';
import { UpgradeDependencies, UpgradeDependenciesOptions, UpgradeDependenciesSchedule } from './upgrade-dependencies';
import { Version } from './version';

const PROJEN_SCRIPT = 'projen';

export interface NodeProjectOptions extends ProjectOptions, NodePackageOptions {
  /**
   * License copyright owner.
   *
   * @default - defaults to the value of authorName or "" if `authorName` is undefined.
   */
  readonly copyrightOwner?: string;

  /**
   * The copyright years to put in the LICENSE file.
   *
   * @default - current year
   */
  readonly copyrightPeriod?: string;


  /**
   * Version of projen to install.
   *
   * @default - Defaults to the latest version.
   */
  readonly projenVersion?: string;

  /**
   * Indicates of "projen" should be installed as a devDependency.
   *
   * @default true
   */
  readonly projenDevDependency?: boolean;

  /**
   * The name of the main release branch.
   *
   * NOTE: this field is temporarily required as we migrate the default value
   * from "master" to "main". Shortly, it will be made optional with "main" as
   * the default.
   *
   * @default "main"
   */
  readonly defaultReleaseBranch: string;

  /**
   * Define a GitHub workflow for building PRs.
   * @default - true if not a subproject
   */
  readonly buildWorkflow?: boolean;

  /**
   * Automatically update files modified during builds to pull-request branches. This means
   * that any files synthesized by projen or e.g. test snapshots will always be up-to-date
   * before a PR is merged.
   *
   * Implies that PR builds do not have anti-tamper checks.
   *
   * @default true
   */
  readonly mutableBuild?: boolean;

  /**
   * Define a GitHub workflow step for sending code coverage metrics to https://codecov.io/
   * Uses codecov/codecov-action@v1
   * A secret is required for private repos. Configured with @codeCovTokenSecret
   * @default false
   */
  readonly codeCov?: boolean;

  /**
   * Define the secret name for a specified https://codecov.io/ token
   * A secret is required to send coverage for private repositories
   * @default - if this option is not specified, only public repositories are supported
   */
  readonly codeCovTokenSecret?: string;

  /**
   * Define a GitHub workflow for releasing from "main" when new versions are
   * bumped. Requires that `version` will be undefined.
   *
   * @default - true if not a subproject
   * @featured
   */
  readonly releaseWorkflow?: boolean;

  /**
   * Automatically release new versions every commit to one of branches in `releaseBranches`.
   * @default true
   */
  readonly releaseEveryCommit?: boolean;

  /**
   * CRON schedule to trigger new releases.
   *
   * @default - no scheduled releases
   */
  readonly releaseSchedule?: string;

  /**
   * Branches which trigger a release.
   *
   * Default value is based on defaultReleaseBranch.
   *
   * @default [ "main" ]
   */
  readonly releaseBranches?: string[];

  /**
   * Workflow steps to use in order to bootstrap this repo.
   *
   * @default "yarn install --frozen-lockfile && yarn projen"
   */
  readonly workflowBootstrapSteps?: any[];

  /**
   * Container image to use for GitHub workflows.
   *
   * @default - default image
   */
  readonly workflowContainerImage?: string;

  /**
   * A set of workflow steps to execute in order to setup the workflow
   * container.
   */
  readonly releaseWorkflowSetupSteps?: any[];

  /**
   * Automatically release to npm when new versions are introduced.
   * @default false
   */
  readonly releaseToNpm?: boolean;

  /**
   * Checks that after build there are no modified files on git.
   * @default true
   */
  readonly antitamper?: boolean;

  /**
   * The node version to use in GitHub workflows.
   *
   * @default - same as `minNodeVersion`
   */
  readonly workflowNodeVersion?: string;

  /**
   * Include dependabot configuration.
   *
   * @deprecated - use `depsUpgrade: DependenciesUpgrade.dependabot`
   * @default false
   */
  readonly dependabot?: boolean;

  /**
   * Options for dependabot.
   *
   * @deprecated - use `depsUpgrade: DependenciesUpgrade.dependabot`
   * @default - default options
   */
  readonly dependabotOptions?: DependabotOptions;

  /**
   * How to handle dependency upgrades.
   *
   * @default - DependenciesUpgrade.GITHUB_ACTIONS
   */
  readonly depsUpgrade?: DependenciesUpgradeMechanism;

  /**
   * Options for mergify
   *
   * @default - default options
   */
  readonly mergifyOptions?: MergifyOptions;

  /**
   * Automatically merge PRs that build successfully and have this label.
   *
   * To disable, set this value to an empty string.
   *
   * @default "auto-merge"
   */
  readonly mergifyAutoMergeLabel?: string;

  /**
   * Periodically submits a pull request for projen upgrades (executes `yarn
   * projen:upgrade`).
   *
   * This setting is a GitHub secret name which contains a GitHub Access Token
   * with `repo` and `workflow` permissions.
   *
   * This token is used to submit the upgrade pull request, which will likely
   * include workflow updates.
   *
   * To create a personal access token see https://github.com/settings/tokens
   *
   * @default - no automatic projen upgrade pull requests
   */
  readonly projenUpgradeSecret?: string;

  /**
   * Automatically merge projen upgrade PRs when build passes.
   * Applies the `mergifyAutoMergeLabel` to the PR if enabled.
   *
   * @default - "true" if mergify auto-merge is enabled (default)
   */
  readonly projenUpgradeAutoMerge?: boolean;

  /**
   * Customize the projenUpgrade schedule in cron expression.
   *
   @default [ "0 6 * * *" ]
   */
  readonly projenUpgradeSchedule?: string[];

  /**
   * Execute `projen` as the first step of the `build` task to synthesize
   * project files. This applies both to local builds and to CI builds.
   *
   * Disabling this feature is NOT RECOMMENDED and means that manual changes to
   * synthesized project files will be persisted.
   *
   * @default true
   */
  readonly projenDuringBuild?: boolean;

  /**
   * Defines an .npmignore file. Normally this is only needed for libraries that
   * are packaged as tarballs.
   *
   * @default true
   */
  readonly npmignoreEnabled?: boolean;

  /**
   * Additional entries to .npmignore
   */
  readonly npmignore?: string[];

  /**
   * Include a GitHub pull request template.
   *
   * @default true
   */
  readonly pullRequestTemplate?: boolean;

  /**
   * The contents of the pull request template.
   *
   * @default - default content
   */
  readonly pullRequestTemplateContents?: string;

  /**
   * Additional entries to .gitignore
   */
  readonly gitignore?: string[];

  /**
   * Setup jest unit tests
   * @default true
   */
  readonly jest?: boolean;

  /**
   * Jest options
   * @default - default options
   */
  readonly jestOptions?: JestOptions;

  /**
   * Version requirement of `jsii-release` which is used to publish modules to npm.
   * @default "latest"
   */
  readonly jsiiReleaseVersion?: string;

  /**
   * A directory which will contain artifacts to be published to npm.
   *
   * @default "dist"
   */
  readonly artifactsDirectory?: string;

  /**
   * Generate (once) .projenrc.js (in JavaScript). Set to `false` in order to disable
   * .projenrc.js generation.
   *
   * @default true
   */
  readonly projenrcJs?: boolean;

  /**
   * Options for .projenrc.js
   * @default - default options
   */
  readonly projenrcJsOptions?: ProjenrcOptions;

  /**
   * The initial version of the repo. The first release will bump over this
   * version, so it will be v0.1.1 or v0.2.0 (depending on whether the first
   * bump is minor or patch).
   *
   * @default "v0.1.0"
   */
  readonly initialVersion?: string;
}

/**
 * Automatic bump modes
 */
export enum AutoRelease {
  /**
   * Automatically bump & release a new version for every commit to "main"
   */
  EVERY_COMMIT,

  /**
   * Automatically bump & release a new version on a daily basis.
   */
  DAILY
}

/**
 * Node.js project
 */
export class NodeProject extends Project {
  /**
   * API for managing the node package.
   */
  public readonly package: NodePackage;

  /**
   * The .npmignore file.
   */
  public readonly npmignore?: IgnoreFile;

  /**
   * @deprecated use `package.allowLibraryDependencies`
   */
  public get allowLibraryDependencies(): boolean { return this.package.allowLibraryDependencies; }

  /**
   * @deprecated use `package.entrypoint`
   */
  public get entrypoint(): string { return this.package.entrypoint; }

  /**
   * Compiles the code. By default for node.js projects this task is empty.
   */
  public readonly compileTask: Task;

  /**
   * Tests the code.
   */
  public readonly testTask: Task;

  /**
   * Compiles the test code.
   */
  public readonly testCompileTask: Task;

  /**
   * The task responsible for a full release build. It spawns: compile + test + release + package
   */
  public readonly buildTask: Task;

  /**
   * Automatic PR merges.
   */
  public readonly autoMerge?: AutoMerge;

  private readonly _version: Version;

  /**
   * The PR build GitHub workflow. `undefined` if `buildWorkflow` is disabled.
   */
  public readonly buildWorkflow?: GithubWorkflow;
  public readonly buildWorkflowJobId?: string;

  /**
   * The release GitHub workflow. `undefined` if `releaseWorkflow` is disabled.
   */
  public readonly releaseWorkflow?: GithubWorkflow;

  /**
   * Package publisher. This will be `undefined` if the project does not have a
   * release workflow.
   */
  public readonly publisher?: Publisher;

  /**
   * Minimum node.js version required by this package.
   */
  public get minNodeVersion(): string | undefined { return this.package.minNodeVersion; }

  /**
   * Maximum node version required by this pacakge.
   */
  public get maxNodeVersion(): string | undefined { return this.package.maxNodeVersion; }

  private readonly nodeVersion?: string;

  /**
   * Indicates if workflows have anti-tamper checks.
   */
  public readonly antitamper: boolean;

  /**
   * @deprecated use `package.npmDistTag`
   */
  protected readonly npmDistTag: string;

  /**
   * @deprecated use `package.npmRegistry`
   */
  protected readonly npmRegistry: string;

  /**
   * The package manager to use.
   *
   * @deprecated use `package.packageManager`
   */
  public get packageManager(): NodePackageManager { return this.package.packageManager; }

  /**
   * The command to use to run scripts (e.g. `yarn run` or `npm run` depends on the package manager).
   */
  public readonly runScriptCommand: string;

  /**
   * The Jest configuration (if enabled)
   */
  public readonly jest?: Jest;

  /**
   * Determines how tasks are executed when invoked as npm scripts (yarn/npm run xyz).
   *
   * @deprecated use `package.npmTaskExecution`
   */
  public get npmTaskExecution(): NpmTaskExecution { return this.package.npmTaskExecution; }

  /**
   * The command to use in order to run the projen CLI.
   */
  public get projenCommand(): string { return this.package.projenCommand; }

  /**
   * @deprecated use `package.addField(x, y)`
   */
  public get manifest() {
    return this.package.manifest;
  }

  constructor(options: NodeProjectOptions) {
    super(options);

    this.package = new NodePackage(this, options);

    this.runScriptCommand = (() => {
      switch (this.packageManager) {
        case NodePackageManager.NPM: return 'npm run';
        case NodePackageManager.YARN: return 'yarn run';
        case NodePackageManager.PNPM: return 'pnpm run';
        default: throw new Error(`unexpected package manager ${this.packageManager}`);
      }
    })();

    this.nodeVersion = options.workflowNodeVersion ?? this.package.minNodeVersion;

    this._version = new Version(this, {
      initialVersion: options.initialVersion,
    });

    // add PATH for all tasks which includes the project's npm .bin list
    this.tasks.addEnvironment('PATH', '$(npx -c "node -e \\\"console.log(process.env.PATH)\\\"")');

    this.compileTask = this.addTask('compile', {
      description: 'Only compile',
      category: TaskCategory.BUILD,
    });

    this.testCompileTask = this.addTask('test:compile', {
      description: 'compiles the test code',
      category: TaskCategory.TEST,
    });

    this.testTask = this.addTask('test', {
      description: 'Run tests',
      category: TaskCategory.TEST,
    });

    this.testTask.spawn(this.testCompileTask);

    this.buildTask = this.addTask('build', {
      description: 'Full release build (test+compile)',
      category: TaskCategory.BUILD,
    });

    // first, execute projen as the first thing during build
    if (options.projenDuringBuild ?? true) {
      // skip for sub-projects (i.e. "parent" is defined) since synthing the
      // root project will include the subprojects.
      if (!this.parent) {
        this.buildTask.exec(this.projenCommand);
      }
    }

    this.addLicense(options);

    this.npmDistTag = this.package.npmDistTag;
    this.npmRegistry = this.package.npmRegistry;

    if (options.npmignoreEnabled ?? true) {
      this.npmignore = new IgnoreFile(this, '.npmignore');
    }

    this.addDefaultGitIgnore();

    if (options.gitignore?.length) {
      for (const i of options.gitignore) {
        this.gitignore.exclude(i);
      }
    }

    if (options.npmignore?.length) {
      if (!this.npmignore) {
        throw new Error('.npmignore is not defined for an APP project type. Add "npmIgnore: true" to override this');
      }

      for (const i of options.npmignore) {
        this.npmignore.exclude(i);
      }
    }


    this.setScript(PROJEN_SCRIPT, this.package.projenCommand);
    this.setScript('start', `${this.package.projenCommand} start`);

    this.npmignore?.exclude(`/${PROJEN_RC}`);
    this.npmignore?.exclude(`/${PROJEN_DIR}`);
    this.gitignore.include(`/${PROJEN_RC}`);

    const projen = options.projenDevDependency ?? true;
    if (projen) {
      const projenVersion = options.projenVersion ?? `^${PROJEN_VERSION}`;
      this.addDevDeps(`projen@${projenVersion}`);
    }

    if (!options.defaultReleaseBranch) {
      throw new Error('"defaultReleaseBranch" is temporarily a required option while we migrate its default value from "master" to "main"');
    }

    const buildEnabled = options.buildWorkflow ?? (this.parent ? false : true);
    const mutableBuilds = options.mutableBuild ?? true;

    // indicate if we have anti-tamper configured in our workflows. used by e.g. Jest
    // to decide if we can always run with --updateSnapshot
    this.antitamper = buildEnabled && (options.antitamper ?? true);

    // configure jest if enabled
    // must be before the build/release workflows
    if (options.jest ?? true) {
      this.jest = new Jest(this, options.jestOptions);
    }

    if (options.buildWorkflow ?? (this.parent ? false : true)) {
      const branch = '${{ github.event.pull_request.head.ref }}';
      const repo = '${{ github.event.pull_request.head.repo.full_name }}';
      const buildJobId = 'build';

      const updateRepo = new Array<any>();
      const gitDiffStepId = 'git_diff';
      const hasChangesCondName = 'has_changes';
      const hasChanges = `steps.${gitDiffStepId}.outputs.${hasChangesCondName}`;
      const repoFullName = 'github.event.pull_request.head.repo.full_name';

      // use "git diff --exit code" to check if there were changes in the repo
      // and create a step output that will be used in subsequent steps.
      updateRepo.push({
        name: 'Check for changes',
        id: gitDiffStepId,
        run: `git diff --exit-code || echo "::set-output name=${hasChangesCondName}::true"`,
      });

      // only if we had changes, commit them and push to the repo note that for
      // forks, this will fail (because the workflow doesn't have permissions.
      // this indicates to users that they need to update their branch manually.
      updateRepo.push({
        if: hasChanges,
        name: 'Commit and push changes (if changed)',
        run: `git add . && git commit -m "chore: self mutation" && git push origin HEAD:${branch}`,
      });

      // if we pushed changes, we need to manually update the status check so
      // that the PR will be green (we won't get here for forks with updates
      // because the push would have failed).
      updateRepo.push({
        if: hasChanges,
        name: 'Update status check (if changed)',
        run: [
          'gh api',
          '-X POST',
          `/repos/\${{ ${repoFullName} }}/check-runs`,
          `-F name="${buildJobId}"`,
          '-F head_sha="$(git rev-parse HEAD)"',
          '-F status="completed"',
          '-F conclusion="success"',
        ].join(' '),
        env: {
          GITHUB_TOKEN: '${{ secrets.GITHUB_TOKEN }}',
        },
      });

      const workflow = this.createBuildWorkflow('Build', {
        jobId: buildJobId,
        trigger: {
          pull_request: { },
        },

        checkoutWith: mutableBuilds ? {
          ref: branch,
          repository: repo,
        } : undefined,

        postSteps: updateRepo,

        antitamperDisabled: mutableBuilds, // <-- disable anti-tamper if build workflow is mutable
        image: options.workflowContainerImage,
        codeCov: options.codeCov ?? false,
        codeCovTokenSecret: options.codeCovTokenSecret,
      });

      this.buildWorkflow = workflow;
      this.buildWorkflowJobId = buildJobId;
    }

    if (options.releaseWorkflow ?? (this.parent ? false : true)) {
      const defaultReleaseBranch = options.defaultReleaseBranch ?? 'main';
      const releaseBranches = options.releaseBranches ?? [defaultReleaseBranch];

      const trigger: { [event: string]: any } = { };

      if (options.releaseEveryCommit ?? true) {
        trigger.push = { branches: releaseBranches };
      }

      if (options.releaseSchedule) {
        trigger.schedule = { cron: options.releaseSchedule };
      }

      const artifactDirectory = options.artifactsDirectory ?? 'dist';
      const getVersion = 'v$(node -p \"require(\'./package.json\').version\")';
      const jobId = 'release';

      const releaseSteps: any[] = [];

      // to avoid race conditions between two commits trying to release the same
      // version, we check if the head sha is identical to the remote sha. if
      // not, we will skip the release and just finish the build.
      const gitRemoteStep = 'git_remote';
      const latestCommitOutput = 'latest_commit';
      const noNewCommits = `\${{ steps.${gitRemoteStep}.outputs.${latestCommitOutput} == github.sha }}`;

      releaseSteps.push({
        name: 'Check for new commits',
        id: gitRemoteStep,
        run: `echo ::set-output name=${latestCommitOutput}::"$(git ls-remote origin -h \${{ github.ref }} | cut -f1)"`,
      });

      releaseSteps.push({
        name: 'Create release',
        if: noNewCommits,
        run: [
          `gh release create ${getVersion}`,
          `-F ${this._version.changelogFile}`,
          `-t ${getVersion}`,
        ].join(' '),
        env: {
          GITHUB_TOKEN: '${{ secrets.GITHUB_TOKEN }}',
        },
      });

      releaseSteps.push({
        name: 'Unbump',
        run: this.runTaskCommand(this._version.unbumpTask),
      });

      releaseSteps.push({
        name: 'Upload artifact',
        if: noNewCommits,
        uses: 'actions/upload-artifact@v2.1.1',
        with: {
          name: artifactDirectory,
          path: artifactDirectory,
        },
      });

      const workflow = this.createBuildWorkflow('Release', {
        jobId: jobId,
        trigger,
        env: {
          RELEASE: 'true',
        },
        preBuildSteps: [
          {
            name: 'Bump to next version',
            run: this.runTaskCommand(this._version.bumpTask),
          },
          ...options.releaseWorkflowSetupSteps ?? [],
        ],
        postSteps: releaseSteps,
        image: options.workflowContainerImage,
        codeCov: false, // no code coverage needed for release
        checkoutWith: {
          // we must use 'fetch-depth=0' in order to fetch all tags
          // otherwise tags are not checked out
          'fetch-depth': 0,
        },
      });

      this.releaseWorkflow = workflow;

      this.publisher = new Publisher(this, {
        workflow: this.releaseWorkflow,
        artifactName: artifactDirectory,
        buildJobId: jobId,
        jsiiReleaseVersion: options.jsiiReleaseVersion,
      });

      if (options.releaseToNpm ?? false) {
        this.publisher.publishToNpm({
          distTag: this.package.npmDistTag,
          registry: this.package.npmRegistry,
          npmTokenSecret: this.package.npmTokenSecret,
        });
      }
    } else {
      // validate that no release options are selected if the release workflow is disabled.
      if (options.releaseToNpm) {
        throw new Error('"releaseToNpm" is not supported for APP projects');
      }

      if (options.releaseBranches) {
        throw new Error('"releaseBranches" is not supported for APP projects');
      }

      if (options.releaseEveryCommit) {
        throw new Error('"releaseEveryCommit" is not supported for APP projects');
      }

      if (options.releaseSchedule) {
        throw new Error('"releaseSchedule" is not supported for APP projects');
      }
    }

    if (this.github?.mergify) {
      this.autoMerge = new AutoMerge(this, {
        buildJob: this.buildWorkflowJobId,
        autoMergeLabel: options.mergifyAutoMergeLabel,
      });
      this.npmignore?.exclude('/.mergify.yml');
    }

    if (options.dependabot !== undefined && options.depsUpgrade) {
      throw new Error("'dependabot' cannot be configured together with 'depsUpgrade'");
    }

    const defaultDependenciesUpgrade = (options.dependabot ?? false) ? DependenciesUpgradeMechanism.dependabot()
      : DependenciesUpgradeMechanism.githubWorkflow();
    const dependenciesUpgrade = options.depsUpgrade ?? defaultDependenciesUpgrade;
    dependenciesUpgrade.bind(this);

    if (dependenciesUpgrade.ignoresProjen && this.package.packageName !== 'projen') {

      const projenAutoMerge = options.projenUpgradeAutoMerge ?? true;

      new UpgradeDependencies(this, {
        include: ['projen'],
        taskName: 'upgrade-projen',
        ignoreProjen: false,
        workflow: !!options.projenUpgradeSecret,
        workflowOptions: {
          schedule: UpgradeDependenciesSchedule.expressions(options.projenUpgradeSchedule ?? ['0 6 * * *']),
          secret: options.projenUpgradeSecret,
          labels: (projenAutoMerge && this.autoMerge?.autoMergeLabel)
            ? [this.autoMerge.autoMergeLabel]
            : [],
        },
      });
    }

    if (options.pullRequestTemplate ?? true) {
      this.github?.addPullRequestTemplate(...options.pullRequestTemplateContents ?? []);
    }

    const projenrcJs = options.projenrcJs ?? true;
    if (projenrcJs) {
      new Projenrc(this, options.projenrcJsOptions);
    }
  }

  public addBins(bins: Record<string, string>) {
    this.package.addBin(bins);
  }

  /**
   * Replaces the contents of an npm package.json script.
   *
   * @param name The script name
   * @param command The command to execute
   */
  public setScript(name: string, command: string) {
    this.package.setScript(name, command);
  }

  /**
   * Removes the npm script (always successful).
   * @param name The name of the script.
   */
  public removeScript(name: string) {
    this.package.removeScript(name);
  }

  /**
   * Indicates if a script by the name name is defined.
   * @param name The name of the script
   */
  public hasScript(name: string) {
    return this.package.hasScript(name);
  }

  /**
   * DEPRECATED
   * @deprecated use `project.compileTask.exec()`
   */
  public addCompileCommand(...commands: string[]) {
    for (const c of commands) {
      this.compileTask.exec(c);
    }
  }

  /**
   * DEPRECATED
   * @deprecated use `project.testTask.exec()`
   */
  public addTestCommand(...commands: string[]) {
    for (const c of commands) {
      this.testTask.exec(c);
    }
  }

  /**
   * DEPRECATED
   * @deprecated use `project.buildTask.exec()`
   */
  public addBuildCommand(...commands: string[]) {
    for (const c of commands) {
      this.buildTask.exec(c);
    }
  }

  /**
   * Directly set fields in `package.json`.
   * @param fields The fields to set
   */
  public addFields(fields: { [name: string]: any }) {
    for (const [name, value] of Object.entries(fields)) {
      this.package.addField(name, value);
    }
  }

  /**
   * Adds keywords to package.json (deduplicated)
   * @param keywords The keywords to add
   */
  public addKeywords(...keywords: string[]) {
    this.package.addKeywords(...keywords);
  }

  public get installWorkflowSteps(): any[] {
    const install = new Array();
    if (this.nodeVersion) {
      install.push({
        name: 'Setup Node.js',
        uses: 'actions/setup-node@v1',
        with: { 'node-version': this.nodeVersion },
      });
    }

    install.push({
      name: 'Install dependencies',
      run: this.package.installCommand,
    });
    return install;
  }

  /**
   * Defines normal dependencies.
   *
   * @param deps Names modules to install. By default, the the dependency will
   * be installed in the next `npx projen` run and the version will be recorded
   * in your `package.json` file. You can upgrade manually or using `yarn
   * add/upgrade`. If you wish to specify a version range use this syntax:
   * `module@^7`.
   */
  public addDeps(...deps: string[]) {
    return this.package.addDeps(...deps);
  }

  /**
   * Defines development/test dependencies.
   *
   * @param deps Names modules to install. By default, the the dependency will
   * be installed in the next `npx projen` run and the version will be recorded
   * in your `package.json` file. You can upgrade manually or using `yarn
   * add/upgrade`. If you wish to specify a version range use this syntax:
   * `module@^7`.
   */
  public addDevDeps(...deps: string[]) {
    return this.package.addDevDeps(...deps);
  }

  /**
   * Defines peer dependencies.
   *
   * When adding peer dependencies, a devDependency will also be added on the
   * pinned version of the declared peer. This will ensure that you are testing
   * your code against the minimum version required from your consumers.
   *
   * @param deps Names modules to install. By default, the the dependency will
   * be installed in the next `npx projen` run and the version will be recorded
   * in your `package.json` file. You can upgrade manually or using `yarn
   * add/upgrade`. If you wish to specify a version range use this syntax:
   * `module@^7`.
   */
  public addPeerDeps(...deps: string[]) {
    return this.package.addPeerDeps(...deps);
  }

  /**
   * Defines bundled dependencies.
   *
   * Bundled dependencies will be added as normal dependencies as well as to the
   * `bundledDependencies` section of your `package.json`.
   *
   * @param deps Names modules to install. By default, the the dependency will
   * be installed in the next `npx projen` run and the version will be recorded
   * in your `package.json` file. You can upgrade manually or using `yarn
   * add/upgrade`. If you wish to specify a version range use this syntax:
   * `module@^7`.
   */
  public addBundledDeps(...deps: string[]) {
    return this.package.addBundledDeps(...deps);
  }

  private addLicense(options: NodeProjectOptions) {
    if (this.package.license) {
      new License(this, this.package.license, {
        copyrightOwner: options.copyrightOwner ?? options.authorName,
        copyrightPeriod: options.copyrightPeriod,
      });
    }
  }

  private addDefaultGitIgnore() {
    this.gitignore.exclude(
      '# Logs',
      'logs',
      '*.log',
      'npm-debug.log*',
      'yarn-debug.log*',
      'yarn-error.log*',
      'lerna-debug.log*',

      '# Diagnostic reports (https://nodejs.org/api/report.html)',
      'report.[0-9]*.[0-9]*.[0-9]*.[0-9]*.json',

      '# Runtime data',
      'pids',
      '*.pid',
      '*.seed',
      '*.pid.lock',

      '# Directory for instrumented libs generated by jscoverage/JSCover',
      'lib-cov',

      '# Coverage directory used by tools like istanbul',
      'coverage',
      '*.lcov',

      '# nyc test coverage',
      '.nyc_output',

      '# Compiled binary addons (https://nodejs.org/api/addons.html)',
      'build/Release',

      '# Dependency directories',
      'node_modules/',
      'jspm_packages/',

      '# TypeScript cache',
      '*.tsbuildinfo',


      '# Optional eslint cache',
      '.eslintcache',

      '# Output of \'npm pack\'',
      '*.tgz',

      '# Yarn Integrity file',
      '.yarn-integrity',

      '# parcel-bundler cache (https://parceljs.org/)',
      '.cache',
    );
  }

  private createBuildWorkflow(name: string, options: NodeBuildWorkflowOptions): GithubWorkflow {
    const buildJobId = options.jobId;

    const github = this.github;
    if (!github) { throw new Error('no github support'); }

    const workflow = github.addWorkflow(name);

    if (options.trigger) {
      if (options.trigger.issue_comment) {
        throw new Error('"issue_comment" should not be used as a trigger due to a security issue');
      }

      workflow.on(options.trigger);
    }

    workflow.on({
      workflowDispatch: {}, // allow manual triggering
    });

    const condition = options.condition ? { if: options.condition } : {};
    const preBuildSteps = options.preBuildSteps ?? [];
    const preCheckoutSteps = options.preCheckoutSteps ?? [];
    const checkoutWith = options.checkoutWith ? { with: options.checkoutWith } : {};
    const postSteps = options.postSteps ?? [];

    const antitamperSteps = (options.antitamperDisabled || !this.antitamper) ? [] : [{
      name: 'Anti-tamper check',
      run: 'git diff --ignore-space-at-eol --exit-code',
    }];

    const job: Mutable<GithubWorkflow.Job> = {
      runsOn: 'ubuntu-latest',
      env: {
        CI: 'true', // will cause `NodeProject` to execute `yarn install` with `--frozen-lockfile`
        ...options.env ?? {},
      },
      ...condition,
      steps: [
        ...preCheckoutSteps,

        // check out sources.
        {
          name: 'Checkout',
          uses: 'actions/checkout@v2',
          ...checkoutWith,
        },

        // install dependencies
        ...this.installWorkflowSteps,

        // perform an anti-tamper check immediately after we run projen.
        ...antitamperSteps,

        // sets git identity so we can push later
        {
          name: 'Set git identity',
          run: [
            'git config user.name "Automation"',
            'git config user.email "github-actions@github.com"',
          ].join('\n'),
        },

        // if there are changes, creates a bump commit

        ...preBuildSteps,

        // build (compile + test)
        {
          name: 'Build',
          run: this.runTaskCommand(this.buildTask),
        },

        // run codecov if enabled or a secret token name is passed in
        // AND jest must be configured
        ...(options.codeCov || options.codeCovTokenSecret) && this.jest?.config ? [{
          name: 'Upload coverage to Codecov',
          uses: 'codecov/codecov-action@v1',
          with: options.codeCovTokenSecret ? {
            token: `\${{ secrets.${options.codeCovTokenSecret} }}`,
            directory: this.jest.config.coverageDirectory,
          } : {
            directory: this.jest.config.coverageDirectory,
          },
        }] : [],

        ...postSteps,

        // anti-tamper check (fails if there were changes to committed files)
        // this will identify any non-committed files generated during build (e.g. test snapshots)
        ...antitamperSteps,
      ],
    };

    if (options.image) {
      job.container = { image: options.image };
    }

    workflow.addJobs({ [buildJobId]: job });

    return workflow;
  }

  /**
   * Returns the shell command to execute in order to run a task. If
   * npmTaskExecution is set to PROJEN, the command will be `npx projen TASK`.
   * If it is set to SHELL, the command will be `yarn run TASK` (or `npm run
   * TASK`).
   *
   * @param task The task for which the command is required
   */
  public runTaskCommand(task: Task) {
    switch (this.package.npmTaskExecution) {
      case NpmTaskExecution.PROJEN: return `${this.package.projenCommand} ${task.name}`;
      case NpmTaskExecution.SHELL: return `${this.runScriptCommand} ${task.name}`;
      default:
        throw new Error(`invalid npmTaskExecution mode: ${this.package.npmTaskExecution}`);
    }
  }
}

interface NodeBuildWorkflowOptions {
  /**
   * The primary job id.
   */
  readonly jobId: string;

  /**
   * @default - default image
   */
  readonly image?: string;

  /**
   * Adds an "if" condition to the workflow.
   */
  readonly condition?: any;

  /**
   * What should trigger the workflow?
   *
   * @default - by default workflows can only be triggered by manually.
   */
  readonly trigger?: { [event: string]: any };

  /**
   * Bump a new version for this build.
   * @default false
   */
  // readonly bump?: boolean;

  /**
   * Run codecoverage step
   * Send to https://codecov.io/
   * @default false
   */
  readonly codeCov?: boolean;

  /**
   * The secret name for the https://codecov.io/ token
   */
  readonly codeCovTokenSecret?: string;

  readonly preBuildSteps?: any[];
  readonly preCheckoutSteps?: any[];
  readonly postSteps?: any[];
  readonly checkoutWith?: { [key: string]: any };

  /**
   * Disables anti-tamper checks in the workflow.
   */
  readonly antitamperDisabled?: boolean;

  /**
   * Workflow environment variables.
   * @default {}
   */
  readonly env?: { [name: string]: string };
}

export interface NodeWorkflowSteps {
  readonly antitamper: any[];
  readonly install: any[];
}

<<<<<<< HEAD
type Mutable<T> = { -readonly [P in keyof T]: T[P] };
=======
/**
 * Dependencies upgrade mechanism.
 */
export class DependenciesUpgradeMechanism {

  /**
   * Disable.
   */
  public static readonly NONE = new DependenciesUpgradeMechanism((_: NodeProject) => ({}), true);

  /**
   * Upgrade via dependabot.
   */
  public static dependabot(options: DependabotOptions = {}) {
    return new DependenciesUpgradeMechanism((project: NodeProject) => {
      project.github?.addDependabot(options);
    }, options.ignoreProjen);
  }

  /**
   * Upgrade via a custom github workflow.
   */
  public static githubWorkflow(options: UpgradeDependenciesOptions = {}) {
    return new DependenciesUpgradeMechanism((project: NodeProject) => {
      new UpgradeDependencies(project, options);
    }, options.ignoreProjen);
  }

  private constructor(
    private readonly binder: (project: NodeProject) => void,
    private readonly _ignoresProjen?: boolean) {}

  public get ignoresProjen(): boolean {
    // we ignore projen by default because it requires 'workflow' permissions to run.
    // nor depenedabot nor the default github token has those permissions.
    return this._ignoresProjen ?? true;
  }

  public bind(project: NodeProject) {
    this.binder(project);
  }
}
>>>>>>> 2c99dc65
<|MERGE_RESOLUTION|>--- conflicted
+++ resolved
@@ -1214,9 +1214,6 @@
   readonly install: any[];
 }
 
-<<<<<<< HEAD
-type Mutable<T> = { -readonly [P in keyof T]: T[P] };
-=======
 /**
  * Dependencies upgrade mechanism.
  */
@@ -1259,4 +1256,5 @@
     this.binder(project);
   }
 }
->>>>>>> 2c99dc65
+
+type Mutable<T> = { -readonly [P in keyof T]: T[P] };