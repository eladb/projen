--- conflicted
+++ resolved
@@ -9,13 +9,7 @@
 import { JsonFile } from './json';
 import { License } from './license';
 import * as logging from './logging';
-<<<<<<< HEAD
-import { Project } from './project';
-=======
-import { Mergify, MergifyOptions } from './mergify';
-import { PullRequestTemplate } from './pr-template';
 import { Project, ProjectOptions } from './project';
->>>>>>> 53244aef
 import { ProjenUpgrade } from './projen-upgrade';
 import { Semver } from './semver';
 import { Start, StartEntryCategory, StartOptions } from './start';
