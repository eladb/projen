--- conflicted
+++ resolved
@@ -590,10 +590,6 @@
         },
       });
 
-<<<<<<< HEAD
-      const workflow = this.createBuildWorkflow({
-        name: 'Build',
-=======
       // if we pushed changes, we need to mark the current commit as failed, so
       // that GitHub auto-merge does not risk merging this commit before the
       // event for the new commit has registered.
@@ -607,8 +603,8 @@
         ].join('\n'),
       });
 
-      const workflow = this.createBuildWorkflow('Build', {
->>>>>>> 01ba8ca2
+      const workflow = this.createBuildWorkflow({
+        name: 'Build',
         jobId: buildJobId,
         trigger: {
           pullRequest: { },
