import * as path from 'path';
import { Component } from './component';
<<<<<<< HEAD
import { Eslint } from './eslint';
=======
import { Eslint, EslintOptions } from './eslint';
import { Jest, JestOptions } from './jest';
>>>>>>> d7bdc1a2
import { JsonFile } from './json';
import { NodeProject, NodeProjectOptions } from './node-project';
import { SampleDir } from './sample-file';
import { Semver } from './semver';
import { StartEntryCategory } from './start';
import { TypedocDocgen } from './typescript-typedoc';

export interface TypeScriptProjectOptions extends NodeProjectOptions {
  /**
<<<<<<< HEAD
   *
=======
   * Setup jest unit tests
   * @default true
   */
  readonly jest?: boolean;

  /**
   * Jest options
   * @default - default options
   */
  readonly jestOptions?: JestOptions;

  /**
>>>>>>> d7bdc1a2
   * Setup eslint.
   * @default true
   */
  readonly eslint?: boolean;

  /**
   * Eslint options
   * @default - opinionated default options
   */
  readonly eslintOptions?: EslintOptions;

  /**
   * TypeScript version to use.
   * @default "^3.9.5"
   */
  readonly typescriptVersion?: Semver;

  /**
   * Docgen by Typedoc
   *
   * @default false
   */
  readonly docgen?: boolean;

  /**
   * Docs directory
   *
   * @default "docs"
   */
  readonly docsDirectory?: string;

  /**
   * Custom TSConfig
   */
  readonly tsconfig?: TypescriptConfigOptions;

  /**
   * Do not generate a `tsconfig.json` file (used by jsii projects since
   * tsconfig.json is generated by the jsii compiler).
   *
   * @default false
   */
  readonly disableTsconfig?: boolean;

  /**
   * Compile the code before running tests.
   *
   * @default - the default behavior is to delete the lib/ directory and run
   * jest typescript tests and only if all tests pass, run the compiler.
   */
  readonly compileBeforeTest?: boolean;

  /**
   * Generate one-time sample in `src/` and `test/` if there are no files there.
   * @default true
   */
  readonly sampleCode?: boolean;

  /**
   * The .d.ts file that includes the type declarations for this module.
   * @default - .d.ts file derived from the project's entrypoint (usually lib/index.d.ts)
   */
  readonly entrypointTypes?: string;

  /**
   * Defines a `yarn package` command that will produce a tarball and place it
   * under `dist/js`.
   *
   * @default true
   */
  readonly package?: boolean;
}

/**
 * TypeScript project
 * @pjid typescript
 */
export class TypeScriptProject extends NodeProject {
  public readonly docgen?: boolean;
  public readonly docsDirectory: string;
  public readonly eslint?: Eslint;
  public readonly tsconfig?: TypescriptConfig;

  /**
   * The directory in which the .ts sources reside.
   */
  public readonly srcdir: string;

  /**
   * The directory in which compiled .js files reside.
   */
  public readonly libdir: string;

  constructor(options: TypeScriptProjectOptions) {
    super(options);

    this.srcdir = options.srcdir ?? 'src';
    this.libdir = options.libdir ?? 'lib';

    this.docgen = options.docgen;
    this.docsDirectory = options.docsDirectory ?? 'docs/';

    this.addCompileCommand('tsc');

    this.addScript('watch', 'tsc -w', {
      startDesc: 'Watch & compile in the background',
      startCategory: StartEntryCategory.BUILD,
    });

    // by default, we first run tests (jest compiles the typescript in the background) and only then we compile.
    const compileBeforeTest = options.compileBeforeTest ?? false;

    if (compileBeforeTest) {
      this.addBuildCommand(`${this.runScriptCommand} compile`, `${this.runScriptCommand} test`);
    } else {
      this.addBuildCommand(`${this.runScriptCommand} test`, `${this.runScriptCommand} compile`);
    }

    if (options.package ?? true) {
      const packageCommand = [
        'rm -fr dist',
        'mkdir -p dist/js',
        `${this.packageManager} pack`,
        'mv *.tgz dist/js/',
      ].join(' && ');

      this.addScript('package', packageCommand, {
        startDesc: 'Create an npm tarball',
        startCategory: StartEntryCategory.RELEASE,
      });

      this.addBuildCommand(`${this.runScriptCommand} package`);
    }

    if (options.entrypointTypes || this.entrypoint !== '') {
      this.manifest.types = options.entrypointTypes ?? `${path.join(path.dirname(this.entrypoint), path.basename(this.entrypoint, '.js')).replace(/\\/g, '/')}.d.ts`;
    }

    const compilerOptionDefaults = {
      alwaysStrict: true,
      declaration: true,
      experimentalDecorators: true,
      inlineSourceMap: true,
      inlineSources: true,
      lib: ['es2018'],
      module: 'CommonJS',
      noEmitOnError: false,
      noFallthroughCasesInSwitch: true,
      noImplicitAny: true,
      noImplicitReturns: true,
      noImplicitThis: true,
      noUnusedLocals: true,
      noUnusedParameters: true,
      resolveJsonModule: true,
      strict: true,
      strictNullChecks: true,
      strictPropertyInitialization: true,
      stripInternal: true,
      target: 'ES2018',
    };

    if (!options.disableTsconfig) {
      this.tsconfig = new TypescriptConfig(this, {
        include: [`${this.srcdir}/**/*.ts`],
        exclude: [
          'node_modules',
          this.libdir,
        ],
        ...options.tsconfig,
        compilerOptions: {
          rootDir: this.srcdir,
          outDir: this.libdir,
          ...compilerOptionDefaults,
          ...options.tsconfig?.compilerOptions,
        },
      });
    }

    this.gitignore.exclude(`/${this.libdir}`);
    this.npmignore?.include(`/${this.libdir}`);

    this.gitignore.include(`/${this.srcdir}`);
    this.npmignore?.exclude(`/${this.srcdir}`);

    this.npmignore?.include(`/${this.libdir}/**/*.js`);
    this.npmignore?.include(`/${this.libdir}/**/*.d.ts`);

    this.gitignore.exclude('/dist');
    this.npmignore?.exclude('dist'); // jsii-pacmak expects this to be "dist" and not "/dist". otherwise it will tamper with it

    this.npmignore?.exclude('/tsconfig.json');
    this.npmignore?.exclude('/.github');
    this.npmignore?.exclude('/.vscode');
    this.npmignore?.exclude('/.idea');
    this.npmignore?.exclude('/.projenrc.js');

    // the tsconfig file to use for estlint (if jest is enabled, we use the jest one, otherwise we use the normal one).
    let eslintTsConfig = 'tsconfig.json';

    if (options.jest ?? true) {
      // create a tsconfig for jest that does NOT include outDir and rootDir and
      // includes both "src" and "test" as inputs.
      const tsconfig = new TypescriptConfig(this, {
        fileName: 'tsconfig.jest.json',
        include: [
          `${this.srcdir}/**/*.ts`,
          `${this.testdir}/**/*.ts`,
        ],
        exclude: [
          'node_modules',
        ],
        compilerOptions: compilerOptionDefaults,
      });

      eslintTsConfig = tsconfig.fileName;

      // if we test before compilation, remove the lib/ directory before running
      // tests so that we get a clean slate for testing.
      if (!compileBeforeTest) {
        // make sure to delete "lib" *before* running tests to ensure that
        // test code does not take a dependency on "lib" and instead on "src".
        this.addScript('test', `rm -fr ${this.libdir}/`);

        // Reconfigure test command because the above line replaces it
        this.jest?.configureTestCommand();
      }

      this.jest?.addTypescriptOptions(tsconfig);
    }

    if (options.eslint ?? true) {
      this.eslint = new Eslint(this, {
        tsconfigPath: `./${eslintTsConfig}`,
        dirs: [this.srcdir, this.testdir],
        fileExtensions: ['.ts', '.tsx'],
        ...options.eslintOptions,
      });
    }

    this.addDevDependencies({
      'typescript': options.typescriptVersion ?? Semver.caret('3.9.5'),
      '@types/node': Semver.caret(this.minNodeVersion ?? '10.17.0'), // install the minimum version to ensure compatibility
    });

    // generate sample code in `src` and `lib` if these directories are empty or non-existent.
    if (options.sampleCode ?? true) {
      new SampleCode(this);
    }

    if (this.docgen) {
      new TypedocDocgen(this);
    }
  }

  /**
   * Adds commands to run as part of `yarn build`.
   * @param commands The commands to add
   */
  public addBuildCommand(...commands: string[]) {
    this.addScriptCommand('build', ...commands);

    this.start?.addEntry('build', {
      desc: 'Full release build (test+compile)',
      command: `${this.runScriptCommand} build`,
      category: StartEntryCategory.BUILD,
    });

  }
}

export interface TypescriptConfigOptions {
  /**
   * @default "tsconfig.json"
   */
  readonly fileName?: string;
  /**
   * Specifies a list of glob patterns that match TypeScript files to be included in compilation.
   *
   * @default - all .ts files recursively
   */
  readonly include?: string[];

  /**
   * Filters results from the "include" option.
   *
   * @default - node_modules is excluded by default
   */
  readonly exclude?: string[];

  /**
   * Compiler options to use.
   */
  readonly compilerOptions: TypeScriptCompilerOptions;
}

/**
 * Determines how modules get resolved.
 *
 * @see https://www.typescriptlang.org/docs/handbook/module-resolution.html
 */
export enum TypeScriptModuleResolution {
  /**
   * TypeScript's former default resolution strategy.
   *
   * @see https://www.typescriptlang.org/docs/handbook/module-resolution.html#classic
   */
  CLASSIC = 'classic',

  /**
   * Resolution strategy which attempts to mimic the Node.js module resolution strategy at runtime.
   *
   * @see https://www.typescriptlang.org/docs/handbook/module-resolution.html#node
   */
  NODE = 'node'
}

/**
 * Determines how JSX should get transformed into valid JavaScript.
 *
 * @see https://www.typescriptlang.org/docs/handbook/jsx.html
 */
export enum TypeScriptJsxMode {
  /**
   * Keeps the JSX as part of the output to be further consumed by another transform step (e.g. Babel).
   */
  PRESERVE = 'preserve',

  /**
   * Converts JSX syntax into React.createElement, does not need to go through a JSX transformation before use, and the output will have a .js file extension.
   */
  REACT = 'react',

  /**
   * Keeps all JSX like 'preserve' mode, but output will have a .js extension.
   */
  REACT_NATIVE = 'react-native'
}

export interface TypeScriptCompilerOptions {
  /**
   * Allow JavaScript files to be compiled.
   *
   * @default false
   */
  readonly allowJs?: boolean;

  /**
   * Ensures that your files are parsed in the ECMAScript strict mode, and emit “use strict”
   * for each source file.
   *
   * @default true
   */
  readonly alwaysStrict?: boolean;

  /**
   * Offers a way to configure the root directory for where declaration files are emitted.
   *
   */
  readonly declarationDir?: string;

  /**
   * To be specified along with the above
   *
   */
  readonly declaration?: boolean;

  /**
   * Emit __importStar and __importDefault helpers for runtime babel
   * ecosystem compatibility and enable --allowSyntheticDefaultImports for
   * typesystem compatibility.
   *
   * @default false
   */
  readonly esModuleInterop?: boolean;

  /**
   * Enables experimental support for decorators, which is in stage 2 of the TC39 standardization process.
   *
   * @default true
   */
  readonly experimentalDecorators?: boolean;

  /**
   * Disallow inconsistently-cased references to the same file.
   *
   * @default false
   */
  readonly forceConsistentCasingInFileNames?: boolean;

  /**
   * When set, instead of writing out a .js.map file to provide source maps,
   * TypeScript will embed the source map content in the .js files.
   *
   * @default true
   */
  readonly inlineSourceMap?: boolean;

  /**
   * When set, TypeScript will include the original content of the .ts file as an embedded
   * string in the source map. This is often useful in the same cases as inlineSourceMap.
   *
   * @default true
   */
  readonly inlineSources?: boolean;

  /**
   * Perform additional checks to ensure that separate compilation (such as
   * with transpileModule or @babel/plugin-transform-typescript) would be safe.
   *
   * @default false
   */
  readonly isolatedModules?: boolean;

  /**
   * Support JSX in .tsx files: "react", "preserve", "react-native"
   *
   * @default undefined
   */
  readonly jsx?: TypeScriptJsxMode;

  /**
   * Reference for type definitions / libraries to use (eg. ES2016, ES5, ES2018).
   *
   * @default [ "es2018" ]
   */
  readonly lib?: string[];

  /**
   * Sets the module system for the program.
   * See https://www.typescriptlang.org/docs/handbook/modules.html#ambient-modules.
   *
   * @default "CommonJS"
   */
  readonly module?: string;

  /**
   * Determine how modules get resolved. Either "Node" for Node.js/io.js style resolution, or "Classic".
   *
   * @default "node"
   */
  readonly moduleResolution?: TypeScriptModuleResolution;

  /**
   * Do not emit outputs.
   *
   * @default false
   */
  readonly noEmit?: boolean;

  /**
   * Do not emit compiler output files like JavaScript source code, source-maps or
   * declarations if any errors were reported.
   *
   * @default true
   */
  readonly noEmitOnError?: boolean;

  /**
   * Report errors for fallthrough cases in switch statements. Ensures that any non-empty
   * case inside a switch statement includes either break or return. This means you won’t
   * accidentally ship a case fallthrough bug.
   *
   * @default true
   */
  readonly noFallthroughCasesInSwitch?: boolean;

  /**
   * In some cases where no type annotations are present, TypeScript will fall back to a
   * type of any for a variable when it cannot infer the type.
   *
   * @default true
   */
  readonly noImplicitAny?: boolean;

  /**
   * When enabled, TypeScript will check all code paths in a function to ensure they
   * return a value.
   *
   * @default true
   */
  readonly noImplicitReturns?: boolean;
  /**
   * Raise error on ‘this’ expressions with an implied ‘any’ type.
   *
   * @default true
   */
  readonly noImplicitThis?: boolean;

  /**
   * Report errors on unused local variables.
   *
   * @default true
   */
  readonly noUnusedLocals?: boolean;

  /**
   * Report errors on unused parameters in functions.
   *
   * @default true
   */
  readonly noUnusedParameters?: boolean;

  /**
   * Allows importing modules with a ‘.json’ extension, which is a common practice
   * in node projects. This includes generating a type for the import based on the static JSON shape.
   *
   * @default true
   */
  readonly resolveJsonModule?: boolean;

  /**
   * Skip type checking of all declaration files (*.d.ts).
   *
   * @default false
   */
  readonly skipLibCheck?: boolean;

  /**
   * The strict flag enables a wide range of type checking behavior that results in stronger guarantees
   * of program correctness. Turning this on is equivalent to enabling all of the strict mode family
   * options, which are outlined below. You can then turn off individual strict mode family checks as
   * needed.
   *
   * @default true
   */
  readonly strict?: boolean;

  /**
   * When strictNullChecks is false, null and undefined are effectively ignored by the language.
   * This can lead to unexpected errors at runtime.
   * When strictNullChecks is true, null and undefined have their own distinct types and you’ll
   * get a type error if you try to use them where a concrete value is expected.
   *
   * @default true
   */
  readonly strictNullChecks?: boolean;

  /**
   * When set to true, TypeScript will raise an error when a class property was declared but
   * not set in the constructor.
   *
   * @default true
   */
  readonly strictPropertyInitialization?: boolean;

  /**
   * Do not emit declarations for code that has an @internal annotation in it’s JSDoc comment.
   *
   * @default true
   */
  readonly stripInternal?: boolean;

  /**
   * Modern browsers support all ES6 features, so ES6 is a good choice. You might choose to set
   * a lower target if your code is deployed to older environments, or a higher target if your
   * code is guaranteed to run in newer environments.
   *
   * @default "ES2018"
   */
  readonly target?: string;

  /**
   * Output directory for the compiled files.
   */
  readonly outDir?: string;

  /**
   * Specifies the root directory of input files.
   *
   * Only use to control the output directory structure with `outDir`.
   */
  readonly rootDir?: string;

  /**
   * Allow default imports from modules with no default export. This does not affect code emit, just typechecking.
   */
  readonly allowSyntheticDefaultImports?: boolean;
}

export class TypescriptConfig {
  public readonly compilerOptions: TypeScriptCompilerOptions;
  public readonly include: string[];
  public readonly exclude: string[];
  public readonly fileName: string;
  public readonly file: JsonFile;

  constructor(project: NodeProject, options: TypescriptConfigOptions) {
    const fileName = options.fileName ?? 'tsconfig.json';

    this.include = options.include ?? ['**/*.ts'];
    this.exclude = options.exclude ?? ['node_modules'];
    this.fileName = fileName;

    this.compilerOptions = options.compilerOptions;

    this.file = new JsonFile(project, fileName, {
      obj: {
        compilerOptions: this.compilerOptions,
        include: this.include,
        exclude: this.exclude,
      },
    });

    project.npmignore?.exclude(`/${fileName}`);
  }
}


class SampleCode extends Component {
  constructor(project: TypeScriptProject) {
    super(project);
    const srcCode = [
      'export class Hello {',
      '  public sayHello() {',
      '    return \'hello, world!\'',
      '  }',
      '}',
    ].join('\n');

    const testCode = [
      "import { Hello } from '../src'",
      '',
      "test('hello', () => {",
      "  expect(new Hello().sayHello()).toBe('hello, world!');",
      '});',
    ].join('\n');

    new SampleDir(project, project.srcdir, {
      files: {
        'index.ts': srcCode,
      },
    });

    new SampleDir(project, project.testdir, {
      files: {
        'hello.test.ts': testCode,
      },
    });
  }
}

/**
 * TypeScript app.
 *
 * @pjid typescript-app
 */
export class TypeScriptAppProject extends TypeScriptProject {
  constructor(options: TypeScriptProjectOptions) {
    super({
      allowLibraryDependencies: false,
      releaseWorkflow: false,
      entrypoint: '', // "main" is not needed in typescript apps
      package: false,
      ...options,
    });
  }
}

/**
 * @deprecated use `TypeScriptProject`
 */
export class TypeScriptLibraryProject extends TypeScriptProject {
};

/**
 * @deprecated use TypeScriptProjectOptions
 */
export interface TypeScriptLibraryProjectOptions extends TypeScriptProjectOptions {
}<|MERGE_RESOLUTION|>--- conflicted
+++ resolved
@@ -1,11 +1,6 @@
 import * as path from 'path';
 import { Component } from './component';
-<<<<<<< HEAD
-import { Eslint } from './eslint';
-=======
 import { Eslint, EslintOptions } from './eslint';
-import { Jest, JestOptions } from './jest';
->>>>>>> d7bdc1a2
 import { JsonFile } from './json';
 import { NodeProject, NodeProjectOptions } from './node-project';
 import { SampleDir } from './sample-file';
@@ -15,22 +10,7 @@
 
 export interface TypeScriptProjectOptions extends NodeProjectOptions {
   /**
-<<<<<<< HEAD
-   *
-=======
-   * Setup jest unit tests
-   * @default true
-   */
-  readonly jest?: boolean;
-
-  /**
-   * Jest options
-   * @default - default options
-   */
-  readonly jestOptions?: JestOptions;
-
-  /**
->>>>>>> d7bdc1a2
+   *
    * Setup eslint.
    * @default true
    */
