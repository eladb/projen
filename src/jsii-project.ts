--- conflicted
+++ resolved
@@ -266,9 +266,6 @@
       };
 
       this.publishToNuget();
-<<<<<<< HEAD
-=======
-      publishing = true;
     }
 
     const golang = options.publishToGo;
@@ -278,12 +275,6 @@
       };
 
       this.publishToGo();
-      publishing = true;
-    }
-
-    if (!publishing) {
-      this.addTip('Use the "java", "python" and "dotnet" options to define publishing settings');
->>>>>>> 76c2938d
     }
 
     this.addDevDeps(
