import * as path from 'path';
import { cleanup } from './cleanup';
import { Clobber } from './clobber';
import { Component } from './component';
import { Dependencies } from './deps';
import { FileBase } from './file';
<<<<<<< HEAD
import { GitHub } from './github';
import { AutoApprove, AutoApproveOptions } from './github/auto-approve';
=======
import { GitHub, GitHubOptions } from './github';
>>>>>>> 8efe432c
import { Gitpod } from './gitpod';
import { IgnoreFile } from './ignore-file';
import * as inventory from './inventory';
import { resolveNewProject } from './javascript/render-options';
import { JsonFile } from './json';
import { Logger, LoggerOptions } from './logger';
import { ObjectFile } from './object-file';
import { NewProjectOptionHints } from './option-hints';
import { SampleReadme, SampleReadmeProps } from './readme';
import { TaskOptions } from './tasks';
import { Tasks } from './tasks/tasks';
import { isTruthy } from './util';
import { VsCode, DevContainer } from './vscode';

export interface ProjectOptions extends GitHubOptions {
  /**
   * This is the name of your project.
   *
   * @default $BASEDIR
   * @featured
   */
  readonly name: string;

  /**
   * The parent project, if this project is part of a bigger project.
   */
  readonly parent?: Project;

  /**
   * The root directory of the project.
   *
   * Relative to this directory, all files are synthesized.
   *
   * If this project has a parent, this directory is relative to the parent
   * directory and it cannot be the same as the parent or any of it's other
   * sub-projects.
   *
   * @default "."
   */
  readonly outdir?: string;

  /**
   * Add a Gitpod development environment
   *
   * @default false
   */
  readonly gitpod?: boolean;

  /**
   * Add a VSCode development environment (used for GitHub Codespaces)
   *
   * @default false
   */
  readonly devContainer?: boolean;

  /**
   * Add a `clobber` task which resets the repo to origin.
   * @default true
   */
  readonly clobber?: boolean;

  /**
   * The README setup.
   *
   * @default - { filename: 'README.md', contents: '# replace this' }
   * @example "{ filename: 'readme.md', contents: '# title' }"
   */
  readonly readme?: SampleReadmeProps;

  /**
   * Which type of project this is (library/app).
   * @default ProjectType.UNKNOWN
   * @featured
   */
  readonly projectType?: ProjectType;

  /**
   * Configure logging options such as verbosity.
   * @default {}
   */
  readonly logging?: LoggerOptions;
<<<<<<< HEAD

  /**
   * The JSII FQN (fully qualified name) of the project class.
   * @default undefined
   */
  readonly jsiiFqn?: string;

  /**
   * Create a github workflow for auto approval of PR's based on specific PR metadata. (see `autoApproveOptions`)
   *
   * @default true
   */
  readonly autoApprove?: boolean;

  /**
    * Options for PR auto-approvals. Only used if `autoApprove` is true.
    *
    * @default - default options
    */
  readonly autoApproveOptions?: AutoApproveOptions;

=======
>>>>>>> 8efe432c
}

/**
 * Base project
 */
export class Project {
  /**
   * The name of the default task (the task executed when `projen` is run without arguments). Normally
   * this task should synthesize the project files.
   */
  public static readonly DEFAULT_TASK = 'default';

  /**
   * Project name.
   */
  public readonly name: string;

  /**
   * .gitignore
   */
  public readonly gitignore: IgnoreFile;

  /**
   * A parent project. If undefined, this is the root project.
   */
  public readonly parent?: Project;

  /**
   * Absolute output directory of this project.
   */
  public readonly outdir: string;

  /**
   * The root project.
   **/
  public readonly root: Project;

  /**
   * Access all github components.
   *
   * This will be `undefined` for subprojects.
   */
  public readonly github: GitHub | undefined;

  /**
   * Access all VSCode components.
   *
   * This will be `undefined` for subprojects.
   */
  public readonly vscode: VsCode | undefined;

  public readonly tasks: Tasks;

  /**
   * Access for Gitpod
   *
   * This will be `undefined` if gitpod boolean is false
   */
  public readonly gitpod: Gitpod | undefined;

  /**
   * Access for .devcontainer.json (used for GitHub Codespaces)
   *
   * This will be `undefined` if devContainer boolean is false
   */
  public readonly devContainer: DevContainer | undefined;

  /*
   * Which project type this is.
   */
  public readonly projectType: ProjectType;

  /**
   * Project dependencies.
   */
  public readonly deps: Dependencies;

  /**
   * Logging utilities.
   */
  public readonly logger: Logger;

  /**
   * The options used when this project is bootstrapped via `projen new`. It
   * includes the original set of options passed to the CLI and also the JSII
   * FQN of the project type.
   */
  public readonly newProject?: NewProject;

  /**
   * The auto-approve workflow configuration (if enabled).
   */
  public readonly autoApprove?: AutoApprove;

  private readonly _components = new Array<Component>();
  private readonly subprojects = new Array<Project>();
  private readonly tips = new Array<string>();
  private readonly excludeFromCleanup: string[];

  constructor(options: ProjectOptions) {
    this.newProject = resolveNewProject(options);

    this.name = options.name;
    this.parent = options.parent;
    this.excludeFromCleanup = [];
    this.projectType = options.projectType ?? ProjectType.UNKNOWN;

    if (this.parent && options.outdir && path.isAbsolute(options.outdir)) {
      throw new Error('"outdir" must be a relative path');
    }

    let outdir;
    if (options.parent) {
      if (!options.outdir) {
        throw new Error('"outdir" must be specified for subprojects');
      }

      outdir = path.join(options.parent.outdir, options.outdir);
    } else {
      outdir = options.outdir ?? '.';
    }

    this.outdir = path.resolve(outdir);

    this.root = this.parent ? this.parent.root : this;

    // must happen after this.outdir, this.parent and this.root are initialized
    this.parent?._addSubProject(this);

    // ------------------------------------------------------------------------

    this.gitignore = new IgnoreFile(this, '.gitignore');
    this.gitignore.exclude('node_modules/'); // created by running `npx projen`

    // oh no: tasks depends on gitignore so it has to be initialized after
    // smells like dep injectionn but god forbid.
    this.tasks = new Tasks(this);
    this.deps = new Dependencies(this);

    this.logger = new Logger(this, options.logging);

    // we only allow these global services to be used in root projects
    this.github = !this.parent ? new GitHub(this, options) : undefined;
    this.vscode = !this.parent ? new VsCode(this) : undefined;

    this.gitpod = options.gitpod ? new Gitpod(this) : undefined;
    this.devContainer = options.devContainer ? new DevContainer(this) : undefined;

    if (options.clobber ?? true) {
      new Clobber(this);
    }

    new SampleReadme(this, options.readme);

    // enable by default only for root projects.
    if (options.autoApprove ?? (this.parent ? false : true)) {
      this.autoApprove = new AutoApprove(this, options.autoApproveOptions);
    }

  }

  /**
   * Returns all the components within this project.
   */
  public get components() {
    return [...this._components];
  }

  /**
   * All files in this project.
   */
  public get files(): FileBase[] {
    const isFile = (c: Component): c is FileBase => c instanceof FileBase;
    return this._components.filter(isFile).sort((f1, f2) => f1.path.localeCompare(f2.path));
  }

  /**
   * Adds a new task to this project. This will fail if the project already has
   * a task with this name.
   *
   * @param name The task name to add
   * @param props Task properties
   */
  public addTask(name: string, props: TaskOptions = { }) {
    return this.tasks.addTask(name, props);
  }

  /**
   * Removes a task from a project.
   *
   * @param name The name of the task to remove.
   *
   * @returns The `Task` that was removed, otherwise `undefined`.
   */
  public removeTask(name: string) {
    return this.tasks.removeTask(name);
  }

  /**
   * Finds a file at the specified relative path within this project and all
   * its subprojects.
   *
   * @param filePath The file path. If this path is relative, it will be resolved
   * from the root of _this_ project.
   * @returns a `FileBase` or undefined if there is no file in that path
   */
  public tryFindFile(filePath: string): FileBase | undefined {
    const absolute = path.isAbsolute(filePath) ? filePath : path.resolve(this.outdir, filePath);
    for (const file of this.files) {
      if (absolute === file.absolutePath) {
        return file;
      }
    }

    for (const child of this.subprojects) {
      const file = child.tryFindFile(absolute);
      if (file) {
        return file;
      }
    }

    return undefined;
  }

  /**
   * Finds a json file by name.
   * @param filePath The file path.
   * @deprecated use `tryFindObjectFile`
   */
  public tryFindJsonFile(filePath: string): JsonFile | undefined {
    const file = this.tryFindObjectFile(filePath);
    if (!file) {
      return undefined;
    }

    if (!(file instanceof JsonFile)) {
      throw new Error(`found file ${filePath} but it is not a JsonFile. got: ${file.constructor.name}`);
    }

    return file;
  }

  /**
   * Finds an object file (like JsonFile, YamlFile, etc.) by name.
   * @param filePath The file path.
   */
  public tryFindObjectFile(filePath: string): ObjectFile | undefined {
    const file = this.tryFindFile(filePath);
    if (!file) {
      return undefined;
    }

    if (!(file instanceof ObjectFile)) {
      throw new Error(`found file ${filePath} but it is not a ObjectFile. got: ${file.constructor.name}`);
    }

    return file;
  }

  /**
   * Prints a "tip" message during synthesis.
   * @param message The message
   * @deprecated - use `project.logger.info(message)` to show messages during synthesis
   */
  public addTip(message: string) {
    this.tips.push(message);
  }

  /**
   * Exclude the matching files from pre-synth cleanup. Can be used when, for example, some
   * source files include the projen marker and we don't want them to be erased during synth.
   *
   * @param globs The glob patterns to match
   */
  public addExcludeFromCleanup(...globs: string[]) {
    this.excludeFromCleanup.push(...globs);
  }

  /**
   * Synthesize all project files into `outdir`.
   *
   * 1. Call "this.preSynthesize()"
   * 2. Delete all generated files
   * 3. Synthesize all sub-projects
   * 4. Synthesize all components of this project
   * 5. Call "postSynthesize()" for all components of this project
   * 6. Call "this.postSynthesize()"
   */
  public synth(): void {
    const outdir = this.outdir;
    this.logger.info('Synthesizing project...');

    this.preSynthesize();

    for (const comp of this._components) {
      comp.preSynthesize();
    }

    // we exclude all subproject directories to ensure that when subproject.synth()
    // gets called below after cleanup(), subproject generated files are left intact
    for (const subproject of this.subprojects) {
      this.addExcludeFromCleanup(subproject.outdir + '/**');
    }

    // delete all generated files before we start synthesizing new ones
    cleanup(outdir, this.excludeFromCleanup);

    for (const subproject of this.subprojects) {
      subproject.synth();
    }

    for (const comp of this._components) {
      comp.synthesize();
    }

    if (!isTruthy(process.env.PROJEN_DISABLE_POST)) {
      for (const comp of this._components) {
        comp.postSynthesize();
      }

      // project-level hook
      this.postSynthesize();
    }

    this.logger.info('Synthesis complete');
  }

  /**
   * Called before all components are synthesized.
   */
  public preSynthesize() {}

  /**
   * Called after all components are synthesized. Order is *not* guaranteed.
   */
  public postSynthesize() {}

  /**
   * Adds a component to the project.
   * @internal
   */
  public _addComponent(component: Component) {
    this._components.push(component);
  }

  /**
   * Adds a sub-project to this project.
   *
   * This is automatically called when a new project is created with `parent`
   * pointing to this project, so there is no real need to call this manually.
   *
   * @param sub-project The child project to add.
   * @internal
   */
  _addSubProject(subproject: Project) {
    if (subproject.parent !== this) {
      throw new Error('"parent" of child project must be this project');
    }

    // check that `outdir` is exclusive
    for (const p of this.subprojects) {
      if (path.resolve(p.outdir) === path.resolve(subproject.outdir)) {
        throw new Error(`there is already a sub-project with "outdir": ${subproject.outdir}`);
      }
    }

    this.subprojects.push(subproject);
  }
}


/**
 * Which type of project this is.
 */
export enum ProjectType {
  /**
   * This module may be a either a library or an app.
   */
  UNKNOWN = 'unknown',

  /**
   * This is a library, intended to be published to a package manager and
   * consumed by other projects.
   */
  LIB = 'lib',

  /**
   * This is an app (service, tool, website, etc). Its artifacts are intended to
   * be deployed or published for end-user consumption.
   */
  APP = 'app'
}

/**
 * Information passed from `projen new` to the project object when the project
 * is first created. It is used to generate projenrc files in various languages.
 */
export interface NewProject {
  /**
   * The JSII FQN of the project type.
   */
  readonly fqn: string;

  /**
   * Initial arguments passed to `projen new`.
   */
  readonly args: Record<string, any>;

  /**
   * Project metadata.
   */
  readonly type: inventory.ProjectType;

  /**
   * Include commented out options.
   * @default NewProjectOptionHints.FEATURED
   */
  readonly comments: NewProjectOptionHints;
}<|MERGE_RESOLUTION|>--- conflicted
+++ resolved
@@ -4,12 +4,8 @@
 import { Component } from './component';
 import { Dependencies } from './deps';
 import { FileBase } from './file';
-<<<<<<< HEAD
-import { GitHub } from './github';
+import { GitHub, GitHubOptions } from './github';
 import { AutoApprove, AutoApproveOptions } from './github/auto-approve';
-=======
-import { GitHub, GitHubOptions } from './github';
->>>>>>> 8efe432c
 import { Gitpod } from './gitpod';
 import { IgnoreFile } from './ignore-file';
 import * as inventory from './inventory';
@@ -91,7 +87,6 @@
    * @default {}
    */
   readonly logging?: LoggerOptions;
-<<<<<<< HEAD
 
   /**
    * The JSII FQN (fully qualified name) of the project class.
@@ -113,8 +108,6 @@
     */
   readonly autoApproveOptions?: AutoApproveOptions;
 
-=======
->>>>>>> 8efe432c
 }
 
 /**
