import { existsSync } from 'fs';
import * as path from 'path';
import { cleanup } from './cleanup';
import { Clobber } from './clobber';
import { PROJEN_RC } from './common';
import { Component } from './component';
import { Dependencies } from './deps';
import { FileBase } from './file';
import { GitHub } from './github';
import { Gitpod } from './gitpod';
import { IgnoreFile } from './ignore-file';
import { JsonFile } from './json';
import * as logging from './logging';
import { SampleReadme, SampleReadmeProps } from './readme';
import { TaskOptions } from './tasks';
import { Tasks } from './tasks/tasks';
import { isTruthy } from './util';
import { VsCode, DevContainer } from './vscode';

export interface ProjectOptions {
  /**
   * This is the name of your project.
   *
   * @default $BASEDIR
   */
  readonly name: string;

  /**
   * The parent project, if this project is part of a bigger project.
   */
  readonly parent?: Project;

  /**
   * The root directory of the project.
   *
   * Relative to this directory, all files are synthesized.
   *
   * If this project has a parent, this directory is relative to the parent
   * directory and it cannot be the same as the parent or any of it's other
   * sub-projects.
   *
   * @default "."
   */
  readonly outdir?: string;

  /**
   * Add a Gitpod development environment
   *
   * @default false
   */
  readonly gitpod?: boolean;

  /**
   * Add a VSCode development environment (used for GitHub Codespaces)
   *
   * @default false
   */
  readonly devContainer?: boolean;

  /**
   * Add a `clobber` task which resets the repo to origin.
   * @default true
   */
  readonly clobber?: boolean;

  /**
   * The README setup.
   *
   * @default - { filename: 'README.md', contents: '# replace this' }
   * @example "{ filename: 'readme.md', contents: '# title' }"
   */
  readonly readme?: SampleReadmeProps;

  /**
   * Which type of project this is (library/app).
   * @default ProjectType.UNKNOWN
   */
  readonly projectType?: ProjectType;
}

/**
 * Base project
 */
export class Project {
  /**
   * Project name.
   */
  public readonly name: string;

  /**
   * .gitignore
   */
  public readonly gitignore: IgnoreFile;

  /**
   * A parent project. If undefined, this is the root project.
   */
  public readonly parent?: Project;

  /**
   * Absolute output directory of this project.
   */
  public readonly outdir: string;

  /**
   * The root project.
   **/
  public readonly root: Project;

  /**
   * Access all github components.
   *
   * This will be `undefined` for subprojects.
   */
  public readonly github: GitHub | undefined;

  /**
   * Access all VSCode components.
   *
   * This will be `undefined` for subprojects.
   */
  public readonly vscode: VsCode | undefined;

  public readonly tasks: Tasks;

  /**
   * Access for Gitpod
   *
   * This will be `undefined` if gitpod boolean is false
   */
  public readonly gitpod: Gitpod | undefined;

  /**
<<<<<<< HEAD
   * Access for .devcontainer.json (used for GitHub Codespaces)
   *
   * This will be `undefined` if devContainer boolean is false
   */
  public readonly devContainer: DevContainer | undefined;
=======
   * Which project type this is.
   */
  public readonly projectType: ProjectType;

  /**
   * Project dependencies.
   */
  public readonly deps: Dependencies;
>>>>>>> 344d3f0f

  private readonly _components = new Array<Component>();
  private readonly subprojects = new Array<Project>();
  private readonly tips = new Array<string>();
  private readonly excludeFromCleanup: string[];

  constructor(options: ProjectOptions) {
    this.name = options.name;
    this.parent = options.parent;
    this.excludeFromCleanup = [];
    this.projectType = options.projectType ?? ProjectType.UNKNOWN;

    if (this.parent && options.outdir && path.isAbsolute(options.outdir)) {
      throw new Error('"outdir" must be a relative path');
    }

    let outdir;
    if (options.parent) {
      if (!options.outdir) {
        throw new Error('"outdir" must be specified for subprojects');
      }

      outdir = path.join(options.parent.outdir, options.outdir);
    } else {
      outdir = options.outdir ?? '.';
    }

    if (outdir === '.') {
      if (!existsSync(path.join(outdir, PROJEN_RC))) {
        throw new Error('cannot use outdir="." because projenrc.js does not exist in the current directory');
      }
    }

    this.outdir = path.resolve(outdir);

    this.root = this.parent ? this.parent.root : this;

    // must happen after this.outdir, this.parent and this.root are initialized
    this.parent?._addSubProject(this);

    // ------------------------------------------------------------------------

    this.gitignore = new IgnoreFile(this, '.gitignore');
    this.gitignore.exclude('node_modules/'); // created by running `npx projen`

    // oh no: tasks depends on gitignore so it has to be initialized after
    // smells like dep injectionn but god forbid.
    this.tasks = new Tasks(this);
    this.deps = new Dependencies(this);

    // we only allow these global services to be used in root projects
    this.github = !this.parent ? new GitHub(this) : undefined;
    this.vscode = !this.parent ? new VsCode(this) : undefined;

    this.gitpod = options.gitpod ? new Gitpod(this) : undefined;
    this.devContainer = options.devContainer ? new DevContainer(this) : undefined;

    if (options.clobber ?? true) {
      new Clobber(this);
    }

    new SampleReadme(this, options.readme);
  }

  /**
   * Returns all the components within this project.
   */
  public get components() {
    return [...this._components];
  }

  /**
   * All files in this project.
   */
  public get files(): FileBase[] {
    const isFile = (c: Component): c is FileBase => c instanceof FileBase;
    return this._components.filter(isFile).sort((f1, f2) => f1.path.localeCompare(f2.path));
  }

  /**
   * Adds a new task to this project. This will fail if the project already has
   * a task with this name.
   *
   * @param name The task name to add
   * @param props Task properties
   */
  public addTask(name: string, props: TaskOptions = { }) {
    return this.tasks.addTask(name, props);
  }

  /**
   * Finds a file at the specified relative path within this project and all
   * its subprojects.
   *
   * @param filePath The file path. If this path is relative, it will be resolved
   * from the root of _this_ project.
   * @returns a `FileBase` or undefined if there is no file in that path
   */
  public tryFindFile(filePath: string): FileBase | undefined {
    const absolute = path.isAbsolute(filePath) ? filePath : path.resolve(this.outdir, filePath);
    for (const file of this.files) {
      if (absolute === file.absolutePath) {
        return file;
      }
    }

    for (const child of this.subprojects) {
      const file = child.tryFindFile(absolute);
      if (file) {
        return file;
      }
    }

    return undefined;
  }

  /**
   * Finds a json file by name.
   * @param filePath The file path.
   */
  public tryFindJsonFile(filePath: string): JsonFile | undefined {
    const file = this.tryFindFile(filePath);
    if (!file) {
      return undefined;
    }

    if (!(file instanceof JsonFile)) {
      throw new Error(`found file ${filePath} but it is not a JsonFile. got: ${file.constructor.name}`);
    }

    return file;
  }

  /**
   * Prints a "tip" message during synthesis.
   * @param message The message
   */
  public addTip(message: string) {
    this.tips.push(message);
  }

  /**
   * Exclude the matching files from pre-synth cleanup. Can be used when, for example, some
   * source files include the projen marker and we don't want them to be erased during synth.
   *
   * @param globs The glob patterns to match
   */
  public addExcludeFromCleanup(...globs: string[]) {
    this.excludeFromCleanup.push(...globs);
  }

  /**
   * Synthesize all project files into `outdir`.
   *
   * 1. Call "this.preSynthesize()"
   * 2. Delete all generated files
   * 3. Synthesize all sub-projects
   * 4. Synthesize all components of this project
   * 5. Call "postSynthesize()" for all components of this project
   * 6. Call "this.postSynthesize()"
   */
  public synth(): void {
    const outdir = this.outdir;
    this.preSynthesize();

    for (const comp of this._components) {
      comp.preSynthesize();
    }

    // delete all generated files before we start synthesizing new ones
    cleanup(outdir, this.excludeFromCleanup);

    for (const subproject of this.subprojects) {
      subproject.synth();
    }

    for (const comp of this._components) {
      comp.synthesize();
    }

    if (!isTruthy(process.env.PROJEN_DISABLE_POST)) {
      for (const comp of this._components) {
        comp.postSynthesize();
      }

      // project-level hook
      this.postSynthesize();
    }

    logging.info('Synthesis complete');
  }

  /**
   * Called before all components are synthesized.
   */
  public preSynthesize() {}

  /**
   * Called after all components are synthesized. Order is *not* guaranteed.
   */
  public postSynthesize() {}

  /**
   * Adds a component to the project.
   * @internal
   */
  public _addComponent(component: Component) {
    this._components.push(component);
  }

  /**
   * Adds a sub-project to this project.
   *
   * This is automatically called when a new project is created with `parent`
   * pointing to this project, so there is no real need to call this manually.
   *
   * @param sub-project The child project to add.
   * @internal
   */
  _addSubProject(subproject: Project) {
    if (subproject.parent !== this) {
      throw new Error('"parent" of child project must be this project');
    }

    // check that `outdir` is exclusive
    for (const p of this.subprojects) {
      if (path.resolve(p.outdir) === path.resolve(subproject.outdir)) {
        throw new Error(`there is already a sub-project with "outdir": ${subproject.outdir}`);
      }
    }

    this.subprojects.push(subproject);
  }
}


/**
 * Which type of project this is.
 */
export enum ProjectType {
  /**
   * This module may be a either a library or an app.
   */
  UNKNOWN = 'unknown',

  /**
   * This is a library, intended to be published to a package manager and
   * consumed by other projects.
   */
  LIB = 'lib',

  /**
   * This is an app (service, tool, website, etc). Its artifacts are intended to
   * be deployed or published for end-user consumption.
   */
  APP = 'app'
}<|MERGE_RESOLUTION|>--- conflicted
+++ resolved
@@ -131,13 +131,13 @@
   public readonly gitpod: Gitpod | undefined;
 
   /**
-<<<<<<< HEAD
    * Access for .devcontainer.json (used for GitHub Codespaces)
    *
    * This will be `undefined` if devContainer boolean is false
    */
   public readonly devContainer: DevContainer | undefined;
-=======
+
+  /*
    * Which project type this is.
    */
   public readonly projectType: ProjectType;
@@ -146,7 +146,6 @@
    * Project dependencies.
    */
   public readonly deps: Dependencies;
->>>>>>> 344d3f0f
 
   private readonly _components = new Array<Component>();
   private readonly subprojects = new Array<Project>();
