--- conflicted
+++ resolved
@@ -125,14 +125,14 @@
       app: `npx ts-node ${path.join(this.srcdir, this.appEntrypoint)}`,
     };
 
-<<<<<<< HEAD
     if (options.context) {
       this.cdkConfig.context = { ...options.context };
     }
 
     if (options.requireApproval) {
       this.cdkConfig.requireApproval = options.requireApproval;
-=======
+    }
+
     this.gitignore.exclude('cdk.out/');
     this.gitignore.exclude('.cdk.staging/');
     this.gitignore.exclude('.parcel-cache/');
@@ -142,7 +142,6 @@
 
     if (this.tsconfig) {
       this.tsconfig.exclude.push('cdk.out');
->>>>>>> 7fe62a36
     }
 
     this.addDevDeps('ts-node');
