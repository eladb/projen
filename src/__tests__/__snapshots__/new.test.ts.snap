// Jest Snapshot v1, https://goo.gl/fbAQLP

exports[`projen new --from external 1`] = `
Object {
  ".eslintrc.json": Object {
    "env": Object {
      "jest": true,
      "node": true,
    },
    "extends": Array [
      "plugin:import/typescript",
    ],
    "ignorePatterns": Array [
      "*.js",
      "!.projenrc.js",
      "*.d.ts",
      "node_modules/",
      "*.generated.ts",
      "coverage",
    ],
    "overrides": Array [
      Object {
        "files": Array [
          ".projenrc.js",
        ],
        "rules": Object {
          "@typescript-eslint/no-require-imports": "off",
          "import/no-extraneous-dependencies": "off",
        },
      },
    ],
    "parser": "@typescript-eslint/parser",
    "parserOptions": Object {
      "ecmaVersion": 2018,
      "project": "./tsconfig.eslint.json",
      "sourceType": "module",
    },
    "plugins": Array [
      "@typescript-eslint",
      "import",
    ],
    "root": true,
    "rules": Object {
      "@typescript-eslint/indent": Array [
        "error",
        2,
      ],
      "@typescript-eslint/member-delimiter-style": Array [
        "error",
      ],
      "@typescript-eslint/member-ordering": Array [
        "error",
        Object {
          "default": Array [
            "public-static-field",
            "public-static-method",
            "protected-static-field",
            "protected-static-method",
            "private-static-field",
            "private-static-method",
            "field",
            "constructor",
            "method",
          ],
        },
      ],
      "@typescript-eslint/no-floating-promises": Array [
        "error",
      ],
      "@typescript-eslint/no-require-imports": Array [
        "error",
      ],
      "@typescript-eslint/no-shadow": Array [
        "error",
      ],
      "@typescript-eslint/return-await": Array [
        "error",
      ],
      "array-bracket-newline": Array [
        "error",
        "consistent",
      ],
      "array-bracket-spacing": Array [
        "error",
        "never",
      ],
      "brace-style": Array [
        "error",
        "1tbs",
        Object {
          "allowSingleLine": true,
        },
      ],
      "comma-dangle": Array [
        "error",
        "always-multiline",
      ],
      "comma-spacing": Array [
        "error",
        Object {
          "after": true,
          "before": false,
        },
      ],
      "curly": Array [
        "error",
        "multi-line",
        "consistent",
      ],
      "dot-notation": Array [
        "error",
      ],
      "import/no-extraneous-dependencies": Array [
        "error",
        Object {
          "devDependencies": Array [
            "**/test/**",
            "**/build-tools/**",
          ],
          "optionalDependencies": false,
          "peerDependencies": true,
        },
      ],
      "import/no-unresolved": Array [
        "error",
      ],
      "import/order": Array [
        "warn",
        Object {
          "alphabetize": Object {
            "caseInsensitive": true,
            "order": "asc",
          },
          "groups": Array [
            "builtin",
            "external",
          ],
        },
      ],
      "indent": Array [
        "off",
      ],
      "key-spacing": Array [
        "error",
      ],
      "keyword-spacing": Array [
        "error",
      ],
      "max-len": Array [
        "error",
        Object {
          "code": 150,
          "ignoreComments": true,
          "ignoreRegExpLiterals": true,
          "ignoreStrings": true,
          "ignoreTemplateLiterals": true,
          "ignoreUrls": true,
        },
      ],
      "no-bitwise": Array [
        "error",
      ],
      "no-duplicate-imports": Array [
        "error",
      ],
      "no-multi-spaces": Array [
        "error",
        Object {
          "ignoreEOLComments": false,
        },
      ],
      "no-multiple-empty-lines": Array [
        "error",
      ],
      "no-return-await": Array [
        "off",
      ],
      "no-shadow": Array [
        "off",
      ],
      "no-trailing-spaces": Array [
        "error",
      ],
      "object-curly-newline": Array [
        "error",
        Object {
          "consistent": true,
          "multiline": true,
        },
      ],
      "object-curly-spacing": Array [
        "error",
        "always",
      ],
      "object-property-newline": Array [
        "error",
        Object {
          "allowAllPropertiesOnSameLine": true,
        },
      ],
      "quote-props": Array [
        "error",
        "consistent-as-needed",
      ],
      "quotes": Array [
        "error",
        "single",
        Object {
          "avoidEscape": true,
        },
      ],
      "semi": Array [
        "error",
        "always",
      ],
      "space-before-blocks": Array [
        "error",
      ],
    },
    "settings": Object {
      "import/parsers": Object {
        "@typescript-eslint/parser": Array [
          ".ts",
          ".tsx",
        ],
      },
      "import/resolver": Object {
        "node": Object {},
        "typescript": Object {
          "project": "./tsconfig.eslint.json",
        },
      },
    },
  },
  ".gitattributes": "# ~~ Generated by projen. To modify, edit .projenrc.js and run \\"npx projen\\".

*.snap                           	linguist-generated
/.eslintrc.json                  	linguist-generated
/.gitattributes                  	linguist-generated
/.github/dependabot.yml          	linguist-generated
/.github/pull_request_template.md	linguist-generated
/.github/workflows/build.yml     	linguist-generated
/.mergify.yml                    	linguist-generated
/.npmignore                      	linguist-generated
/.projen/                        	linguist-generated
/.versionrc.json                 	linguist-generated
/cdk.json                        	linguist-generated
/LICENSE                         	linguist-generated
/package.json                    	linguist-generated
/tsconfig.eslint.json            	linguist-generated
/tsconfig.jest.json              	linguist-generated
/tsconfig.json                   	linguist-generated
/yarn.lock                       	linguist-generated",
  ".gitignore": "# ~~ Generated by projen. To modify, edit .projenrc.js and run \\"npx projen\\".
*.lcov
*.log
*.pid
*.pid.lock
*.seed
*.tgz
*.tsbuildinfo
.cache
.cdk.staging/
.eslintcache
.nyc_output
.parcel-cache/
.yarn-integrity
/.changelog.tmp.md
/.version.tmp.json
/coverage
/dist
/lib
/test-reports/
appsync/
build/Release
cdk.out/
coverage
jspm_packages/
junit.xml
lerna-debug.log*
lib-cov
logs
node_modules/
npm-debug.log*
pids
report.[0-9]*.[0-9]*.[0-9]*.[0-9]*.json
yarn-debug.log*
yarn-error.log*
!/.eslintrc.json
!/.gitattributes
!/.github/dependabot.yml
!/.github/pull_request_template.md
!/.github/workflows/build.yml
!/.mergify.yml
!/.npmignore
!/.projen/deps.json
!/.projen/tasks.json
!/.projenrc.js
!/.versionrc.json
!/LICENSE
!/cdk.json
!/package.json
!/src
!/test
!/tsconfig.eslint.json
!/tsconfig.jest.json
!/tsconfig.json
",
  ".mergify.yml": "# ~~ Generated by projen. To modify, edit .projenrc.js and run \\"npx projen\\".

pull_request_rules:
  - name: Automatic merge on approval and successful build
    actions:
      merge:
        method: squash
        commit_message: title+body
        strict: smart
        strict_method: merge
      delete_head_branch: {}
    conditions:
      - \\"#approved-reviews-by>=1\\"
      - status-success=build
  - name: Automatic merge PRs with auto-merge label upon successful build
    actions:
      merge:
        method: squash
        commit_message: title+body
        strict: smart
        strict_method: merge
      delete_head_branch: {}
    conditions:
      - label=auto-merge
      - status-success=build
  - name: Merge pull requests from dependabot if CI passes
    conditions:
      - author=dependabot[bot]
      - status-success=build
    actions:
      merge:
        method: squash
        commit_message: title+body
        strict: smart
        strict_method: merge
",
  ".npmignore": "# ~~ Generated by projen. To modify, edit .projenrc.js and run \\"npx projen\\".
.cdk.staging/
/.eslintrc.json
/.github
/.idea
/.mergify.yml
/.projen
/.projenrc.js
/.vscode
/coverage
/src
/test
/test-reports/
/tsconfig.eslint.json
/tsconfig.jest.json
/tsconfig.json
appsync/
cdk.out/
dist
junit.xml
tsconfig.tsbuildinfo
!/lib
!/lib/**/*.d.ts
!/lib/**/*.js
",
  ".projen/deps.json": Object {
    "//": "~~ Generated by projen. To modify, edit .projenrc.js and run \\"npx projen\\".",
    "dependencies": Array [
      Object {
        "name": "@types/jest",
        "type": "build",
      },
      Object {
        "name": "@types/node",
        "type": "build",
        "version": "^10.17.0",
      },
      Object {
        "name": "@typescript-eslint/eslint-plugin",
        "type": "build",
      },
      Object {
        "name": "@typescript-eslint/parser",
        "type": "build",
      },
      Object {
        "name": "aws-cdk",
        "type": "build",
        "version": "^1.95.2",
      },
      Object {
        "name": "cdk-appsync-project",
        "type": "build",
<<<<<<< HEAD
=======
        "version": "1.1.2",
>>>>>>> b6fc6a47
      },
      Object {
        "name": "eslint",
        "type": "build",
      },
      Object {
        "name": "eslint-import-resolver-node",
        "type": "build",
      },
      Object {
        "name": "eslint-import-resolver-typescript",
        "type": "build",
      },
      Object {
        "name": "eslint-plugin-import",
        "type": "build",
      },
      Object {
        "name": "jest",
        "type": "build",
      },
      Object {
        "name": "jest-junit",
        "type": "build",
        "version": "^12",
      },
      Object {
        "name": "json-schema",
        "type": "build",
      },
      Object {
        "name": "projen",
        "type": "build",
<<<<<<< HEAD
        "version": "^0.17.90",
=======
        "version": "^999.999.999",
>>>>>>> b6fc6a47
      },
      Object {
        "name": "standard-version",
        "type": "build",
        "version": "^9",
      },
      Object {
        "name": "ts-jest",
        "type": "build",
      },
      Object {
        "name": "ts-node",
        "type": "build",
      },
      Object {
        "name": "typescript",
        "type": "build",
      },
      Object {
        "name": "@aws-cdk/assert",
        "type": "runtime",
        "version": "^1.95.2",
      },
      Object {
        "name": "@aws-cdk/aws-appsync",
        "type": "runtime",
        "version": "^1.95.2",
      },
      Object {
        "name": "@aws-cdk/aws-cognito",
        "type": "runtime",
        "version": "^1.95.2",
      },
      Object {
        "name": "@aws-cdk/aws-dynamodb",
        "type": "runtime",
        "version": "^1.95.2",
      },
      Object {
        "name": "@aws-cdk/aws-iam",
        "type": "runtime",
        "version": "^1.95.2",
      },
      Object {
        "name": "@aws-cdk/core",
        "type": "runtime",
        "version": "^1.95.2",
      },
      Object {
        "name": "@aws-cdk/core",
        "type": "runtime",
        "version": "^1.95.2",
      },
      Object {
        "name": "cdk-appsync-transformer",
        "type": "runtime",
        "version": "1.77.15",
      },
    ],
  },
  ".projen/tasks.json": Object {
    "//": "~~ Generated by projen. To modify, edit .projenrc.js and run \\"npx projen\\".",
    "env": Object {
      "PATH": "$(npx -c \\"node -e \\\\\\"console.log(process.env.PATH)\\\\\\"\\")",
    },
    "tasks": Object {
      "build": Object {
        "category": "00.build",
        "description": "Full release build (test+compile)",
        "name": "build",
        "steps": Array [
          Object {
            "exec": "npx projen",
          },
          Object {
            "spawn": "test",
          },
          Object {
            "spawn": "compile",
          },
          Object {
            "spawn": "synth",
          },
        ],
      },
      "bump": Object {
        "category": "20.release",
        "condition": "! git log --oneline -1 | grep -q \\"chore(release):\\"",
        "description": "Bumps version based on latest git tag and generates a changelog entry",
        "name": "bump",
        "steps": Array [
          Object {
            "exec": "git -c \\"versionsort.suffix=-\\" tag --sort=\\"-version:refname\\" --list \\"v*\\" | head -n1 > .version.tmp.json",
          },
          Object {
            "exec": "if [ \\"$(cat .version.tmp.json)\\" = \\"\\" ]; then echo \\"v0.1.0\\" > .version.tmp.json; fi",
          },
          Object {
            "exec": "standard-version",
          },
        ],
      },
      "clobber": Object {
        "category": "30.maintain",
        "condition": "git diff --exit-code > /dev/null",
        "description": "hard resets to HEAD of origin and cleans the local repo",
        "env": Object {
          "BRANCH": "$(git branch --show-current)",
        },
        "name": "clobber",
        "steps": Array [
          Object {
            "exec": "git checkout -b scratch",
            "name": "save current HEAD in \\"scratch\\" branch",
          },
          Object {
            "exec": "git checkout $BRANCH",
          },
          Object {
            "exec": "git fetch origin",
            "name": "fetch latest changes from origin",
          },
          Object {
            "exec": "git reset --hard origin/$BRANCH",
            "name": "hard reset to origin commit",
          },
          Object {
            "exec": "git clean -fdx",
            "name": "clean all untracked files",
          },
          Object {
            "say": "ready to rock! (unpushed commits are under the \\"scratch\\" branch)",
          },
        ],
      },
      "compile": Object {
        "category": "00.build",
        "description": "Only compile",
        "name": "compile",
      },
      "default": Object {
        "name": "default",
        "steps": Array [
          Object {
            "exec": "node .projenrc.js",
          },
        ],
      },
      "deploy": Object {
        "category": "20.release",
        "description": "Deploys your CDK app to the AWS cloud",
        "name": "deploy",
        "steps": Array [
          Object {
            "exec": "cdk deploy",
          },
        ],
      },
      "destroy": Object {
        "category": "20.release",
        "description": "Destroys your cdk app in the AWS cloud",
        "name": "destroy",
        "steps": Array [
          Object {
            "exec": "cdk destroy",
          },
        ],
      },
      "diff": Object {
        "category": "99.misc",
        "description": "Diffs the currently deployed app against your code",
        "name": "diff",
        "steps": Array [
          Object {
            "exec": "cdk diff",
          },
        ],
      },
      "eslint": Object {
        "category": "10.test",
        "description": "Runs eslint against the codebase",
        "name": "eslint",
        "steps": Array [
          Object {
            "exec": "eslint --ext .ts,.tsx --fix --no-error-on-unmatched-pattern src test build-tools .projenrc.js",
          },
        ],
      },
      "projen:upgrade": Object {
        "category": "30.maintain",
        "description": "upgrades projen to the latest version",
        "name": "projen:upgrade",
        "steps": Array [
          Object {
            "exec": "yarn upgrade -L projen",
          },
          Object {
            "exec": "CI=\\"\\" yarn projen",
          },
        ],
      },
      "synth": Object {
        "category": "00.build",
        "description": "Synthesizes your cdk app into cdk.out (part of \\"yarn build\\")",
        "name": "synth",
        "steps": Array [
          Object {
            "exec": "cdk synth",
          },
        ],
      },
      "test": Object {
        "category": "10.test",
        "description": "Run tests",
        "name": "test",
        "steps": Array [
          Object {
            "exec": "rm -fr lib/",
          },
          Object {
            "spawn": "test:compile",
          },
          Object {
            "exec": "jest --passWithNoTests --all --updateSnapshot",
          },
          Object {
            "spawn": "eslint",
          },
        ],
      },
      "test:compile": Object {
        "category": "10.test",
        "description": "compiles the test code",
        "name": "test:compile",
        "steps": Array [
          Object {
            "exec": "tsc --noEmit --project tsconfig.jest.json",
          },
        ],
      },
      "test:update": Object {
        "category": "10.test",
        "description": "Update jest snapshots",
        "name": "test:update",
        "steps": Array [
          Object {
            "exec": "jest --updateSnapshot",
          },
        ],
      },
      "test:watch": Object {
        "category": "10.test",
        "description": "Run jest in watch mode",
        "name": "test:watch",
        "steps": Array [
          Object {
            "exec": "jest --watch",
          },
        ],
      },
      "unbump": Object {
        "category": "20.release",
        "description": "Restores version to 0.0.0",
        "name": "unbump",
        "steps": Array [
          Object {
            "exec": "standard-version -r 0.0.0",
          },
        ],
      },
      "watch": Object {
        "category": "00.build",
        "description": "Watch & compile in the background",
        "name": "watch",
        "steps": Array [
          Object {
            "exec": "tsc -w",
          },
        ],
      },
    },
  },
  ".projenrc.js": "const { AwsCdkAppSyncApp } = require('cdk-appsync-project');
const project = new AwsCdkAppSyncApp({
  cdkVersion: '1.95.2',
  defaultReleaseBranch: 'main',
<<<<<<< HEAD
  devDeps: ['cdk-appsync-project'],
=======
  devDeps: ['cdk-appsync-project@1.1.2'],
>>>>>>> b6fc6a47
  name: 'my-project',
  transformerVersion: '1.77.15',

  // cdkDependencies: undefined,        /* Which AWS CDK modules (those that start with \\"@aws-cdk/\\") this app uses. */
  // deps: [],                          /* Runtime dependencies of this module. */
  // description: undefined,            /* The description is just a string that helps people understand the purpose of the package. */
  // packageName: undefined,            /* The \\"name\\" in package.json. */
  // projectType: ProjectType.UNKNOWN,  /* Which type of project this is (library/app). */
  // releaseWorkflow: undefined,        /* Define a GitHub workflow for releasing from \\"main\\" when new versions are bumped. */
});
project.synth();",
  ".versionrc.json": Object {
    "//": "~~ Generated by projen. To modify, edit .projenrc.js and run \\"npx projen\\".",
    "bumpFiles": Array [
      "package.json",
    ],
    "commitAll": false,
    "header": "",
    "infile": ".changelog.tmp.md",
    "packageFiles": Array [
      Object {
        "filename": ".version.tmp.json",
        "type": "plain-text",
      },
    ],
    "skip": Object {
      "commit": true,
      "tag": true,
    },
  },
  "LICENSE": "                                 Apache License
                           Version 2.0, January 2004
                        http://www.apache.org/licenses/

   TERMS AND CONDITIONS FOR USE, REPRODUCTION, AND DISTRIBUTION

   1. Definitions.

      \\"License\\" shall mean the terms and conditions for use, reproduction,
      and distribution as defined by Sections 1 through 9 of this document.

      \\"Licensor\\" shall mean the copyright owner or entity authorized by
      the copyright owner that is granting the License.

      \\"Legal Entity\\" shall mean the union of the acting entity and all
      other entities that control, are controlled by, or are under common
      control with that entity. For the purposes of this definition,
      \\"control\\" means (i) the power, direct or indirect, to cause the
      direction or management of such entity, whether by contract or
      otherwise, or (ii) ownership of fifty percent (50%) or more of the
      outstanding shares, or (iii) beneficial ownership of such entity.

      \\"You\\" (or \\"Your\\") shall mean an individual or Legal Entity
      exercising permissions granted by this License.

      \\"Source\\" form shall mean the preferred form for making modifications,
      including but not limited to software source code, documentation
      source, and configuration files.

      \\"Object\\" form shall mean any form resulting from mechanical
      transformation or translation of a Source form, including but
      not limited to compiled object code, generated documentation,
      and conversions to other media types.

      \\"Work\\" shall mean the work of authorship, whether in Source or
      Object form, made available under the License, as indicated by a
      copyright notice that is included in or attached to the work
      (an example is provided in the Appendix below).

      \\"Derivative Works\\" shall mean any work, whether in Source or Object
      form, that is based on (or derived from) the Work and for which the
      editorial revisions, annotations, elaborations, or other modifications
      represent, as a whole, an original work of authorship. For the purposes
      of this License, Derivative Works shall not include works that remain
      separable from, or merely link (or bind by name) to the interfaces of,
      the Work and Derivative Works thereof.

      \\"Contribution\\" shall mean any work of authorship, including
      the original version of the Work and any modifications or additions
      to that Work or Derivative Works thereof, that is intentionally
      submitted to Licensor for inclusion in the Work by the copyright owner
      or by an individual or Legal Entity authorized to submit on behalf of
      the copyright owner. For the purposes of this definition, \\"submitted\\"
      means any form of electronic, verbal, or written communication sent
      to the Licensor or its representatives, including but not limited to
      communication on electronic mailing lists, source code control systems,
      and issue tracking systems that are managed by, or on behalf of, the
      Licensor for the purpose of discussing and improving the Work, but
      excluding communication that is conspicuously marked or otherwise
      designated in writing by the copyright owner as \\"Not a Contribution.\\"

      \\"Contributor\\" shall mean Licensor and any individual or Legal Entity
      on behalf of whom a Contribution has been received by Licensor and
      subsequently incorporated within the Work.

   2. Grant of Copyright License. Subject to the terms and conditions of
      this License, each Contributor hereby grants to You a perpetual,
      worldwide, non-exclusive, no-charge, royalty-free, irrevocable
      copyright license to reproduce, prepare Derivative Works of,
      publicly display, publicly perform, sublicense, and distribute the
      Work and such Derivative Works in Source or Object form.

   3. Grant of Patent License. Subject to the terms and conditions of
      this License, each Contributor hereby grants to You a perpetual,
      worldwide, non-exclusive, no-charge, royalty-free, irrevocable
      (except as stated in this section) patent license to make, have made,
      use, offer to sell, sell, import, and otherwise transfer the Work,
      where such license applies only to those patent claims licensable
      by such Contributor that are necessarily infringed by their
      Contribution(s) alone or by combination of their Contribution(s)
      with the Work to which such Contribution(s) was submitted. If You
      institute patent litigation against any entity (including a
      cross-claim or counterclaim in a lawsuit) alleging that the Work
      or a Contribution incorporated within the Work constitutes direct
      or contributory patent infringement, then any patent licenses
      granted to You under this License for that Work shall terminate
      as of the date such litigation is filed.

   4. Redistribution. You may reproduce and distribute copies of the
      Work or Derivative Works thereof in any medium, with or without
      modifications, and in Source or Object form, provided that You
      meet the following conditions:

      (a) You must give any other recipients of the Work or
          Derivative Works a copy of this License; and

      (b) You must cause any modified files to carry prominent notices
          stating that You changed the files; and

      (c) You must retain, in the Source form of any Derivative Works
          that You distribute, all copyright, patent, trademark, and
          attribution notices from the Source form of the Work,
          excluding those notices that do not pertain to any part of
          the Derivative Works; and

      (d) If the Work includes a \\"NOTICE\\" text file as part of its
          distribution, then any Derivative Works that You distribute must
          include a readable copy of the attribution notices contained
          within such NOTICE file, excluding those notices that do not
          pertain to any part of the Derivative Works, in at least one
          of the following places: within a NOTICE text file distributed
          as part of the Derivative Works; within the Source form or
          documentation, if provided along with the Derivative Works; or,
          within a display generated by the Derivative Works, if and
          wherever such third-party notices normally appear. The contents
          of the NOTICE file are for informational purposes only and
          do not modify the License. You may add Your own attribution
          notices within Derivative Works that You distribute, alongside
          or as an addendum to the NOTICE text from the Work, provided
          that such additional attribution notices cannot be construed
          as modifying the License.

      You may add Your own copyright statement to Your modifications and
      may provide additional or different license terms and conditions
      for use, reproduction, or distribution of Your modifications, or
      for any such Derivative Works as a whole, provided Your use,
      reproduction, and distribution of the Work otherwise complies with
      the conditions stated in this License.

   5. Submission of Contributions. Unless You explicitly state otherwise,
      any Contribution intentionally submitted for inclusion in the Work
      by You to the Licensor shall be under the terms and conditions of
      this License, without any additional terms or conditions.
      Notwithstanding the above, nothing herein shall supersede or modify
      the terms of any separate license agreement you may have executed
      with Licensor regarding such Contributions.

   6. Trademarks. This License does not grant permission to use the trade
      names, trademarks, service marks, or product names of the Licensor,
      except as required for reasonable and customary use in describing the
      origin of the Work and reproducing the content of the NOTICE file.

   7. Disclaimer of Warranty. Unless required by applicable law or
      agreed to in writing, Licensor provides the Work (and each
      Contributor provides its Contributions) on an \\"AS IS\\" BASIS,
      WITHOUT WARRANTIES OR CONDITIONS OF ANY KIND, either express or
      implied, including, without limitation, any warranties or conditions
      of TITLE, NON-INFRINGEMENT, MERCHANTABILITY, or FITNESS FOR A
      PARTICULAR PURPOSE. You are solely responsible for determining the
      appropriateness of using or redistributing the Work and assume any
      risks associated with Your exercise of permissions under this License.

   8. Limitation of Liability. In no event and under no legal theory,
      whether in tort (including negligence), contract, or otherwise,
      unless required by applicable law (such as deliberate and grossly
      negligent acts) or agreed to in writing, shall any Contributor be
      liable to You for damages, including any direct, indirect, special,
      incidental, or consequential damages of any character arising as a
      result of this License or out of the use or inability to use the
      Work (including but not limited to damages for loss of goodwill,
      work stoppage, computer failure or malfunction, or any and all
      other commercial damages or losses), even if such Contributor
      has been advised of the possibility of such damages.

   9. Accepting Warranty or Additional Liability. While redistributing
      the Work or Derivative Works thereof, You may choose to offer,
      and charge a fee for, acceptance of support, warranty, indemnity,
      or other liability obligations and/or rights consistent with this
      License. However, in accepting such obligations, You may act only
      on Your own behalf and on Your sole responsibility, not on behalf
      of any other Contributor, and only if You agree to indemnify,
      defend, and hold each Contributor harmless for any liability
      incurred by, or claims asserted against, such Contributor by reason
      of your accepting any such warranty or additional liability.

   END OF TERMS AND CONDITIONS

   APPENDIX: How to apply the Apache License to your work.

      To apply the Apache License to your work, attach the following
      boilerplate notice, with the fields enclosed by brackets \\"[]\\"
      replaced with your own identifying information. (Don't include
      the brackets!)  The text should be enclosed in the appropriate
      comment syntax for the file format. We also recommend that a
      file or class name and description of purpose be included on the
      same \\"printed page\\" as the copyright notice for easier
      identification within third-party archives.

   Copyright 2021 

   Licensed under the Apache License, Version 2.0 (the \\"License\\");
   you may not use this file except in compliance with the License.
   You may obtain a copy of the License at

       http://www.apache.org/licenses/LICENSE-2.0

   Unless required by applicable law or agreed to in writing, software
   distributed under the License is distributed on an \\"AS IS\\" BASIS,
   WITHOUT WARRANTIES OR CONDITIONS OF ANY KIND, either express or implied.
   See the License for the specific language governing permissions and
   limitations under the License.
",
  "README.md": "# replace this",
  "cdk.json": Object {
    "//": "~~ Generated by projen. To modify, edit .projenrc.js and run \\"npx projen\\".",
    "app": "npx ts-node --prefer-ts-exts src/main.ts",
  },
  "package.json": Object {
    "//": "~~ Generated by projen. To modify, edit .projenrc.js and run \\"npx projen\\".",
    "bundledDependencies": Array [],
    "dependencies": Object {
      "@aws-cdk/assert": "^1.95.2",
      "@aws-cdk/aws-appsync": "^1.95.2",
      "@aws-cdk/aws-cognito": "^1.95.2",
      "@aws-cdk/aws-dynamodb": "^1.95.2",
      "@aws-cdk/aws-iam": "^1.95.2",
      "@aws-cdk/core": "^1.95.2",
      "cdk-appsync-transformer": "1.77.15",
    },
    "devDependencies": Object {
      "@types/jest": "^26.0.23",
      "@types/node": "^10.17.0",
      "@typescript-eslint/eslint-plugin": "^4.23.0",
      "@typescript-eslint/parser": "^4.23.0",
      "aws-cdk": "^1.95.2",
<<<<<<< HEAD
      "cdk-appsync-project": "^1.1.2",
=======
      "cdk-appsync-project": "1.1.2",
>>>>>>> b6fc6a47
      "eslint": "^7.26.0",
      "eslint-import-resolver-node": "^0.3.4",
      "eslint-import-resolver-typescript": "^2.4.0",
      "eslint-plugin-import": "^2.23.2",
      "jest": "^26.6.3",
      "jest-junit": "^12",
      "json-schema": "^0.3.0",
<<<<<<< HEAD
      "projen": "^0.17.90",
=======
      "projen": "^999.999.999",
>>>>>>> b6fc6a47
      "standard-version": "^9",
      "ts-jest": "^26.5.6",
      "ts-node": "^9.1.1",
      "typescript": "^4.2.4",
    },
    "jest": Object {
      "clearMocks": true,
      "collectCoverage": true,
      "coverageDirectory": "coverage",
      "coveragePathIgnorePatterns": Array [
        "/node_modules/",
      ],
      "coverageReporters": Array [
        "json",
        "lcov",
        "clover",
        "text",
      ],
      "globals": Object {
        "ts-jest": Object {
          "tsconfig": "tsconfig.jest.json",
        },
      },
      "preset": "ts-jest",
      "reporters": Array [
        "default",
        Array [
          "jest-junit",
          Object {
            "outputDirectory": "test-reports",
          },
        ],
      ],
      "testMatch": Array [
        "**/__tests__/**/*.ts?(x)",
        "**/?(*.)+(spec|test).ts?(x)",
      ],
      "testPathIgnorePatterns": Array [
        "/node_modules/",
      ],
      "watchPathIgnorePatterns": Array [
        "/node_modules/",
      ],
    },
    "license": "Apache-2.0",
    "name": "my-project",
    "scripts": Object {
      "build": "npx projen build",
      "bump": "npx projen bump",
      "clobber": "npx projen clobber",
      "compile": "npx projen compile",
      "default": "npx projen default",
      "deploy": "npx projen deploy",
      "destroy": "npx projen destroy",
      "diff": "npx projen diff",
      "eslint": "npx projen eslint",
      "projen": "npx projen",
      "projen:upgrade": "npx projen projen:upgrade",
      "start": "npx projen start",
      "synth": "npx projen synth",
      "test": "npx projen test",
      "test:compile": "npx projen test:compile",
      "test:update": "npx projen test:update",
      "test:watch": "npx projen test:watch",
      "unbump": "npx projen unbump",
    },
    "version": "0.0.0",
  },
  "schema.graphql": "# This is a sample generated schema
type Customer @model
    @auth(rules: [
        { allow: groups, groups: [\\"Admins\\"] },
        { allow: private, provider: iam, operations: [read, update] }
    ]) {
        id: ID!
        firstName: String!
        lastName: String!
        active: Boolean!
        address: String!
}

type Product @model
    @auth(rules: [
        { allow: groups, groups: [\\"Admins\\"] },
        { allow: public, provider: iam, operations: [read] }
    ]) {
        id: ID!
        name: String!
        description: String!
        price: String!
        active: Boolean!
        added: AWSDateTime!
        orders: [Order] @connection
}

type Order @model
    @key(fields: [\\"id\\", \\"productID\\"]) {
        id: ID!
        productID: ID!
        total: String!
        ordered: AWSDateTime!
}

# Demonstrate the FUNCTION resolvers
type User @model(queries: null, mutations: null, subscriptions: null)
    @auth(rules: [
        { allow: groups, groups: [\\"Admins\\"] },
        { allow: owner, ownerField: \\"sub\\" },
        { allow: private, provider: iam, operations: [create, update] }
    ]) {
    id: ID!
    enabled: Boolean!
    status: String!
    email: String!
    name: String!
    email_verified: String
    phone_number: String
    phone_number_verified: String
}

type UserConnection {
    items: [User]
}

input CreateUserInput {
    email: String!
    name: String!
}

input UpdateUserInput {
    id: ID!
    email: String
    name: String
    number: String
}

# Demonstrate the FUNCTION resolvers
type Query {
  listUsers: UserConnection @function(name: \\"router\\")
  getUser(id: ID!): User @function(name: \\"router\\")
}

type Mutation {
  createUser(input: CreateUserInput!): User @function(name: \\"router\\")
  updateUser(input: UpdateUserInput!): User @function(name: \\"router\\")
}",
  "src/lib/my-project-stack.ts": "import { Construct, Stack, StackProps } from '@aws-cdk/core';
import { AuthorizationType, UserPoolDefaultAction } from '@aws-cdk/aws-appsync';
import { CfnIdentityPool, UserPool, UserPoolClient, VerificationEmailStyle } from '@aws-cdk/aws-cognito';
import { Role, WebIdentityPrincipal } from '@aws-cdk/aws-iam';

import { AppSyncTransformer } from 'cdk-appsync-transformer';

export interface MyProjectStackProps extends StackProps { }

export class MyProjectStack extends Stack {
  public userPool: UserPool;
  public appsyncTransformer: AppSyncTransformer

  constructor(scope: Construct, id: string, props: MyProjectStackProps = {}) {
    super(scope, id, props);

    this.userPool = new UserPool(this, 'user-pool', {
      autoVerify: {
        email: true,
        phone: false
      },
      selfSignUpEnabled: true,
      signInAliases: {
        email: true
      },
      standardAttributes: {
        email: {
          mutable: true,
          required: true
        },
      },
      userVerification: {
        emailSubject: 'Verify your email',
        emailBody: 'Hello {username}! Your verification code is {####}',
        emailStyle: VerificationEmailStyle.CODE,
      }
    });

    const userpoolWebClient = new UserPoolClient(this, 'user-pool-client', {
      userPool: this.userPool,
      generateSecret: false,
      authFlows: {
        userPassword: true,
      }
    });

    const identityPool = new CfnIdentityPool(this, 'identity-pool', {
      cognitoIdentityProviders: [
        {
          clientId: userpoolWebClient.userPoolClientId,
          providerName: \`cognito-idp.\${this.region}.amazonaws.com/\${this.userPool.userPoolId}\`,
        },
      ],
      allowUnauthenticatedIdentities: true,
    });

    const unauthRole = new Role(this, 'unauth-role', {
      assumedBy: new WebIdentityPrincipal('cognito-identity.amazonaws.com')
        .withConditions({
          'StringEquals': { 'cognito-identity.amazonaws.com:aud': \`\${identityPool.ref}\` },
          'ForAnyValue:StringLike': { 'cognito-identity.amazonaws.com:amr': 'unauthenticated' },
        }),
    });

    const authRole = new Role(this, 'auth-role', {
      assumedBy: new WebIdentityPrincipal('cognito-identity.amazonaws.com')
        .withConditions({
          'StringEquals': { 'cognito-identity.amazonaws.com:aud': \`\${identityPool.ref}\` },
          'ForAnyValue:StringLike': { 'cognito-identity.amazonaws.com:amr': 'authenticated' },
        }),
    });

    this.appsyncTransformer = new AppSyncTransformer(this, 'appsync-api', {
      schemaPath: './schema.graphql',
      apiName: 'my-cool-api',
      authorizationConfig: {
        defaultAuthorization: {
          authorizationType: AuthorizationType.USER_POOL,
          userPoolConfig: {
            userPool: this.userPool,
            appIdClientRegex: userpoolWebClient.userPoolClientId,
            defaultAction: UserPoolDefaultAction.ALLOW
          }
        }
      }
    });

    this.appsyncTransformer.grantPublic(unauthRole);
  }
}",
  "src/main.ts": "import { App } from '@aws-cdk/core';
import { MyProjectStack } from './lib/my-project-stack';
const STAGE = process.env.STAGE || 'dev'; // default to dev as the stage
const ACCOUNT = process.env.ACCOUNT || process.env.CDK_DEFAULT_ACCOUNT;
const REGION = process.env.REGION || 'us-east-2'; // default region we are using
const app = new App(
  {
    context: {
      STAGE: STAGE,
    },
  },
);

new MyProjectStack(app, \`my-project-\${STAGE}\`, {
  terminationProtection: true,
  description: 'Stack for my-project',
  env: {
    account: ACCOUNT,
    region: REGION,
  },
});
app.synth();",
  "test/main.test.ts": "import '@aws-cdk/assert/jest';
import { MyStack } from '../src/main'
import { App } from '@aws-cdk/core';

test('Snapshot', () => {
  const app = new App();
  const stack = new MyStack(app, 'test');

  expect(stack).toHaveResource('AWS::Cognito::UserPool');
  expect(stack.api.nestedAppsyncStack).toHaveResource('AWS::AppSync::GraphQLApi');
});",
  "tsconfig.eslint.json": Object {
    "//": "~~ Generated by projen. To modify, edit .projenrc.js and run \\"npx projen\\".",
    "compilerOptions": Object {
      "alwaysStrict": true,
      "declaration": true,
      "experimentalDecorators": true,
      "inlineSourceMap": true,
      "inlineSources": true,
      "lib": Array [
        "es2018",
      ],
      "module": "CommonJS",
      "noEmitOnError": false,
      "noFallthroughCasesInSwitch": true,
      "noImplicitAny": true,
      "noImplicitReturns": true,
      "noImplicitThis": true,
      "noUnusedLocals": true,
      "noUnusedParameters": true,
      "resolveJsonModule": true,
      "strict": true,
      "strictNullChecks": true,
      "strictPropertyInitialization": true,
      "stripInternal": true,
      "target": "ES2018",
    },
    "exclude": Array [
      "node_modules",
    ],
    "include": Array [
      ".projenrc.js",
      "src/**/*.ts",
      "test/**/*.ts",
    ],
  },
  "tsconfig.jest.json": Object {
    "//": "~~ Generated by projen. To modify, edit .projenrc.js and run \\"npx projen\\".",
    "compilerOptions": Object {
      "alwaysStrict": true,
      "declaration": true,
      "experimentalDecorators": true,
      "inlineSourceMap": true,
      "inlineSources": true,
      "lib": Array [
        "es2018",
      ],
      "module": "CommonJS",
      "noEmitOnError": false,
      "noFallthroughCasesInSwitch": true,
      "noImplicitAny": true,
      "noImplicitReturns": true,
      "noImplicitThis": true,
      "noUnusedLocals": true,
      "noUnusedParameters": true,
      "resolveJsonModule": true,
      "strict": true,
      "strictNullChecks": true,
      "strictPropertyInitialization": true,
      "stripInternal": true,
      "target": "ES2018",
    },
    "exclude": Array [
      "node_modules",
    ],
    "include": Array [
      ".projenrc.js",
      "src/**/*.ts",
      "test/**/*.ts",
    ],
  },
  "tsconfig.json": Object {
    "//": "~~ Generated by projen. To modify, edit .projenrc.js and run \\"npx projen\\".",
    "compilerOptions": Object {
      "alwaysStrict": true,
      "declaration": true,
      "experimentalDecorators": true,
      "inlineSourceMap": true,
      "inlineSources": true,
      "lib": Array [
        "es2018",
      ],
      "module": "CommonJS",
      "noEmitOnError": false,
      "noFallthroughCasesInSwitch": true,
      "noImplicitAny": true,
      "noImplicitReturns": true,
      "noImplicitThis": true,
      "noUnusedLocals": true,
      "noUnusedParameters": true,
      "outDir": "lib",
      "resolveJsonModule": true,
      "rootDir": "src",
      "strict": true,
      "strictNullChecks": true,
      "strictPropertyInitialization": true,
      "stripInternal": true,
      "target": "ES2018",
    },
    "exclude": Array [
      "node_modules",
      "lib",
      "cdk.out",
    ],
    "include": Array [
      "src/**/*.ts",
    ],
  },
}
`;

exports[`projen new awscdk-app-ts 1`] = `
Object {
  ".projenrc.js": "const { AwsCdkTypeScriptApp } = require('projen');
const project = new AwsCdkTypeScriptApp({
  cdkVersion: '1.95.2',
  defaultReleaseBranch: 'main',
  name: 'my-project',

  // cdkDependencies: undefined,        /* Which AWS CDK modules (those that start with \\"@aws-cdk/\\") this app uses. */
  // deps: [],                          /* Runtime dependencies of this module. */
  // description: undefined,            /* The description is just a string that helps people understand the purpose of the package. */
  // devDeps: [],                       /* Build dependencies for this module. */
  // packageName: undefined,            /* The \\"name\\" in package.json. */
  // projectType: ProjectType.UNKNOWN,  /* Which type of project this is (library/app). */
  // releaseWorkflow: undefined,        /* Define a GitHub workflow for releasing from \\"main\\" when new versions are bumped. */
});
project.synth();",
}
`;

exports[`projen new awscdk-construct 1`] = `
Object {
  ".projenrc.js": "const { AwsCdkConstructLibrary } = require('projen');
const project = new AwsCdkConstructLibrary({
  author: 'My User Name',
  authorAddress: 'my@user.email.com',
  cdkVersion: '1.95.2',
  defaultReleaseBranch: 'main',
  name: 'my-project',
  repositoryUrl: 'git@boom.com:foo/bar.git',

  // cdkDependencies: undefined,        /* Which AWS CDK modules (those that start with \\"@aws-cdk/\\") does this library require when consumed? */
  // cdkTestDependencies: undefined,    /* AWS CDK modules required for testing. */
  // deps: [],                          /* Runtime dependencies of this module. */
  // description: undefined,            /* The description is just a string that helps people understand the purpose of the package. */
  // devDeps: [],                       /* Build dependencies for this module. */
  // packageName: undefined,            /* The \\"name\\" in package.json. */
  // projectType: ProjectType.UNKNOWN,  /* Which type of project this is (library/app). */
  // releaseWorkflow: undefined,        /* Define a GitHub workflow for releasing from \\"main\\" when new versions are bumped. */
});
project.synth();",
}
`;

exports[`projen new cdk8s-app-ts 1`] = `
Object {
  ".projenrc.js": "const { Cdk8sTypeScriptApp } = require('projen');
const project = new Cdk8sTypeScriptApp({
  cdk8sVersion: '1.0.0-beta.10',
  defaultReleaseBranch: 'main',
  name: 'my-project',

  // deps: [],                          /* Runtime dependencies of this module. */
  // description: undefined,            /* The description is just a string that helps people understand the purpose of the package. */
  // devDeps: [],                       /* Build dependencies for this module. */
  // packageName: undefined,            /* The \\"name\\" in package.json. */
  // projectType: ProjectType.UNKNOWN,  /* Which type of project this is (library/app). */
  // releaseWorkflow: undefined,        /* Define a GitHub workflow for releasing from \\"main\\" when new versions are bumped. */
});
project.synth();",
}
`;

exports[`projen new cdk8s-construct 1`] = `
Object {
  ".projenrc.js": "const { ConstructLibraryCdk8s } = require('projen');
const project = new ConstructLibraryCdk8s({
  author: 'My User Name',
  authorAddress: 'my@user.email.com',
  cdk8sVersion: '1.0.0-beta.10',
  defaultReleaseBranch: 'main',
  name: 'my-project',
  repositoryUrl: 'git@boom.com:foo/bar.git',

  // deps: [],                          /* Runtime dependencies of this module. */
  // description: undefined,            /* The description is just a string that helps people understand the purpose of the package. */
  // devDeps: [],                       /* Build dependencies for this module. */
  // packageName: undefined,            /* The \\"name\\" in package.json. */
  // projectType: ProjectType.UNKNOWN,  /* Which type of project this is (library/app). */
  // releaseWorkflow: undefined,        /* Define a GitHub workflow for releasing from \\"main\\" when new versions are bumped. */
});
project.synth();",
}
`;

exports[`projen new java 1`] = `
Object {
  "src/test/java/projenrc.java": "import org.projen.java.JavaProject;
import org.projen.java.JavaProjectOptions;

public class projenrc {
    public static void main(String[] args) {
        JavaProject project = new JavaProject(JavaProjectOptions.builder()
            .artifactId(\\"my-app\\")
            .groupId(\\"org.acme\\")
            .name(\\"my-project\\")
            .version(\\"0.1.0\\")
            .build());
        project.synth();
    }
}",
}
`;

exports[`projen new jsii 1`] = `
Object {
  ".projenrc.js": "const { JsiiProject } = require('projen');
const project = new JsiiProject({
  author: 'My User Name',
  authorAddress: 'my@user.email.com',
  defaultReleaseBranch: 'main',
  name: 'my-project',
  repositoryUrl: 'git@boom.com:foo/bar.git',

  // deps: [],                          /* Runtime dependencies of this module. */
  // description: undefined,            /* The description is just a string that helps people understand the purpose of the package. */
  // devDeps: [],                       /* Build dependencies for this module. */
  // packageName: undefined,            /* The \\"name\\" in package.json. */
  // projectType: ProjectType.UNKNOWN,  /* Which type of project this is (library/app). */
  // releaseWorkflow: undefined,        /* Define a GitHub workflow for releasing from \\"main\\" when new versions are bumped. */
});
project.synth();",
}
`;

exports[`projen new nextjs 1`] = `
Object {
  ".projenrc.js": "const { web } = require('projen');
const project = new web.NextJsProject({
  defaultReleaseBranch: 'main',
  name: 'my-project',

  // deps: [],                          /* Runtime dependencies of this module. */
  // description: undefined,            /* The description is just a string that helps people understand the purpose of the package. */
  // devDeps: [],                       /* Build dependencies for this module. */
  // packageName: undefined,            /* The \\"name\\" in package.json. */
  // projectType: ProjectType.UNKNOWN,  /* Which type of project this is (library/app). */
  // releaseWorkflow: undefined,        /* Define a GitHub workflow for releasing from \\"main\\" when new versions are bumped. */
  // tailwind: true,                    /* Setup Tailwind CSS as a PostCSS plugin. */
});
project.synth();",
}
`;

exports[`projen new nextjs-ts 1`] = `
Object {
  ".projenrc.js": "const { web } = require('projen');
const project = new web.NextJsTypeScriptProject({
  defaultReleaseBranch: 'main',
  name: 'my-project',

  // deps: [],                          /* Runtime dependencies of this module. */
  // description: undefined,            /* The description is just a string that helps people understand the purpose of the package. */
  // devDeps: [],                       /* Build dependencies for this module. */
  // packageName: undefined,            /* The \\"name\\" in package.json. */
  // projectType: ProjectType.UNKNOWN,  /* Which type of project this is (library/app). */
  // releaseWorkflow: undefined,        /* Define a GitHub workflow for releasing from \\"main\\" when new versions are bumped. */
  // tailwind: true,                    /* Setup Tailwind CSS as a PostCSS plugin. */
});
project.synth();",
}
`;

exports[`projen new node 1`] = `
Object {
  ".projenrc.js": "const { NodeProject } = require('projen');
const project = new NodeProject({
  defaultReleaseBranch: 'main',
  name: 'my-project',

  // deps: [],                          /* Runtime dependencies of this module. */
  // description: undefined,            /* The description is just a string that helps people understand the purpose of the package. */
  // devDeps: [],                       /* Build dependencies for this module. */
  // packageName: undefined,            /* The \\"name\\" in package.json. */
  // projectType: ProjectType.UNKNOWN,  /* Which type of project this is (library/app). */
  // releaseWorkflow: undefined,        /* Define a GitHub workflow for releasing from \\"main\\" when new versions are bumped. */
});
project.synth();",
}
`;

exports[`projen new project 1`] = `Object {}`;

exports[`projen new python 1`] = `
Object {
  ".projenrc.js": "const { python } = require('projen');
const project = new python.PythonProject({
  authorEmail: 'my@user.email.com',
  authorName: 'My User Name',
  moduleName: 'my_project',
  name: 'my-project',
  version: '0.1.0',

  // deps: [],                          /* List of runtime dependencies for this project. */
  // description: undefined,            /* A short description of the package. */
  // devDeps: [],                       /* List of dev dependencies for this project. */
  // pip: true,                         /* Use pip with a requirements.txt file to track project dependencies. */
  // poetry: false,                     /* Use poetry to manage your project dependencies, virtual environment, and (optional) packaging/publishing. */
  // projectType: ProjectType.UNKNOWN,  /* Which type of project this is (library/app). */
  // pytest: true,                      /* Include pytest tests. */
  // setuptools: undefined,             /* Use setuptools with a setup.py script for packaging and publishing. */
  // venv: true,                        /* Use venv to manage a virtual environment for installing dependencies inside. */
});
project.synth();",
}
`;

exports[`projen new react 1`] = `
Object {
  ".projenrc.js": "const { web } = require('projen');
const project = new web.ReactProject({
  defaultReleaseBranch: 'main',
  name: 'my-project',

  // deps: [],                          /* Runtime dependencies of this module. */
  // description: undefined,            /* The description is just a string that helps people understand the purpose of the package. */
  // devDeps: [],                       /* Build dependencies for this module. */
  // packageName: undefined,            /* The \\"name\\" in package.json. */
  // projectType: ProjectType.UNKNOWN,  /* Which type of project this is (library/app). */
  // releaseWorkflow: undefined,        /* Define a GitHub workflow for releasing from \\"main\\" when new versions are bumped. */
});
project.synth();",
}
`;

exports[`projen new react-ts 1`] = `
Object {
  ".projenrc.js": "const { web } = require('projen');
const project = new web.ReactTypeScriptProject({
  defaultReleaseBranch: 'main',
  name: 'my-project',

  // deps: [],                          /* Runtime dependencies of this module. */
  // description: undefined,            /* The description is just a string that helps people understand the purpose of the package. */
  // devDeps: [],                       /* Build dependencies for this module. */
  // packageName: undefined,            /* The \\"name\\" in package.json. */
  // projectType: ProjectType.UNKNOWN,  /* Which type of project this is (library/app). */
  // releaseWorkflow: undefined,        /* Define a GitHub workflow for releasing from \\"main\\" when new versions are bumped. */
});
project.synth();",
}
`;

exports[`projen new typescript 1`] = `
Object {
  ".projenrc.js": "const { TypeScriptProject } = require('projen');
const project = new TypeScriptProject({
  defaultReleaseBranch: 'main',
  name: 'my-project',

  // deps: [],                          /* Runtime dependencies of this module. */
  // description: undefined,            /* The description is just a string that helps people understand the purpose of the package. */
  // devDeps: [],                       /* Build dependencies for this module. */
  // packageName: undefined,            /* The \\"name\\" in package.json. */
  // projectType: ProjectType.UNKNOWN,  /* Which type of project this is (library/app). */
  // releaseWorkflow: undefined,        /* Define a GitHub workflow for releasing from \\"main\\" when new versions are bumped. */
});
project.synth();",
}
`;

exports[`projen new typescript-app 1`] = `
Object {
  ".projenrc.js": "const { TypeScriptAppProject } = require('projen');
const project = new TypeScriptAppProject({
  defaultReleaseBranch: 'main',
  name: 'my-project',

  // deps: [],                          /* Runtime dependencies of this module. */
  // description: undefined,            /* The description is just a string that helps people understand the purpose of the package. */
  // devDeps: [],                       /* Build dependencies for this module. */
  // packageName: undefined,            /* The \\"name\\" in package.json. */
  // projectType: ProjectType.UNKNOWN,  /* Which type of project this is (library/app). */
  // releaseWorkflow: undefined,        /* Define a GitHub workflow for releasing from \\"main\\" when new versions are bumped. */
});
project.synth();",
}
`;<|MERGE_RESOLUTION|>--- conflicted
+++ resolved
@@ -395,10 +395,7 @@
       Object {
         "name": "cdk-appsync-project",
         "type": "build",
-<<<<<<< HEAD
-=======
         "version": "1.1.2",
->>>>>>> b6fc6a47
       },
       Object {
         "name": "eslint",
@@ -432,11 +429,7 @@
       Object {
         "name": "projen",
         "type": "build",
-<<<<<<< HEAD
-        "version": "^0.17.90",
-=======
         "version": "^999.999.999",
->>>>>>> b6fc6a47
       },
       Object {
         "name": "standard-version",
@@ -723,11 +716,7 @@
 const project = new AwsCdkAppSyncApp({
   cdkVersion: '1.95.2',
   defaultReleaseBranch: 'main',
-<<<<<<< HEAD
-  devDeps: ['cdk-appsync-project'],
-=======
   devDeps: ['cdk-appsync-project@1.1.2'],
->>>>>>> b6fc6a47
   name: 'my-project',
   transformerVersion: '1.77.15',
 
@@ -983,11 +972,7 @@
       "@typescript-eslint/eslint-plugin": "^4.23.0",
       "@typescript-eslint/parser": "^4.23.0",
       "aws-cdk": "^1.95.2",
-<<<<<<< HEAD
-      "cdk-appsync-project": "^1.1.2",
-=======
       "cdk-appsync-project": "1.1.2",
->>>>>>> b6fc6a47
       "eslint": "^7.26.0",
       "eslint-import-resolver-node": "^0.3.4",
       "eslint-import-resolver-typescript": "^2.4.0",
@@ -995,11 +980,7 @@
       "jest": "^26.6.3",
       "jest-junit": "^12",
       "json-schema": "^0.3.0",
-<<<<<<< HEAD
-      "projen": "^0.17.90",
-=======
       "projen": "^999.999.999",
->>>>>>> b6fc6a47
       "standard-version": "^9",
       "ts-jest": "^26.5.6",
       "ts-node": "^9.1.1",
