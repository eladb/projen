--- conflicted
+++ resolved
@@ -2,11 +2,8 @@
 
 All notable changes to this project will be documented in this file. See [standard-version](https://github.com/conventional-changelog/standard-version) for commit guidelines.
 
-<<<<<<< HEAD
+
 ### 0.6.13 (2020-12-14)
-=======
-### 0.6.13 (2020-12-16)
->>>>>>> 61537227
 
 ### 0.6.12 (2020-12-14)
 
